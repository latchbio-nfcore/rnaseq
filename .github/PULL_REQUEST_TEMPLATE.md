--- conflicted
+++ resolved
@@ -18,11 +18,7 @@
 - [ ] If you've added a new tool - have you followed the pipeline conventions in the [contribution docs](https://github.com/nf-core/rnaseq/tree/master/.github/CONTRIBUTING.md)
 - [ ] If necessary, also make a PR on the nf-core/rnaseq _branch_ on the [nf-core/test-datasets](https://github.com/nf-core/test-datasets) repository.
 - [ ] Make sure your code lints (`nf-core lint`).
-<<<<<<< HEAD
-- [ ] Ensure the test suite passes (`nf-test test main.nf.test -profile test,docker`).
-=======
 - [ ] Ensure the test suite passes (`nf-test test tests/ --verbose --profile +docker`).
->>>>>>> d9beefa4
 - [ ] Check for unexpected warnings in debug mode (`nextflow run . -profile debug,test,docker --outdir <OUTDIR>`).
 - [ ] Usage Documentation in `docs/usage.md` is updated.
 - [ ] Output Documentation in `docs/output.md` is updated.
