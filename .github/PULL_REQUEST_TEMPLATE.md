--- conflicted
+++ resolved
@@ -1,23 +1,5 @@
 # nf-core/rnaseq pull request
 
-<<<<<<< HEAD
-To ensure that your build passes, please make sure your pull request is to the `dev` branch rather than to `master`. Thank you!
-
-Please fill in the appropriate checklist below (delete whatever is not relevant). These are the most common things requested on pull requests (PRs).
-
-## PR checklist
- - [ ] PR is to `dev` rather than `master`
- - [ ] This comment contains a description of changes (with reason)
- - [ ] If you've fixed a bug or added code that should be tested, add tests!
- - [ ] If necessary, also make a PR on the [nf-core/rnaseq branch on the nf-core/test-datasets repo]( https://github.com/nf-core/test-datasets/pull/new/nf-core/rnaseq)
- - [ ] Ensure the test suite passes (`nextflow run . -profile test,docker`).
- - [ ] Make sure your code lints (`nf-core lint .`).
- - [ ] Documentation in `docs` is updated
- - [ ] `CHANGELOG.md` is updated
- - [ ] `README.md` is updated
-
-**Learn more about contributing:** https://github.com/nf-core/rnaseq/tree/master/.github/CONTRIBUTING.md
-=======
 Many thanks for contributing to nf-core/rnaseq!
 
 Please fill in the appropriate checklist below (delete whatever is not relevant).
@@ -25,6 +7,7 @@
 
 ## PR checklist
 
+- [ ] PR is to `dev` rather than `master`
 - [ ] This comment contains a description of changes (with reason)
 - [ ] If you've fixed a bug or added code that should be tested, add tests!
 - [ ] If necessary, also make a PR on the [nf-core/rnaseq branch on the nf-core/test-datasets repo](https://github.com/nf-core/test-datasets/pull/new/nf-core/rnaseq)
@@ -34,5 +17,4 @@
 - [ ] `CHANGELOG.md` is updated
 - [ ] `README.md` is updated
 
-**Learn more about contributing:** [CONTRIBUTING.md](https://github.com/nf-core/rnaseq/tree/master/.github/CONTRIBUTING.md)
->>>>>>> f2112ac0
+**Learn more about contributing:** [CONTRIBUTING.md](https://github.com/nf-core/rnaseq/tree/master/.github/CONTRIBUTING.md)