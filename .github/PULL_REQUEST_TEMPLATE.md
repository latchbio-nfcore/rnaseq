--- conflicted
+++ resolved
@@ -13,15 +13,8 @@
 
 ## PR checklist
 
-<<<<<<< HEAD
-- [ ] PR is to `dev` rather than `master`
-- [ ] This comment contains a description of changes (with reason)
-- [ ] `CHANGELOG.md` is updated
-=======
 - [ ] This comment contains a description of changes (with reason).
->>>>>>> f690b892
 - [ ] If you've fixed a bug or added code that should be tested, add tests!
- - [ ] If you've added a new tool - add to the software_versions process and a regex to `scrape_software_versions.py`
  - [ ] If you've added a new tool - have you followed the pipeline conventions in the [contribution docs](https://github.com/nf-core/rnaseq/tree/master/.github/CONTRIBUTING.md)
  - [ ] If necessary, also make a PR on the nf-core/rnaseq _branch_ on the [nf-core/test-datasets](https://github.com/nf-core/test-datasets) repository.
 - [ ] Make sure your code lints (`nf-core lint .`).
