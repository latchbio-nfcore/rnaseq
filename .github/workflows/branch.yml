name: nf-core branch protection
# This workflow is triggered on PRs to master branch on the repository
# It fails when someone tries to make a PR against the nf-core `master` branch instead of `dev`
on:
  pull_request:
    branches: [master]

jobs:
  test:
    runs-on: ubuntu-latest
    steps:
      # PRs to the nf-core repo master branch are only ok if coming from the nf-core repo `dev` or any `patch` branches
      - name: Check PRs
        if: github.repository == 'nf-core/rnaseq'
        run: |
          { [[ ${{github.event.pull_request.head.repo.full_name}} == nf-core/rnaseq ]] && [[ $GITHUB_HEAD_REF = "dev" ]]; } || [[ $GITHUB_HEAD_REF == "patch" ]]

<<<<<<< HEAD
      # If the above check failed, post a comment on the PR explaining the failure
=======

      # If the above check failed, post a comment on the PR explaining the failure
      # NOTE - this doesn't currently work if the PR is coming from a fork, due to limitations in GitHub actions secrets
>>>>>>> e83acfb2
      - name: Post PR comment
        if: failure()
        uses: mshick/add-pr-comment@v1
        with:
          message: |
            Hi @${{ github.event.pull_request.user.login }},

            It looks like this pull-request is has been made against the ${{github.event.pull_request.head.repo.full_name}} `master` branch.
            The `master` branch on nf-core repositories should always contain code from the latest release.
            Because of this, PRs to `master` are only allowed if they come from the ${{github.event.pull_request.head.repo.full_name}} `dev` branch.

            You do not need to close this PR, you can change the target branch to `dev` by clicking the _"Edit"_ button at the top of this page.

            Thanks again for your contribution!
          repo-token: ${{ secrets.GITHUB_TOKEN }}
          allow-repeats: false
<|MERGE_RESOLUTION|>--- conflicted
+++ resolved
@@ -15,13 +15,9 @@
         run: |
           { [[ ${{github.event.pull_request.head.repo.full_name}} == nf-core/rnaseq ]] && [[ $GITHUB_HEAD_REF = "dev" ]]; } || [[ $GITHUB_HEAD_REF == "patch" ]]
 
-<<<<<<< HEAD
-      # If the above check failed, post a comment on the PR explaining the failure
-=======
 
       # If the above check failed, post a comment on the PR explaining the failure
       # NOTE - this doesn't currently work if the PR is coming from a fork, due to limitations in GitHub actions secrets
->>>>>>> e83acfb2
       - name: Post PR comment
         if: failure()
         uses: mshick/add-pr-comment@v1
