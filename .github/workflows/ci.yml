name: nf-core CI
# This workflow runs the pipeline with the minimal test dataset to check that it completes without any syntax errors
on:
  push:
    branches:
      - dev
  pull_request:
  release:
    types: [published]

env:
  NXF_ANSI_LOG: false
  NFT_VER: "0.8.4"
  NFT_WORKDIR: "~"
  NFT_DIFF: "pdiff"
  NFT_DIFF_ARGS: "--line-numbers --expand-tabs=2"

concurrency:
  group: "${{ github.workflow }}-${{ github.event.pull_request.number || github.ref }}"
  cancel-in-progress: true
jobs:
  star_salmon:
    name: Test STAR Salmon with workflow parameters
    if: ${{ (github.event_name != 'push' || (github.event_name == 'push' && github.repository == 'nf-core/rnaseq')) && !contains(github.event.head_commit.message, '[ci fast]') }}
    runs-on: ubuntu-latest
    strategy:
      matrix:
        parameters:
          - "--skip_qc"
          - "--skip_trimming"
          - "--min_mapped_reads 90"
          - "--with_umi"
          - "--with_umi --skip_trimming"
          - "--remove_ribo_rna --skip_qualimap"
          - "--bam_csi_index"
          - "--save_align_intermeds --save_reference"
          - "--featurecounts_group_type false"
          - "--trimmer fastp"

    steps:
      - name: Check out pipeline code
        uses: actions/checkout@v4

      - name: Setup Nextflow
        uses: nf-core/setup-nextflow@v1.5

      - name: Run pipeline with STAR and various parameters
        run: |
          nextflow run ${GITHUB_WORKSPACE} -profile test,docker --aligner star_salmon ${{ matrix.parameters }} --outdir ./results

  star_rsem:
    name: Test STAR RSEM with workflow parameters
    if: ${{ (github.event_name != 'push' || (github.event_name == 'push' && github.repository == 'nf-core/rnaseq')) && !contains(github.event.head_commit.message, '[ci fast]') }}
    runs-on: ubuntu-latest
    strategy:
      matrix:
        parameters:
          - "--skip_qc"
    steps:
      - name: Check out pipeline code
        uses: actions/checkout@v4

      - name: Setup Nextflow
        uses: nf-core/setup-nextflow@v1.5

      - name: Run pipeline with RSEM STAR and various parameters
        run: |
          nextflow run ${GITHUB_WORKSPACE} -profile test,docker --aligner star_rsem ${{ matrix.parameters }} --outdir ./results

  hisat2:
    name: Test HISAT2 with workflow parameters
    if: ${{ (github.event_name != 'push' || (github.event_name == 'push' && github.repository == 'nf-core/rnaseq')) && !contains(github.event.head_commit.message, '[ci fast]') }}
    runs-on: ubuntu-latest
    strategy:
      matrix:
        parameters:
          - "--skip_qc"
    steps:
      - name: Check out pipeline code
        uses: actions/checkout@v4

      - name: Setup Nextflow
        uses: nf-core/setup-nextflow@v1.5

      - name: Run pipeline with HISAT2 and various parameters
        run: |
          nextflow run ${GITHUB_WORKSPACE} -profile test,docker --aligner hisat2 ${{ matrix.parameters }} --outdir ./results

  pseudo:
    name: Test Pseudoaligners with workflow parameters
    if: ${{ (github.event_name != 'push' || (github.event_name == 'push' && github.repository == 'nf-core/rnaseq')) && !contains(github.event.head_commit.message, '[ci fast]') }}
    runs-on: ubuntu-latest
    strategy:
      matrix:
        parameters:
          - "--pseudo_aligner salmon --skip_qc"
          - "--pseudo_aligner salmon --skip_alignment --skip_pseudo_alignment"
          - "--pseudo_aligner kallisto --skip_qc"
          - "--pseudo_aligner kallisto --skip_alignment --skip_pseudo_alignment"
    steps:
      - name: Check out pipeline code
        uses: actions/checkout@v4

      - name: Setup Nextflow
        uses: nf-core/setup-nextflow@v1.5

      - name: Run pipeline with Salmon or Kallisto and various parameters
        run: |
          nextflow run ${GITHUB_WORKSPACE} -profile test,docker ${{ matrix.parameters }} --outdir ./results

  nf-test-changes:
    name: Check for changes
    runs-on: ubuntu-latest
    outputs:
      nf_test_files: ${{ steps.list.outputs.nf_test_files }}
    steps:
      - uses: actions/setup-python@v4
        with:
          python-version: "3.11"
          architecture: "x64"
      - uses: actions/checkout@v4
        with:
          fetch-depth: 0

<<<<<<< HEAD
      - name: Install Python dependencies
=======
      - uses: tj-actions/changed-files@v42
        id: changed_files
        with:
          dir_names: "true"
          output_renamed_files_as_deleted_and_added: "true"
          # Define list of additional rules for testing paths
          # Mostly, we define additional 'pipeline' or 'all' tests here
          files_yaml: |
            ".":
              - nf-test.config
              - nextflow.config
            tests:
              - assets/*
              - bin/*
              - conf/*
              - main.nf
              - nextflow_schema.json

          files_ignore: |
            .git*
            .gitpod.yml
            .prettierignore
            .prettierrc.yml
            **.md
            **.png
            modules.json
            pyproject.toml
            tower.yml

      - name: print-changed-dirs
>>>>>>> 6527469b
        run: |
          python -m pip install --upgrade pip
          pip install gitpython pyyaml

      - name: list nf_test_files
        id: list
        run: |
          echo nf_test_files=$(python \
            .github/python/find_changed_files.py \
            -t pipeline workflow process \
            --head_ref ${{ github.sha }} \
            --base_ref origin/${{ github.base_ref }} \
          ) >> $GITHUB_OUTPUT

      - name: debug
        run: |
          echo ${{ steps.list.outputs.nf_test_files }}

  test:
    name: ${{ matrix.nf_test_files }} ${{ matrix.profile }} NF-${{ matrix.NXF_VER }}
    needs: [nf-test-changes]
<<<<<<< HEAD
    if: needs.changes.outputs.nf_test_files != '[]'
=======
    if: needs.nf-test-changes.outputs.tags != '[]'
>>>>>>> 6527469b
    runs-on: ubuntu-latest
    strategy:
      fail-fast: false
      matrix:
        NXF_VER:
          - "latest-everything"
          - "23.04"
        nf_test_files: ["${{ fromJson(needs.changes.outputs.nf_test_files) }}"]
        profile:
          - "docker"

    steps:
      - name: Check out pipeline code
        uses: actions/checkout@v4

      - name: Install Nextflow
        uses: nf-core/setup-nextflow@v2
        with:
          version: "${{ matrix.NXF_VER }}"

      - uses: actions/setup-python@v4
        with:
          python-version: "3.11"
          architecture: "x64"

      - name: Install pdiff to see diff between nf-test snapshots
        run: |
          python -m pip install --upgrade pip
          pip install pdiff

      - name: Cache nf-test installation
        id: cache-software
        uses: actions/cache@v3
        with:
          path: |
            /usr/local/bin/nf-test
            /home/runner/.nf-test/nf-test.jar
          key: ${{ runner.os }}-${{ env.NFT_VER }}-nftest

      - name: Install nf-test
        if: steps.cache-software.outputs.cache-hit != 'true'
        run: |
          wget -qO- https://code.askimed.com/install/nf-test | bash
          sudo mv nf-test /usr/local/bin/

      - name: Run nf-test
        run: |
          nf-test test --verbose ${{ matrix.nf_test_files }} --profile "+${{ matrix.profile }}" --junitxml=test.xml --tap=test.tap

      - uses: pcolby/tap-summary@v1
        with:
          path: >-
            test.tap

      - name: Output log on failure
        if: failure()
        run: |
          sudo apt install bat > /dev/null
          batcat --decorations=always --color=always ${{ github.workspace }}/.nf-test/tests/*/meta/nextflow.log

      - name: Publish Test Report
        uses: mikepenz/action-junit-report@v3
        if: always() # always run even if the previous step fails
        with:
          report_paths: test.xml

  confirm-pass:
    runs-on: ubuntu-latest
    needs: [test, star_salmon, star_rsem, hisat2, pseudo]
    if: always()
    steps:
      - name: All tests ok
        if: ${{ !contains(needs.*.result, 'failure') }}
        run: exit 0
      - name: One or more tests failed
        if: ${{ contains(needs.*.result, 'failure') }}
        run: exit 1

      - name: debug-print
        if: always()
        run: |
          echo ${{ needs.nf-test-changes.outputs.changes }}
          echo "toJSON(needs) = ${{ toJSON(needs) }}"
          echo "toJSON(needs.*.result) = ${{ toJSON(needs.*.result) }}"<|MERGE_RESOLUTION|>--- conflicted
+++ resolved
@@ -122,40 +122,7 @@
         with:
           fetch-depth: 0
 
-<<<<<<< HEAD
       - name: Install Python dependencies
-=======
-      - uses: tj-actions/changed-files@v42
-        id: changed_files
-        with:
-          dir_names: "true"
-          output_renamed_files_as_deleted_and_added: "true"
-          # Define list of additional rules for testing paths
-          # Mostly, we define additional 'pipeline' or 'all' tests here
-          files_yaml: |
-            ".":
-              - nf-test.config
-              - nextflow.config
-            tests:
-              - assets/*
-              - bin/*
-              - conf/*
-              - main.nf
-              - nextflow_schema.json
-
-          files_ignore: |
-            .git*
-            .gitpod.yml
-            .prettierignore
-            .prettierrc.yml
-            **.md
-            **.png
-            modules.json
-            pyproject.toml
-            tower.yml
-
-      - name: print-changed-dirs
->>>>>>> 6527469b
         run: |
           python -m pip install --upgrade pip
           pip install gitpython pyyaml
@@ -177,11 +144,7 @@
   test:
     name: ${{ matrix.nf_test_files }} ${{ matrix.profile }} NF-${{ matrix.NXF_VER }}
     needs: [nf-test-changes]
-<<<<<<< HEAD
-    if: needs.changes.outputs.nf_test_files != '[]'
-=======
-    if: needs.nf-test-changes.outputs.tags != '[]'
->>>>>>> 6527469b
+    if: needs.nf-test-changes.outputs.nf_test_files != '[]'
     runs-on: ubuntu-latest
     strategy:
       fail-fast: false
@@ -189,7 +152,7 @@
         NXF_VER:
           - "latest-everything"
           - "23.04"
-        nf_test_files: ["${{ fromJson(needs.changes.outputs.nf_test_files) }}"]
+        nf_test_files: ["${{ fromJson(needs.nf-test-changes.outputs.nf_test_files) }}"]
         profile:
           - "docker"
 
@@ -263,6 +226,5 @@
       - name: debug-print
         if: always()
         run: |
-          echo ${{ needs.nf-test-changes.outputs.changes }}
           echo "toJSON(needs) = ${{ toJSON(needs) }}"
           echo "toJSON(needs.*.result) = ${{ toJSON(needs.*.result) }}"