--- conflicted
+++ resolved
@@ -23,11 +23,7 @@
     strategy:
       matrix:
         # Nextflow versions: check pipeline minimum and current latest
-<<<<<<< HEAD
-        nxf_ver: ['21.04.0', '']
-=======
-        nxf_ver: ['20.04.0', '']
->>>>>>> f134d132
+        nxf_ver: ["21.04.0", ""]
     steps:
       - name: Check out pipeline code
         uses: actions/checkout@v2
@@ -51,18 +47,18 @@
     strategy:
       matrix:
         parameters:
-          - '--skip_qc'
-          - '--remove_ribo_rna'
-          - '--skip_trimming'
-          - '--gtf false'
-          - '--star_index false'
-          - '--transcript_fasta false'
-          - '--min_mapped_reads 90'
-          - '--with_umi'
-          - '--with_umi --skip_trimming'
-          - '--bam_csi_index'
-          - '--save_align_intermeds --save_reference'
-          - '--featurecounts_group_type false'
+          - "--skip_qc"
+          - "--remove_ribo_rna"
+          - "--skip_trimming"
+          - "--gtf false"
+          - "--star_index false"
+          - "--transcript_fasta false"
+          - "--min_mapped_reads 90"
+          - "--with_umi"
+          - "--with_umi --skip_trimming"
+          - "--bam_csi_index"
+          - "--save_align_intermeds --save_reference"
+          - "--featurecounts_group_type false"
     steps:
       - name: Check out pipeline code
         uses: actions/checkout@v2
@@ -86,8 +82,8 @@
     strategy:
       matrix:
         parameters:
-          - '--skip_qc'
-          - '--rsem_index false'
+          - "--skip_qc"
+          - "--rsem_index false"
     steps:
       - name: Check out pipeline code
         uses: actions/checkout@v2
@@ -98,7 +94,7 @@
         run: |
           wget -qO- get.nextflow.io | bash
           sudo mv nextflow /usr/local/bin/
-      
+
       - name: Run pipeline with RSEM STAR and various parameters
         run: |
           nextflow run ${GITHUB_WORKSPACE} -profile test,docker --aligner star_rsem ${{ matrix.parameters }}
@@ -113,8 +109,8 @@
     strategy:
       matrix:
         parameters:
-          - '--skip_qc'
-          - '--hisat2_index false'
+          - "--skip_qc"
+          - "--hisat2_index false"
     steps:
       - name: Check out pipeline code
         uses: actions/checkout@v2
@@ -138,8 +134,8 @@
     strategy:
       matrix:
         parameters:
-          - '--skip_qc --skip_alignment'
-          - '--salmon_index false --transcript_fasta false'
+          - "--skip_qc --skip_alignment"
+          - "--salmon_index false --transcript_fasta false"
     steps:
       - name: Check out pipeline code
         uses: actions/checkout@v2
@@ -171,4 +167,4 @@
 
       - name: Run pipeline to download public data
         run: |
-          nextflow run ${GITHUB_WORKSPACE} -profile test_sra,docker
+          nextflow run ${GITHUB_WORKSPACE} -profile test_sra,docker