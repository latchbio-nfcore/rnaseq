--- conflicted
+++ resolved
@@ -1,10 +1,5 @@
 name: nf-core CI
-<<<<<<< HEAD
-# This workflow is triggered on releases and pull-requests.
-# It runs the pipeline with the minimal test dataset to check that it completes without any syntax errors
-=======
 # This workflow runs the pipeline with the minimal test dataset to check that it completes without any syntax errors
->>>>>>> e83acfb2
 on:
   push:
     branches:
@@ -16,15 +11,9 @@
 jobs:
   test:
     name: Run workflow tests
-<<<<<<< HEAD
-    runs-on: ubuntu-latest
-    # Only run on push if this is the nf-core dev branch (merged PRs)
-    if: ${{ github.event_name != 'push' || (github.event_name == 'push' && github.repository == 'nf-core/rnaseq') }}
-=======
     # Only run on push if this is the nf-core dev branch (merged PRs)
     if: ${{ github.event_name != 'push' || (github.event_name == 'push' && github.repository == 'nf-core/rnaseq') }}
     runs-on: ubuntu-latest
->>>>>>> e83acfb2
     env:
       NXF_VER: ${{ matrix.nxf_ver }}
       NXF_ANSI_LOG: false
@@ -59,7 +48,6 @@
 
       - name: Pull docker image
         if: ${{ !env.GIT_DIFF }}
-<<<<<<< HEAD
         run: |
           docker pull nfcore/rnaseq:dev
           docker tag nfcore/rnaseq:dev nfcore/rnaseq:dev
@@ -75,51 +63,3 @@
       - name: Basic workflow, gzipped input
         run: nextflow run ${GITHUB_WORKSPACE} -profile test_gz,docker ${{ matrix.aligner }} ${{ matrix.options }}
 
-  push_dockerhub:
-    name: Push new Docker image to Docker Hub
-    runs-on: ubuntu-latest
-    # Only run if the tests passed
-    needs: test
-    # Only run for the nf-core repo, for releases and merged PRs
-    if: ${{ github.repository == 'nf-core/rnaseq' && (github.event_name == 'release' || github.event_name == 'push') }}
-    env:
-      DOCKERHUB_USERNAME: ${{ secrets.DOCKERHUB_USERNAME }}
-      DOCKERHUB_PASS: ${{ secrets.DOCKERHUB_PASS }}
-    steps:
-      - name: Check out pipeline code
-        uses: actions/checkout@v2
-
-      - name: Build new docker image
-        run: docker build --no-cache . -t nfcore/rnaseq:latest
-
-      - name: Push Docker image to DockerHub (dev)
-        if: ${{ github.event_name == 'push' }}
-        run: |
-          echo "$DOCKERHUB_PASS" | docker login -u "$DOCKERHUB_USERNAME" --password-stdin
-          docker tag nfcore/rnaseq:latest nfcore/rnaseq:dev
-          docker push nfcore/rnaseq:dev
-
-      - name: Push Docker image to DockerHub (release)
-        if: ${{ github.event_name == 'release' }}
-        run: |
-          echo "$DOCKERHUB_PASS" | docker login -u "$DOCKERHUB_USERNAME" --password-stdin
-          docker push nfcore/rnaseq:latest
-          docker tag nfcore/rnaseq:latest nfcore/rnaseq:${{ github.ref }}
-          docker push nfcore/rnaseq:${{ github.ref }}
-=======
-        run: |
-          docker pull nfcore/rnaseq:dev
-          docker tag nfcore/rnaseq:dev nfcore/rnaseq:dev
-
-      - name: Install Nextflow
-        run: |
-          wget -qO- get.nextflow.io | bash
-          sudo mv nextflow /usr/local/bin/
-
-      - name: Run pipeline with test data
-        # TODO nf-core: You can customise CI pipeline run tests as required
-        # For example: adding multiple test runs with different parameters
-        # Remember that you can parallelise this by using strategy.matrix
-        run: |
-          nextflow run ${GITHUB_WORKSPACE} -profile test,docker
->>>>>>> e83acfb2
