--- conflicted
+++ resolved
@@ -127,13 +127,7 @@
         with:
           python-version: "3.11"
           architecture: "x64"
-
-<<<<<<< HEAD
       - uses: actions/checkout@v4
-=======
-      - name: Install Nextflow
-        uses: nf-core/setup-nextflow@v1
->>>>>>> d9beefa4
         with:
           fetch-depth: 0
 
