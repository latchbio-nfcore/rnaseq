--- conflicted
+++ resolved
@@ -20,16 +20,11 @@
     strategy:
       matrix:
         # Nextflow versions: check pipeline minimum and current latest
-<<<<<<< HEAD
         nxf_ver: ['20.07.1', '']
-=======
-        nxf_ver: ['20.04.0', '']
->>>>>>> 82a71c94
     steps:
       - name: Check out pipeline code
         uses: actions/checkout@v2
 
-<<<<<<< HEAD
       - name: Install Nextflow
         run: |
           wget -qO- get.nextflow.io | bash
@@ -67,21 +62,6 @@
           sudo mv nextflow /usr/local/bin/
 
       - name: Run pipeline with STAR and various parameters
-=======
-      - name: Check if Dockerfile or Conda environment changed
-        uses: technote-space/get-diff-action@v4
-        with:
-          FILES: |
-            Dockerfile
-            environment.yml
-
-      - name: Build new docker image
-        if: env.MATCHED_FILES
-        run: docker build --no-cache . -t nfcore/rnaseq:dev
-
-      - name: Pull docker image
-        if: ${{ !env.MATCHED_FILES }}
->>>>>>> 82a71c94
         run: |
           nextflow run ${GITHUB_WORKSPACE} -profile test,docker --aligner star ${{ matrix.parameters }}
 
