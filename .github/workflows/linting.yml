name: nf-core linting
# This workflow is triggered on pushes and PRs to the repository.
# It runs the `nf-core lint` and markdown lint tests to ensure
# that the code meets the nf-core guidelines.
on:
  push:
  pull_request:
  release:
    types: [published]

jobs:
  EditorConfig:
    runs-on: ubuntu-latest
    steps:
      - uses: actions/checkout@v2

      - uses: actions/setup-node@v2

      - name: Install editorconfig-checker
        run: npm install -g editorconfig-checker

      - name: Run ECLint check
        run: editorconfig-checker -exclude README.md $(find .* -type f | grep -v '.git\|.py\|.md\|json\|yml\|yaml\|html\|css\|work\|.nextflow\|build\|nf_core.egg-info\|log.txt\|Makefile')

  Prettier:
    runs-on: ubuntu-latest
    steps:
      - uses: actions/checkout@v2

      - uses: actions/setup-node@v2

      - name: Install Prettier
        run: npm install -g prettier

      - name: Run Prettier --check
        run: prettier --check ${GITHUB_WORKSPACE}

  nf-core:
    runs-on: ubuntu-latest
    steps:
      - name: Check out pipeline code
        uses: actions/checkout@v2

      - name: Install Nextflow
        env:
          CAPSULE_LOG: none
        run: |
          wget -qO- get.nextflow.io | bash
          sudo mv nextflow /usr/local/bin/

      - uses: actions/setup-python@v1
        with:
          python-version: "3.6"
          architecture: "x64"

      - name: Install dependencies
        run: |
          python -m pip install --upgrade pip
          pip install nf-core

      - name: Run nf-core lint
        env:
          GITHUB_COMMENTS_URL: ${{ github.event.pull_request.comments_url }}
          GITHUB_TOKEN: ${{ secrets.GITHUB_TOKEN }}
          GITHUB_PR_COMMIT: ${{ github.event.pull_request.head.sha }}
        run: nf-core -l lint_log.txt lint --dir ${GITHUB_WORKSPACE} --markdown lint_results.md

      - name: Save PR number
        if: ${{ always() }}
        run: echo ${{ github.event.pull_request.number }} > PR_number.txt

      - name: Upload linting log file artifact
        if: ${{ always() }}
        uses: actions/upload-artifact@v2
        with:
          name: linting-logs
          path: |
            lint_log.txt
            lint_results.md
<<<<<<< HEAD
            PR_number.txt
=======
            PR_number.txt

#
>>>>>>> 4caab238
<|MERGE_RESOLUTION|>--- conflicted
+++ resolved
@@ -77,10 +77,6 @@
           path: |
             lint_log.txt
             lint_results.md
-<<<<<<< HEAD
-            PR_number.txt
-=======
             PR_number.txt
 
-#
->>>>>>> 4caab238
+#