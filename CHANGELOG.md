# nf-core/rnaseq: Changelog

## Version 1.4dev

<<<<<<< HEAD
#### Dependency Updates
* Added htseq=0.11.2

## Version 1.3
=======
#### Pipeline updates

* Appointed changes because of missing output of the multiqc_plots folder [#200](https://github.com/nf-core/rnaseq/issues/200)
* Add Qualimap dependency [#202](https://github.com/nf-core/rnaseq/issues/202)
* Obtain edgeR + dupRadar version information [#198](https://github.com/nf-core/rnaseq/issues/198) and [#112](https://github.com/nf-core/rnaseq/issues/112)
* Get MultiQC to save plots as [standalone files](https://github.com/nf-core/rnaseq/issues/183)
* Get MultiQC to save plots as [standalone files](https://github.com/nf-core/rnaseq/issues/183): added the folder "multiqc_plots" to the output.
* Get MultiQC to write out the software versions in a .csv file [#185](https://github.com/nf-core/rnaseq/issues/185)

## [Version 1.3](https://github.com/nf-core/rnaseq/releases/tag/1.3) - 2019-03-26
>>>>>>> e0cfa020

#### Pipeline Updates

* Added configurable options to specify group attributes for featureCounts [#144](https://github.com/nf-core/rnaseq/issues/144)
* Added support for RSeqC 3.0 [#148](https://github.com/nf-core/rnaseq/issues/148)
* Added a `parameters.settings.json` file for use with the new `nf-core launch` helper tool.
* Centralized all configuration profiles using [nf-core/configs](https://github.com/nf-core/configs)
* Fixed all centralized configs [for offline usage](https://github.com/nf-core/rnaseq/issues/163)
* Hide %dup in [multiqc report](https://github.com/nf-core/rnaseq/issues/150)

#### Bug fixes

* Fixing HISAT2 Index Building for large reference genomes [#153](https://github.com/nf-core/rnaseq/issues/153)
* Fixing HISAT2 BAM sorting using more memory than available on the system
* Fixing MarkDuplicates memory consumption issues following [#179](https://github.com/nf-core/rnaseq/pull/179)


#### Dependency Updates

* RSeQC 2.6.4 -> 3.0.0
* Picard 2.18.15 -> 2.20.0
* r-data.table 1.11.4 -> 1.12.2
* bioconductor-edger 3.24.1 -> 3.24.3
* r-markdown 0.8 -> 0.9
* csvtk 0.15.0 -> 0.17.0
* stringtie 1.3.4 -> 1.3.6
* subread 1.6.2 -> 1.6.4
* gffread 0.9.9 -> 0.9.12
* multiqc 1.6 -> 1.7
* deeptools 3.2.0 -> 3.2.1
* trim-galore 0.5.0 -> 0.6.1
* qualimap 2.2.2b

## [Version 1.2](https://github.com/nf-core/rnaseq/releases/tag/1.2) - 2018-12-12

#### Pipeline updates
* Removed some outdated documentation about non-existent features
* Config refactoring and code cleaning
* Added a `--fcExtraAttributes` option to specify more than ENSEMBL gene names in `featureCounts`
* Remove legacy rseqc `strandRule` config code. [#119](https://github.com/nf-core/rnaseq/issues/119)
* Added STRINGTIE ballgown output to results folder [#125](https://github.com/nf-core/rnaseq/issues/125)
* HiSAT index build now requests `200GB` memory, enough to use the exons / splice junction option for building.
  * Added documentation about the `--hisatBuildMemory` option.
* BAM indices are stored and re-used between processes [#71](https://github.com/nf-core/rnaseq/issues/71)

#### Bug Fixes
* Fixed conda bug which caused problems with environment resolution due to changes in bioconda [#113](https://github.com/nf-core/rnaseq/issues/113)
* Fixed wrong gffread command line [#117](https://github.com/nf-core/rnaseq/issues/117)
* Added `cpus = 1` to `workflow summary process` [#130](https://github.com/nf-core/rnaseq/issues/130)


## [Version 1.1](https://github.com/nf-core/rnaseq/releases/tag/1.1) - 2018-10-05

#### Pipeline updates
* Wrote docs and made minor tweaks to the `--skip_qc` and associated options
* Removed the depreciated `uppmax-modules` config profile
* Updated the `hebbe` config profile to use the new `withName` syntax too
* Use new `workflow.manifest` variables in the pipeline script
* Updated minimum nextflow version to `0.32.0`

#### Bug Fixes
* [#77](https://github.com/nf-core/rnaseq/issues/77): Added back `executor = 'local'` for the `workflow_summary_mqc`
* [#95](https://github.com/nf-core/rnaseq/issues/95): Check if task.memory is false instead of null
* [#97](https://github.com/nf-core/rnaseq/issues/97): Resolved edge-case where numeric sample IDs are parsed as numbers causing some samples to be incorrectly overwritten.


## [Version 1.0](https://github.com/nf-core/rnaseq/releases/tag/1.0) - 2018-08-20

This release marks the point where the pipeline was moved from [SciLifeLab/NGI-RNAseq](https://github.com/SciLifeLab/NGI-RNAseq)
over to the new [nf-core](http://nf-co.re/) community, at [nf-core/rnaseq](https://github.com/nf-core/rnaseq).

View the previous changelog at [SciLifeLab/NGI-RNAseq/CHANGELOG.md](https://github.com/SciLifeLab/NGI-RNAseq/blob/master/CHANGELOG.md)

In addition to porting to the new nf-core community, the pipeline has had a number of major changes in this version.
There have been 157 commits by 16 different contributors covering 70 different files in the pipeline: 7,357 additions and 8,236 deletions!

In summary, the main changes are:

* Rebranding and renaming throughout the pipeline to nf-core
* Updating many parts of the pipeline config and style to meet nf-core standards
* Support for GFF files in addition to GTF files
  * Just use `--gff` instead of `--gtf` when specifying a file path
* New command line options to skip various quality control steps
* More safety checks when launching a pipeline
  * Several new sanity checks - for example, that the specified reference genome exists
* Improved performance with memory usage (especially STAR and Picard)
* New BigWig file outputs for plotting coverage across the genome
* Refactored gene body coverage calculation, now much faster and using much less memory
* Bugfixes in the MultiQC process to avoid edge cases where it wouldn't run
* MultiQC report now automatically attached to the email sent when the pipeline completes
* New testing method, with data on GitHub
  * Now run pipeline with `-profile test` instead of using bash scripts
* Rewritten continuous integration tests with Travis CI
* New explicit support for Singularity containers
* Improved MultiQC support for DupRadar and featureCounts
  * Now works for all users instead of just NGI Stockholm
* New configuration for use on AWS batch
* Updated config syntax to support latest versions of Nextflow
* Built-in support for a number of new local HPC systems
  * CCGA, GIS, UCT HEX, updates to UPPMAX, CFC, BINAC, Hebbe, c3se
* Slightly improved documentation (more updates to come)
* Updated software packages

...and many more minor tweaks.

Thanks to everyone who has worked on this release!<|MERGE_RESOLUTION|>--- conflicted
+++ resolved
@@ -2,12 +2,10 @@
 
 ## Version 1.4dev
 
-<<<<<<< HEAD
 #### Dependency Updates
 * Added htseq=0.11.2
 
-## Version 1.3
-=======
+## [Version 1.3](https://github.com/nf-core/rnaseq/releases/tag/1.3) - 2019-03-26
 #### Pipeline updates
 
 * Appointed changes because of missing output of the multiqc_plots folder [#200](https://github.com/nf-core/rnaseq/issues/200)
@@ -16,9 +14,6 @@
 * Get MultiQC to save plots as [standalone files](https://github.com/nf-core/rnaseq/issues/183)
 * Get MultiQC to save plots as [standalone files](https://github.com/nf-core/rnaseq/issues/183): added the folder "multiqc_plots" to the output.
 * Get MultiQC to write out the software versions in a .csv file [#185](https://github.com/nf-core/rnaseq/issues/185)
-
-## [Version 1.3](https://github.com/nf-core/rnaseq/releases/tag/1.3) - 2019-03-26
->>>>>>> e0cfa020
 
 #### Pipeline Updates
 
