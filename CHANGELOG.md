# nf-core/rnaseq: Changelog

## Version 1.4.3dev

### Pipeline enhancements & fixes

* Minor tweaks to software version commands
* Add information about SILVA licensing when removing rRNA to `usage.md`
* Fixed ansi colours for pipeline summary, added summary logs of alignment results
<<<<<<< HEAD
* Fixes an issue where multiqc fails to run with `--skipbiotypeQC` option [#353](https://github.com/nf-core/rnaseq/issues/353)
* Fixes missing parameter `-p` [#351](https://github.com/nf-core/rnaseq/issues/351)
* Fixes broken links [#357](https://github.com/nf-core/rnaseq/issues/357)
* Fixes label name in FastQC processes, as described in issue [#345]
* Enhances file name parsing for STAR/HISAT2 mapping [#372](https://github.com/nf-core/rnaseq/issues/372)
* Fixed [issues](https://github.com/nf-core/rnaseq/issues/369) with long running preseq and dupradar tasks
* MultiQC now properly trims `-fw` from sample names if `--removeRiboRNA` is used
* Make publishDir mode configurable [#391](https://github.com/nf-core/rnaseq/pull/391)
* Add AWS tests github actions workflow for small tests

#### Updated Packages

* Salmon 0.14.2 -> 1.1.0
* multiqc 1.7 -> 1.8
* remove pinning of matplotlib version

#### Added / Removed Packages

* Added pigz 2.3.4 for parallelized trim-galore support
* Added rsem 1.3.3 for gene/transcript quantification
=======
* Fixes an issue where MultiQC fails to run with `--skipbiotypeQC` option [#353](https://github.com/nf-core/rnaseq/issues/353)
* Fixes missing Qualimap parameter `-p` [#351](https://github.com/nf-core/rnaseq/issues/351)
* Fixes broken links [#357](https://github.com/nf-core/rnaseq/issues/357)
* Fixes label name in FastQC process [#345](https://github.com/nf-core/rnaseq/pull/345)
* Make publishDir mode configurable [#391](https://github.com/nf-core/rnaseq/pull/391)
* Add AWS tests GitHub actions workflow for small tests
* Optimise MultiQC configuration for faster run-time on huge sample numbers
* Build Docker image using GitHub Actions
  * Pull-requests now rebuild the image if the software environment has been changed (so tests should pass)
  * Builds are done on GitHub Actions and pushed to Docker Hub, which is much faster than waiting for Docker Hub to build

#### Updated Packages

* Salmon `0.14.2` -> `1.1.0`
* MultiQC `1.7` -> `1.9`
* Remove pinning of MatPlotLib version

#### Added / Removed Packages

* Added `pigz` `2.3.4` for parallelized trim-galore support
* Added `rsem` `1.3.3` for gene/transcript quantification
>>>>>>> b9f81e3a

## [Version 1.4.2](https://github.com/nf-core/rnaseq/releases/tag/1.4.2) * 2019-10-18

<<<<<<< HEAD
* Minor version release for keeping Git History in sync
=======
* Minor version release for keeping git history in sync
>>>>>>> b9f81e3a
* No changes with respect to 1.4.1 on pipeline level

## [Version 1.4.1](https://github.com/nf-core/rnaseq/releases/tag/1.4.1) * 2019-10-17

Major novel changes include:

* Update `igenomes.config` with NCBI `GRCh38` and most recent UCSC genomes
* Set `autoMounts = true` by default for `singularity` profile

### Pipeline enhancements & fixes

* Fixed parameter warnings [#316](https://github.com/nf-core/rnaseq/issues/316) and [318](https://github.com/nf-core/rnaseq/issues/318)
<<<<<<< HEAD
* Fixed [#307](https://github.com/nf-core/rnaseq/issues/307) - Confusing Info Printout about GFF and GTF
=======
* Fixed [#307](https://github.com/nf-core/rnaseq/issues/307) * Confusing Info Printout about GFF and GTF
>>>>>>> b9f81e3a

## [Version 1.4](https://github.com/nf-core/rnaseq/releases/tag/1.4) * 2019-10-15

Major novel changes include:

* Support for Salmon as an alternative method to STAR and HISAT2
* Several improvements in `featureCounts` handling of types other than `exon`. It is possible now to handle nuclearRNAseq data. Nuclear RNA has un-spliced RNA, and the whole transcript, including the introns, needs to be counted, e.g. by specifying `--fc_count_type transcript`.
* Support for [outputting unaligned data](https://github.com/nf-core/rnaseq/issues/277) to results folders.
* Added options to skip several steps
<<<<<<< HEAD

=======
>>>>>>> b9f81e3a
  * Skip trimming using `--skipTrimming`
  * Skip BiotypeQC using `--skipBiotypeQC`
  * Skip Alignment using `--skipAlignment` to only use pseudo-alignment using Salmon

### Documentation updates

* Adjust wording of skipped samples [in pipeline output](https://github.com/nf-core/rnaseq/issues/290)
* Fixed link to guidelines [#203](https://github.com/nf-core/rnaseq/issues/203)
* Add `Citation` and `Quick Start` section to `README.md`
* Add in documentation of the `--gff` parameter

### Reporting Updates

* Generate MultiQC plots in the results directory [#200](https://github.com/nf-core/rnaseq/issues/200)
* Get MultiQC to save plots as [standalone files](https://github.com/nf-core/rnaseq/issues/183)
* Get MultiQC to write out the software versions in a `.csv` file [#185](https://github.com/nf-core/rnaseq/issues/185)
* Use `file` instead of `new File` to create `pipeline_report.{html,txt}` files, and properly create subfolders

### Pipeline enhancements & fixes

* Restore `SummarizedExperimment` object creation in the salmon_merge process avoiding increasing memory with sample size.
* Fix sample names in feature counts and dupRadar to remove suffixes added in other processes
* Removed `genebody_coverage` process [#195](https://github.com/nf-core/rnaseq/issues/195)
* Implemented Pearsons correlation instead of Euclidean distance [#146](https://github.com/nf-core/rnaseq/issues/146)
* Add `--stringTieIgnoreGTF` parameter [#206](https://github.com/nf-core/rnaseq/issues/206)
* Removed unused `stringtie` channels for `MultiQC`
* Integrate changes in `nf-core/tools v1.6` template which resolved [#90](https://github.com/nf-core/rnaseq/issues/90)
* Moved process `convertGFFtoGTF` before `makeSTARindex` [#215](https://github.com/nf-core/rnaseq/issues/215)
* Change all boolean parameters from `snake_case` to `camelCase` and vice versa for value parameters
* Add SM ReadGroup info for QualiMap compatibility[#238](https://github.com/nf-core/rnaseq/issues/238)
* Obtain edgeR + dupRadar version information [#198](https://github.com/nf-core/rnaseq/issues/198) and [#112](https://github.com/nf-core/rnaseq/issues/112)
* Add `--gencode` option for compatibility of Salmon and featureCounts biotypes with GENCODE gene annotations
* Added functionality to accept compressed reference data in the pipeline
* Check that gtf features are on chromosomes that exist in the genome fasta file [#274](https://github.com/nf-core/rnaseq/pull/274)
* Maintain all gff features upon gtf conversion (keeps `gene_biotype` or `gene_type` to make `featureCounts` happy)
* Add SortMeRNA as an optional step to allow rRNA removal [#280](https://github.com/nf-core/rnaseq/issues/280)
* Minimal adjustment of memory and CPU constraints for clusters with locked memory / CPU relation
* Cleaned up usage, `parameters.settings.json` and the `nextflow.config`

### Dependency Updates

* Dependency list is now sorted appropriately
* Force matplotlib=3.0.3

#### Updated Packages

* Picard 2.20.0 -> 2.21.1
* bioconductor-dupradar 1.12.1 -> 1.14.0
* bioconductor-edger 3.24.3 -> 3.26.5
* gffread 0.9.12 -> 0.11.4
* trim-galore 0.6.1 -> 0.6.4
* gffread 0.9.12 -> 0.11.4
* rseqc 3.0.0 -> 3.0.1
* R-Base 3.5 -> 3.6.1

#### Added / Removed Packages

* Dropped CSVtk in favor of Unix's simple `cut` and `paste` utilities
* Added Salmon 0.14.2
* Added TXIMeta 1.2.2
* Added SummarizedExperiment 1.14.0
* Added SortMeRNA 2.1b
* Add tximport and summarizedexperiment dependency [#171](https://github.com/nf-core/rnaseq/issues/171)
* Add Qualimap dependency [#202](https://github.com/nf-core/rnaseq/issues/202)

## [Version 1.3](https://github.com/nf-core/rnaseq/releases/tag/1.3) * 2019-03-26

### Pipeline Updates

* Added configurable options to specify group attributes for featureCounts [#144](https://github.com/nf-core/rnaseq/issues/144)
* Added support for RSeqC 3.0 [#148](https://github.com/nf-core/rnaseq/issues/148)
* Added a `parameters.settings.json` file for use with the new `nf-core launch` helper tool.
* Centralized all configuration profiles using [nf-core/configs](https://github.com/nf-core/configs)
* Fixed all centralized configs [for offline usage](https://github.com/nf-core/rnaseq/issues/163)
* Hide %dup in [multiqc report](https://github.com/nf-core/rnaseq/issues/150)
* Add option for Trimming NextSeq data properly ([@jburos work](https://github.com/jburos))

### Bug fixes

* Fixing HISAT2 Index Building for large reference genomes [#153](https://github.com/nf-core/rnaseq/issues/153)
* Fixing HISAT2 BAM sorting using more memory than available on the system
* Fixing MarkDuplicates memory consumption issues following [#179](https://github.com/nf-core/rnaseq/pull/179)
* Use `file` instead of `new File` to create the `pipeline_report.{html,txt}` files to avoid creating local directories when outputting to AWS S3 folders
<<<<<<< HEAD
* Fix SortMeRNA default rRNA db paths specified in assets/rrna-db-defaults.txt
=======
>>>>>>> b9f81e3a

### Dependency Updates

* RSeQC 2.6.4 -> 3.0.0
* Picard 2.18.15 -> 2.20.0
* r-data.table 1.11.4 -> 1.12.2
* bioconductor-edger 3.24.1 -> 3.24.3
* r-markdown 0.8 -> 0.9
* csvtk 0.15.0 -> 0.17.0
* stringtie 1.3.4 -> 1.3.6
* subread 1.6.2 -> 1.6.4
* gffread 0.9.9 -> 0.9.12
* multiqc 1.6 -> 1.7
* deeptools 3.2.0 -> 3.2.1
* trim-galore 0.5.0 -> 0.6.1
* qualimap 2.2.2b
* matplotlib 3.0.3
* r-base 3.5.1

<<<<<<< HEAD
## [Version 1.2](https://github.com/nf-core/rnaseq/releases/tag/1.2) - 2018-12-12
=======
## [Version 1.2](https://github.com/nf-core/rnaseq/releases/tag/1.2) * 2018-12-12
>>>>>>> b9f81e3a

### Pipeline updates

* Removed some outdated documentation about non-existent features
* Config refactoring and code cleaning
* Added a `--fcExtraAttributes` option to specify more than ENSEMBL gene names in `featureCounts`
* Remove legacy rseqc `strandRule` config code. [#119](https://github.com/nf-core/rnaseq/issues/119)
* Added STRINGTIE ballgown output to results folder [#125](https://github.com/nf-core/rnaseq/issues/125)
* HiSAT index build now requests `200GB` memory, enough to use the exons / splice junction option for building.
  * Added documentation about the `--hisatBuildMemory` option.
* BAM indices are stored and re-used between processes [#71](https://github.com/nf-core/rnaseq/issues/71)

### Bug Fixes

* Fixed conda bug which caused problems with environment resolution due to changes in bioconda [#113](https://github.com/nf-core/rnaseq/issues/113)
* Fixed wrong gffread command line [#117](https://github.com/nf-core/rnaseq/issues/117)
* Added `cpus = 1` to `workflow summary process` [#130](https://github.com/nf-core/rnaseq/issues/130)

## [Version 1.1](https://github.com/nf-core/rnaseq/releases/tag/1.1) * 2018-10-05

### Pipeline updates

* Wrote docs and made minor tweaks to the `--skip_qc` and associated options
* Removed the depreciated `uppmax-modules` config profile
* Updated the `hebbe` config profile to use the new `withName` syntax too
* Use new `workflow.manifest` variables in the pipeline script
* Updated minimum nextflow version to `0.32.0`

### Bug Fixes

* [#77](https://github.com/nf-core/rnaseq/issues/77): Added back `executor = 'local'` for the `workflow_summary_mqc`
* [#95](https://github.com/nf-core/rnaseq/issues/95): Check if task.memory is false instead of null
* [#97](https://github.com/nf-core/rnaseq/issues/97): Resolved edge-case where numeric sample IDs are parsed as numbers causing some samples to be incorrectly overwritten.

## [Version 1.0](https://github.com/nf-core/rnaseq/releases/tag/1.0) * 2018-08-20

This release marks the point where the pipeline was moved from [SciLifeLab/NGI-RNAseq](https://github.com/SciLifeLab/NGI-RNAseq)
over to the new [nf-core](http://nf-co.re/) community, at [nf-core/rnaseq](https://github.com/nf-core/rnaseq).

View the previous changelog at [SciLifeLab/NGI-RNAseq/CHANGELOG.md](https://github.com/SciLifeLab/NGI-RNAseq/blob/master/CHANGELOG.md)

In addition to porting to the new nf-core community, the pipeline has had a number of major changes in this version.
There have been 157 commits by 16 different contributors covering 70 different files in the pipeline: 7,357 additions and 8,236 deletions!

In summary, the main changes are:

* Rebranding and renaming throughout the pipeline to nf-core
* Updating many parts of the pipeline config and style to meet nf-core standards
* Support for GFF files in addition to GTF files
  * Just use `--gff` instead of `--gtf` when specifying a file path
* New command line options to skip various quality control steps
* More safety checks when launching a pipeline
<<<<<<< HEAD
  * Several new sanity checks - for example, that the specified reference genome exists
=======
  * Several new sanity checks * for example, that the specified reference genome exists
>>>>>>> b9f81e3a
* Improved performance with memory usage (especially STAR and Picard)
* New BigWig file outputs for plotting coverage across the genome
* Refactored gene body coverage calculation, now much faster and using much less memory
* Bugfixes in the MultiQC process to avoid edge cases where it wouldn't run
* MultiQC report now automatically attached to the email sent when the pipeline completes
* New testing method, with data on GitHub
  * Now run pipeline with `-profile test` instead of using bash scripts
* Rewritten continuous integration tests with Travis CI
* New explicit support for Singularity containers
* Improved MultiQC support for DupRadar and featureCounts
  * Now works for all users instead of just NGI Stockholm
* New configuration for use on AWS batch
* Updated config syntax to support latest versions of Nextflow
* Built-in support for a number of new local HPC systems
  * CCGA, GIS, UCT HEX, updates to UPPMAX, CFC, BINAC, Hebbe, c3se
* Slightly improved documentation (more updates to come)
* Updated software packages

...and many more minor tweaks.

Thanks to everyone who has worked on this release!<|MERGE_RESOLUTION|>--- conflicted
+++ resolved
@@ -7,28 +7,6 @@
 * Minor tweaks to software version commands
 * Add information about SILVA licensing when removing rRNA to `usage.md`
 * Fixed ansi colours for pipeline summary, added summary logs of alignment results
-<<<<<<< HEAD
-* Fixes an issue where multiqc fails to run with `--skipbiotypeQC` option [#353](https://github.com/nf-core/rnaseq/issues/353)
-* Fixes missing parameter `-p` [#351](https://github.com/nf-core/rnaseq/issues/351)
-* Fixes broken links [#357](https://github.com/nf-core/rnaseq/issues/357)
-* Fixes label name in FastQC processes, as described in issue [#345]
-* Enhances file name parsing for STAR/HISAT2 mapping [#372](https://github.com/nf-core/rnaseq/issues/372)
-* Fixed [issues](https://github.com/nf-core/rnaseq/issues/369) with long running preseq and dupradar tasks
-* MultiQC now properly trims `-fw` from sample names if `--removeRiboRNA` is used
-* Make publishDir mode configurable [#391](https://github.com/nf-core/rnaseq/pull/391)
-* Add AWS tests github actions workflow for small tests
-
-#### Updated Packages
-
-* Salmon 0.14.2 -> 1.1.0
-* multiqc 1.7 -> 1.8
-* remove pinning of matplotlib version
-
-#### Added / Removed Packages
-
-* Added pigz 2.3.4 for parallelized trim-galore support
-* Added rsem 1.3.3 for gene/transcript quantification
-=======
 * Fixes an issue where MultiQC fails to run with `--skipbiotypeQC` option [#353](https://github.com/nf-core/rnaseq/issues/353)
 * Fixes missing Qualimap parameter `-p` [#351](https://github.com/nf-core/rnaseq/issues/351)
 * Fixes broken links [#357](https://github.com/nf-core/rnaseq/issues/357)
@@ -50,18 +28,13 @@
 
 * Added `pigz` `2.3.4` for parallelized trim-galore support
 * Added `rsem` `1.3.3` for gene/transcript quantification
->>>>>>> b9f81e3a
-
-## [Version 1.4.2](https://github.com/nf-core/rnaseq/releases/tag/1.4.2) * 2019-10-18
-
-<<<<<<< HEAD
+
+## [Version 1.4.2](https://github.com/nf-core/rnaseq/releases/tag/1.4.2) - 2019-10-18
+
 * Minor version release for keeping Git History in sync
-=======
-* Minor version release for keeping git history in sync
->>>>>>> b9f81e3a
 * No changes with respect to 1.4.1 on pipeline level
 
-## [Version 1.4.1](https://github.com/nf-core/rnaseq/releases/tag/1.4.1) * 2019-10-17
+## [Version 1.4.1](https://github.com/nf-core/rnaseq/releases/tag/1.4.1) - 2019-10-17
 
 Major novel changes include:
 
@@ -71,13 +44,9 @@
 ### Pipeline enhancements & fixes
 
 * Fixed parameter warnings [#316](https://github.com/nf-core/rnaseq/issues/316) and [318](https://github.com/nf-core/rnaseq/issues/318)
-<<<<<<< HEAD
 * Fixed [#307](https://github.com/nf-core/rnaseq/issues/307) - Confusing Info Printout about GFF and GTF
-=======
-* Fixed [#307](https://github.com/nf-core/rnaseq/issues/307) * Confusing Info Printout about GFF and GTF
->>>>>>> b9f81e3a
-
-## [Version 1.4](https://github.com/nf-core/rnaseq/releases/tag/1.4) * 2019-10-15
+
+## [Version 1.4](https://github.com/nf-core/rnaseq/releases/tag/1.4) - 2019-10-15
 
 Major novel changes include:
 
@@ -85,10 +54,6 @@
 * Several improvements in `featureCounts` handling of types other than `exon`. It is possible now to handle nuclearRNAseq data. Nuclear RNA has un-spliced RNA, and the whole transcript, including the introns, needs to be counted, e.g. by specifying `--fc_count_type transcript`.
 * Support for [outputting unaligned data](https://github.com/nf-core/rnaseq/issues/277) to results folders.
 * Added options to skip several steps
-<<<<<<< HEAD
-
-=======
->>>>>>> b9f81e3a
   * Skip trimming using `--skipTrimming`
   * Skip BiotypeQC using `--skipBiotypeQC`
   * Skip Alignment using `--skipAlignment` to only use pseudo-alignment using Salmon
@@ -154,7 +119,7 @@
 * Add tximport and summarizedexperiment dependency [#171](https://github.com/nf-core/rnaseq/issues/171)
 * Add Qualimap dependency [#202](https://github.com/nf-core/rnaseq/issues/202)
 
-## [Version 1.3](https://github.com/nf-core/rnaseq/releases/tag/1.3) * 2019-03-26
+## [Version 1.3](https://github.com/nf-core/rnaseq/releases/tag/1.3) - 2019-03-26
 
 ### Pipeline Updates
 
@@ -172,10 +137,7 @@
 * Fixing HISAT2 BAM sorting using more memory than available on the system
 * Fixing MarkDuplicates memory consumption issues following [#179](https://github.com/nf-core/rnaseq/pull/179)
 * Use `file` instead of `new File` to create the `pipeline_report.{html,txt}` files to avoid creating local directories when outputting to AWS S3 folders
-<<<<<<< HEAD
 * Fix SortMeRNA default rRNA db paths specified in assets/rrna-db-defaults.txt
-=======
->>>>>>> b9f81e3a
 
 ### Dependency Updates
 
@@ -195,11 +157,7 @@
 * matplotlib 3.0.3
 * r-base 3.5.1
 
-<<<<<<< HEAD
 ## [Version 1.2](https://github.com/nf-core/rnaseq/releases/tag/1.2) - 2018-12-12
-=======
-## [Version 1.2](https://github.com/nf-core/rnaseq/releases/tag/1.2) * 2018-12-12
->>>>>>> b9f81e3a
 
 ### Pipeline updates
 
@@ -218,7 +176,7 @@
 * Fixed wrong gffread command line [#117](https://github.com/nf-core/rnaseq/issues/117)
 * Added `cpus = 1` to `workflow summary process` [#130](https://github.com/nf-core/rnaseq/issues/130)
 
-## [Version 1.1](https://github.com/nf-core/rnaseq/releases/tag/1.1) * 2018-10-05
+## [Version 1.1](https://github.com/nf-core/rnaseq/releases/tag/1.1) - 2018-10-05
 
 ### Pipeline updates
 
@@ -234,7 +192,7 @@
 * [#95](https://github.com/nf-core/rnaseq/issues/95): Check if task.memory is false instead of null
 * [#97](https://github.com/nf-core/rnaseq/issues/97): Resolved edge-case where numeric sample IDs are parsed as numbers causing some samples to be incorrectly overwritten.
 
-## [Version 1.0](https://github.com/nf-core/rnaseq/releases/tag/1.0) * 2018-08-20
+## [Version 1.0](https://github.com/nf-core/rnaseq/releases/tag/1.0) - 2018-08-20
 
 This release marks the point where the pipeline was moved from [SciLifeLab/NGI-RNAseq](https://github.com/SciLifeLab/NGI-RNAseq)
 over to the new [nf-core](http://nf-co.re/) community, at [nf-core/rnaseq](https://github.com/nf-core/rnaseq).
@@ -252,11 +210,7 @@
   * Just use `--gff` instead of `--gtf` when specifying a file path
 * New command line options to skip various quality control steps
 * More safety checks when launching a pipeline
-<<<<<<< HEAD
   * Several new sanity checks - for example, that the specified reference genome exists
-=======
-  * Several new sanity checks * for example, that the specified reference genome exists
->>>>>>> b9f81e3a
 * Improved performance with memory usage (especially STAR and Picard)
 * New BigWig file outputs for plotting coverage across the genome
 * Refactored gene body coverage calculation, now much faster and using much less memory
