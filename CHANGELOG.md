# nf-core/rnaseq: Changelog

The format is based on [Keep a Changelog](https://keepachangelog.com/en/1.0.0/)
and this project adheres to [Semantic Versioning](https://semver.org/spec/v2.0.0.html).

## v3.14.0dev - [date]

### Credits

Special thanks to the following for their contributions to the release:

<<<<<<< HEAD
- [PR #1135](https://github.com/nf-core/rnaseq/pull/1135) - Update [action-tower-launch](https://github.com/marketplace/actions/action-tower-launch) to v2 which supports more variable handling.
- [PR #1141](https://github.com/nf-core/rnaseq/pull/1141) - Important! Template update for nf-core/tools v2.11
- [PR #1144](https://github.com/nf-core/rnaseq/pull/1144) - Interface to kmer size for pseudoaligners

### Parameters

| Old parameter | New parameter                |
| ------------- | ---------------------------- |
|               | `--pseudo_aligner_kmer_size` |

> **NB:** Parameter has been **updated** if both old and new parameter information is present.
> **NB:** Parameter has been **added** if just the new parameter information is present.
> **NB:** Parameter has been **removed** if new parameter information isn't present.
=======
- [Adam Talbot](https://github.com/adamrtalbot)
- [Jonathan Manning](https://github.com/pinin4fjords)
- [Mahesh Binzer-Panchal](https://github.com/mahesh-panchal)
- [Matthias Zepper](https://github.com/MatthiasZepper)
- [Maxime Garcia](https://github.com/maxulysse)
- [Phil Ewels](https://github.com/ewels)
- [Vlad Savelyev](https://github.com/vladsavelyev)
>>>>>>> ca7467a4

### Enhancements & fixes

- [PR #1135](https://github.com/nf-core/rnaseq/pull/1135) - Update [action-tower-launch](https://github.com/marketplace/actions/action-tower-launch) to v2 which supports more variable handling
- [PR #1149](https://github.com/nf-core/rnaseq/pull/1149) - Fix and patch version commands for Fastp, FastQC and UMI-tools modules ([#1103](https://github.com/nf-core/rnaseq/issues/1103))

## [[3.13.2](https://github.com/nf-core/rnaseq/releases/tag/3.13.2)] - 2023-11-21

### Credits

Special thanks to the following for their contributions to the release:

- [Jonathan Manning](https://github.com/pinin4fjords)
- [Regina Hertfelder Reynolds](https://github.com/RHReynolds)
- [Matthias Zepper](https://github.com/MatthiasZepper)

### Enhancements & fixes

- [PR #1123](https://github.com/nf-core/rnaseq/pull/1123) - Overhaul tximport.r, output length tables
- [PR #1124](https://github.com/nf-core/rnaseq/pull/1124) - Ensure pseudoaligner is set if pseudoalignment is not skipped
- [PR #1126](https://github.com/nf-core/rnaseq/pull/1126) - Pipeline fails if transcript_fasta not provided and `skip_gtf_filter = true`.
- [PR #1127](https://github.com/nf-core/rnaseq/pull/1127) - Enlarge sampling to determine the number of columns in `filter_gtf.py` script.

## [[3.13.1](https://github.com/nf-core/rnaseq/releases/tag/3.13.1)] - 2023-11-17

### Enhancements and fixes

- [PR #1121](https://github.com/nf-core/rnaseq/pull/1121) - Changes for 3.13.1 patch release incl. igenomes star fix

## [[3.13.0](https://github.com/nf-core/rnaseq/releases/tag/3.13.0)] - 2023-11-17

### Credits

Special thanks to the following for their contributions to the release:

- [Adam Talbot](https://github.com/adamrtalbot)
- [hmehlan](https://github.com/hmehlan)
- [Jonathan Manning](https://github.com/pinin4fjords)
- [Júlia Mir Pedrol](https://github.com/mirpedrol)
- [Matthias Zepper](https://github.com/MatthiasZepper)
- [Maxime Garcia](https://github.com/maxulysse)
- [Steffen Möller](https://github.com/smoe)

Thank you to everyone else that has contributed by reporting bugs, enhancements or in any other way, shape or form.

### Enhancements & fixes

- [PR #1049](https://github.com/nf-core/rnaseq/pull/1049) - Display a warning when `--extra_star_align_args` are used with `--aligner star_rsem`
- [PR #1051](https://github.com/nf-core/rnaseq/pull/1051) - Remove `public_aws_ecr` profile
- [PR #1054](https://github.com/nf-core/rnaseq/pull/1054) - Template update to nf-core/tools v2.9
- [PR #1058](https://github.com/nf-core/rnaseq/pull/1058) - Use `nf-validation` plugin for parameter and samplesheet validation
- [PR #1068](https://github.com/nf-core/rnaseq/pull/1068) - Update `grep` version for `untar` module
- [PR #1073](https://github.com/nf-core/rnaseq/pull/1073) - Update documentation to discourage use of `--genome`
- [PR #1078](https://github.com/nf-core/rnaseq/pull/1078) - Updated pipeline template to [nf-core/tools 2.10](https://github.com/nf-core/tools/releases/tag/2.10)
- [PR #1083](https://github.com/nf-core/rnaseq/pull/1083) - Move local modules and subworkflows to subfolders
- [PR #1088](https://github.com/nf-core/rnaseq/pull/1088) - Updates contributing and code of conduct documents with nf-core template 2.10
- [PR #1091](https://github.com/nf-core/rnaseq/pull/1091) - Reorganise parameters in schema for better usability
- [PR #1106](https://github.com/nf-core/rnaseq/pull/1106) - Kallisto quantification
- [PR #1107](https://github.com/nf-core/rnaseq/pull/1107) - Expand GTF filtering to remove rows with empty transcript ID when required, fix STAR GTF usage
- [#976](https://github.com/nf-core/rnaseq/issues/976) - Add author and licenses for all custom scripts
- [#1050](https://github.com/nf-core/rnaseq/issues/1050) - Provide custom prefix/suffix for summary files to avoid overwriting
- [#1074](https://github.com/nf-core/rnaseq/issues/1074) - Enable quantification using StringTie AND a custom
- [#1082](https://github.com/nf-core/rnaseq/issues/1082) - More informative error message for `filter_gtf_for_genes_in_genome.py`
- [#1102](https://github.com/nf-core/rnaseq/issues/1102) - gene entries with empty transcript_id fields

### Software dependencies

| Dependency              | Old version | New version |
| ----------------------- | ----------- | ----------- |
| `fastqc`                | 0.11.9      | 0.12.1      |
| `multiqc`               | 1.14        | 1.17        |
| `ucsc-bedgraphtobigwig` | 377         | 445         |

> **NB:** Dependency has been **updated** if both old and new version information is present.
>
> **NB:** Dependency has been **added** if just the new version information is present.
>
> **NB:** Dependency has been **removed** if new version information isn't present.

### Modules / Subworkflows

| Script                   | Old name          | New name                    |
| ------------------------ | ----------------- | --------------------------- |
| `local/gtf_filter`       | `GTF_GENE_FILTER` | `GTF_FILTER`                |
| `local/tx2gene`          | `SALMON_TX2GENE`  | `TX2GENE`                   |
| `local/tximport`         | `SALMON_TXIMPORT` | `TXIMPORT`                  |
| `local/quantify_salmon`  | `QUANTIFY_SALMON` | `QUANTIFY_PSEUDO_ALIGNMENT` |
| `nf-core/kallisto_index` |                   | `KALLISTO_INDEX`            |
| `nf-core/kallisto_quant` |                   | `KALLISTO_QUANT`            |

## [[3.12.0](https://github.com/nf-core/rnaseq/releases/tag/3.12.0)] - 2023-06-02

### Credits

Special thanks to the following for their contributions to the release:

- [Adam Talbot](https://github.com/adamrtalbot)
- [Esha Joshi](https://github.com/ejseqera)
- [Ghepardo](https://github.com/Ghepardo)
- [Matthias Zepper](https://github.com/MatthiasZepper)
- [Maxime Garcia](https://github.com/maxulysse)
- [Rob Syme](https://github.com/robsyme)

Thank you to everyone else that has contributed by reporting bugs, enhancements or in any other way, shape or form.

### Enhancements & fixes

- [[#1011](https://github.com/nf-core/rnaseq/issues/1011)] - FastQ files from UMI-tools not being passed to fastp
- [[#1018](https://github.com/nf-core/rnaseq/issues/1018)] - Ability to skip both alignment and pseudoalignment to only run pre-processing QC steps.
- [PR #1016](https://github.com/nf-core/rnaseq/pull/1016) - Updated pipeline template to [nf-core/tools 2.8](https://github.com/nf-core/tools/releases/tag/2.8)
- [PR #1025](https://github.com/nf-core/fetchngs/pull/1025) - Add `public_aws_ecr.config` to source mulled containers when using `public.ecr.aws` Docker Biocontainer registry
- [PR #1038](https://github.com/nf-core/rnaseq/pull/1038) - Updated error log for count values when supplying `--additional_fasta`
- [PR #1042](https://github.com/nf-core/rnaseq/pull/1042) - revert samtools_sort modules to no memory assignement

### Parameters

| Old parameter | New parameter             |
| ------------- | ------------------------- |
|               | `--skip_pseudo_alignment` |

> **NB:** Parameter has been **updated** if both old and new parameter information is present.
> **NB:** Parameter has been **added** if just the new parameter information is present.
> **NB:** Parameter has been **removed** if new parameter information isn't present.

### Software dependencies

| Dependency | Old version | New version |
| ---------- | ----------- | ----------- |
| `fastp`    | 0.23.2      | 0.23.4      |
| `samtools` | 1.16.1      | 1.17        |

> **NB:** Dependency has been **updated** if both old and new version information is present.
>
> **NB:** Dependency has been **added** if just the new version information is present.
>
> **NB:** Dependency has been **removed** if new version information isn't present.

## [[3.11.2](https://github.com/nf-core/rnaseq/releases/tag/3.11.2)] - 2023-04-25

### Credits

Special thanks to the following for their contributions to the release:

- [Jonathan Manning](https://github.com/pinin4fjords)
- [Maxime Garcia](https://github.com/maxulysse)
- [Rob Syme](https://github.com/robsyme)
- [W. Lee Pang](https://github.com/wleepang)

Thank you to everyone else that has contributed by reporting bugs, enhancements or in any other way, shape or form.

### Enhancements & fixes

- [[#1003](https://github.com/nf-core/rnaseq/pull/1003)] - `FASTQ_SUBSAMPLE_FQ_SALMON:SALMON_INDEX` is launched multiple times and fails

## [[3.11.1](https://github.com/nf-core/rnaseq/releases/tag/3.11.1)] - 2023-03-31

### Credits

Special thanks to the following for their code contributions to the release:

- [Adam Talbot](https://github.com/adamrtalbot)
- [Rob Syme](https://github.com/robsyme)
- [suhrig](https://github.com/suhrig)

### Enhancements & fixes

- [[#987](https://github.com/nf-core/rnaseq/pull/987)] - Fix issue with incorrect cacheing of test datasets during CI/CD
- [[#988](https://github.com/nf-core/rnaseq/issues/988)] - `DESEQ2_QC_STAR_SALMON` fails when sample names have many components
- Remove `wait: false` option from Tower Actions which is the default
- Fix release trigger for full-sized multi-cloud tests
- Adding `[ci fast]` to commit message now skips all tests except for standard `-profile test` pipeline run

## [[3.11.0](https://github.com/nf-core/rnaseq/releases/tag/3.11.0)] - 2023-03-30

### Credits

Special thanks to the following for their code contributions to the release:

- [J Lorent](https://github.com/jlorent)
- [Luca Beltrame](https://github.com/lbeltrame)
- [Matthias Zepper](https://github.com/MatthiasZepper)
- [Maxime Garcia](https://github.com/maxulysse)
- [Ryan Yordanoff](https://github.com/ryanyord)
- [Thomas Sandmann](https://github.com/tomsing1)

Thank you to everyone else that has contributed by reporting bugs, enhancements or in any other way, shape or form.

### Enhancements & fixes

- Add infrastructure and CI for multi-cloud full-sized tests run via Nextflow Tower (see [#981](https://github.com/nf-core/rnaseq/pull/981))
- Added fastp support.
  - Users can now select between `--trimmer trimgalore` (default) and `--trimmer fastp`.
  - Trim Galore! specific pipeline parameters have been deprecated: `--clip_r1`, `--clip_r2`, `--three_prime_clip_r1`, `--three_prime_clip_r2` and `--trim_nextseq`
  - Any additional options can now be specified via the `--extra_trimgalore_args` and `--extra_fastp_args` parameters, respectively.
- [[#663](https://github.com/nf-core/rnaseq/issues/663)] - Alternative trimming step for polyA/T removal
- [[#781](https://github.com/nf-core/rnaseq/issues/781)] - Add Warning for poly(A) libraries
- [[#878](https://github.com/nf-core/rnaseq/issues/878)] - Allow tabs in fasta header when creating decoys for salmon index
- [[#931](https://github.com/nf-core/rnaseq/issues/931)] - Save transcriptome BAM files when using `--save_umi_intermeds` / `--save_align_intermeds`
- [[#934](https://github.com/nf-core/rnaseq/pull/934)] - Union of `ext.args` and `params.extra_star_align_args` prevents parameter clashes in the STAR module
- [[#940](https://github.com/nf-core/rnaseq/issues/940)] - Bugfix in `salmon_summarizedexperiment.r` to ensure `rbind` doesn't fail when `rowdata` has no `tx` column.
- [[#944](https://github.com/nf-core/rnaseq/issues/944)] - Read clipping using clip_r1, clip_r2, three_prime_clip_r1, three_prime_clip_r2 disabled in 3.10
- [[#956](https://github.com/nf-core/rnaseq/pull/956)] - Implement 'auto' as default strandedness argument in `fastq_dir_to_samplesheet.py` script
- [[#960](https://github.com/nf-core/rnaseq/issues/960)] - Failure with awsbatch when running processes that are using `executor: local`
- [[#961](https://github.com/nf-core/rnaseq/issues/961)] - Add warnings to STDOUT for all skipped and failed strandedness check samples
- [[#975](https://github.com/nf-core/rnaseq/issues/975)] - `SALMON_INDEX` runs when using `--aligner star_rsem` even if samples have explicit strandedness
- Remove HISAT2 from automated AWS full-sized tests

### Parameters

| Old parameter           | New parameter             |
| ----------------------- | ------------------------- |
|                         | `--trimmer`               |
|                         | `--extra_trimgalore_args` |
| `--clip_r1`             |                           |
| `--clip_r2`             |                           |
| `--three_prime_clip_r1` |                           |
| `--three_prime_clip_r2` |                           |
| `--tracedir`            |                           |
| `--trim_nextseq`        |                           |

> **NB:** Parameter has been **updated** if both old and new parameter information is present.
> **NB:** Parameter has been **added** if just the new parameter information is present.
> **NB:** Parameter has been **removed** if new parameter information isn't present.

### Software dependencies

Note, since the pipeline is now using Nextflow DSL2, each process will be run with its own [Biocontainer](https://biocontainers.pro/#/registry). This means that on occasion it is entirely possible for the pipeline to be using different versions of the same tool. However, the overall software dependency changes compared to the last release have been listed below for reference.

| Dependency  | Old version | New version |
| ----------- | ----------- | ----------- |
| `fastp`     |             | 0.23.2      |
| `multiqc`   | 1.13        | 1.14        |
| `picard`    | 2.27.4      | 3.0.0       |
| `salmon`    | 1.9.0       | 1.10.1      |
| `umi_tools` | 1.1.2       | 1.1.4       |

> **NB:** Dependency has been **updated** if both old and new version information is present.
>
> **NB:** Dependency has been **added** if just the new version information is present.
>
> **NB:** Dependency has been **removed** if new version information isn't present.

## [[3.10.1](https://github.com/nf-core/rnaseq/releases/tag/3.10.1)] - 2023-01-05

### Enhancements & fixes

- [[#919](https://github.com/nf-core/rnaseq/issues/919)] - Salmon quant not run after FastQ subsampling if index not provided
- [[#922](https://github.com/nf-core/rnaseq/issues/922)] - Passing TrimGalore `--hardtrim3` / `--hardtrim5` via custom config raises missing output filename error

## [[3.10](https://github.com/nf-core/rnaseq/releases/tag/3.10)] - 2022-12-21

### Enhancements & fixes

- Bump minimum Nextflow version from `21.10.3` -> `22.10.1`
- Updated pipeline template to [nf-core/tools 2.7.2](https://github.com/nf-core/tools/releases/tag/2.7.2)
- [[#729](https://github.com/nf-core/rnaseq/issues/729)] - Add 'auto' option to samplesheet to automatically detect strandedness for samples
- [[#889](https://github.com/nf-core/rnaseq/issues/889)] - Document valid options for `--genome` parameter
- [[#891](https://github.com/nf-core/rnaseq/issues/891)] - Skip MarkDuplicates when UMIs are used
- [[#896](https://github.com/nf-core/rnaseq/issues/896)] - Remove `copyTo` call for iGenomes README
- [[#897](https://github.com/nf-core/rnaseq/issues/897)] - Use `--skip_preseq` by default
- [[#898](https://github.com/nf-core/rnaseq/issues/898)] - Documentation on salmon decoy-aware index creation, gcbias and seqbias
- [[#900](https://github.com/nf-core/rnaseq/issues/900)] - Add `--recursive` option to `fastq_dir_to_samplesheet.py` script
- [[#902](https://github.com/nf-core/rnaseq/issues/902)] - `check_samplesheet.py` script doesn't output optional columns in samplesheet
- [[#907](https://github.com/nf-core/rnaseq/issues/907)] - Add `--extra_star_align_args` and `--extra_salmon_quant_args` parameter
- [[#912](https://github.com/nf-core/rnaseq/issues/912)] - Add UMI deduplication before quantification in tube map

### Parameters

| Old parameter    | New parameter               |
| ---------------- | --------------------------- |
| `--enable_conda` |                             |
|                  | `--extra_star_align_args`   |
|                  | `--extra_salmon_quant_args` |

> **NB:** Parameter has been **updated** if both old and new parameter information is present.
> **NB:** Parameter has been **added** if just the new parameter information is present.
> **NB:** Parameter has been **removed** if new parameter information isn't present.

### Software dependencies

Note, since the pipeline is now using Nextflow DSL2, each process will be run with its own [Biocontainer](https://biocontainers.pro/#/registry). This means that on occasion it is entirely possible for the pipeline to be using different versions of the same tool. However, the overall software dependency changes compared to the last release have been listed below for reference.

| Dependency                          | Old version | New version |
| ----------------------------------- | ----------- | ----------- |
| `bbmap`                             | 38.93       | 39.01       |
| `bioconductor-dupradar`             | 1.18.0      | 1.28.0      |
| `bioconductor-summarizedexperiment` | 1.20.0      | 1.24.0      |
| `bioconductor-tximeta`              | 1.8.0       | 1.12.0      |
| `fq`                                |             | 0.9.1       |
| `salmon`                            | 1.5.2       | 1.9.0       |
| `samtools`                          | 1.15.1      | 1.16.1      |

> **NB:** Dependency has been **updated** if both old and new version information is present.
> **NB:** Dependency has been **added** if just the new version information is present.
> **NB:** Dependency has been **removed** if version information isn't present.

## [[3.9](https://github.com/nf-core/rnaseq/releases/tag/3.9)] - 2022-09-30

### Enhancements & fixes

- [[#746](https://github.com/nf-core/rnaseq/issues/746)] - Add `tin.py` output to MultiQC report
- [[#841](https://github.com/nf-core/rnaseq/issues/841)] - Turn `--deseq2_vst` on by default
- [[#853](https://github.com/nf-core/rnaseq/issues/853)] - Pipeline fails at email step: Failed to invoke `workflow.onComplete` event handler
- [[#857](https://github.com/nf-core/rnaseq/issues/857)] - Missing parameter required by StringTie if using STAR as aligner
- [[#862](https://github.com/nf-core/rnaseq/issues/862)] - Filter samples that have no reads after trimming
- [[#864](https://github.com/nf-core/rnaseq/issues/864)] - Pre-process transcripts fasta when using `--gencode`
- Expose additional arguments to UMI-tools as pipeline params: `--umitools_bc_pattern2` is required if the UMI is located on read 2. `--umitools_umi_separator` will often be needed in conjunction with `--skip_umi_extract` as most other tools such as Illumina's `BCL Convert` use a colon instead of an underscore to separate the UMIs. The `--umitools_grouping_method` allows to fine-tune handling of similar but non-identical UMIs.
- Updated pipeline template to [nf-core/tools 2.5.1](https://github.com/nf-core/tools/releases/tag/2.5.1)

### Parameters

| Old parameter | New parameter                |
| ------------- | ---------------------------- |
|               | `--umitools_bc_pattern2`     |
|               | `--umitools_umi_separator`   |
|               | `--umitools_grouping_method` |

### Software dependencies

Note, since the pipeline is now using Nextflow DSL2, each process will be run with its own [Biocontainer](https://biocontainers.pro/#/registry). This means that on occasion it is entirely possible for the pipeline to be using different versions of the same tool. However, the overall software dependency changes compared to the last release have been listed below for reference.

| Dependency | Old version | New version |
| ---------- | ----------- | ----------- |
| `hisat2`   | 2.2.0       | 2.2.1       |
| `multiqc`  | 1.11        | 1.13        |
| `picard`   | 2.26.10     | 2.27.4      |

> **NB:** Dependency has been **updated** if both old and new version information is present.
> **NB:** Dependency has been **added** if just the new version information is present.
> **NB:** Dependency has been **removed** if version information isn't present.

## [[3.8.1](https://github.com/nf-core/rnaseq/releases/tag/3.8.1)] - 2022-05-27

- [[#834](https://github.com/nf-core/rnaseq/issues/834)] - `nf-core download` fails with version 3.8 of the pipeline

## [[3.8](https://github.com/nf-core/rnaseq/releases/tag/3.8)] - 2022-05-25

### :warning: Major enhancements

Fixed quite a well hidden bug in the UMI processing mode of the pipeline when using `--with_umi --aligner star_salmon` as reported by [Lars Roed Ingerslev](https://github.com/lars-work-sund). Paired-end BAM files were not appropriately name sorted after `umi_tools dedup` which ultimately resulted in incorrect reading and quantification with Salmon. If you have used previous versions of the pipeline to analyse paired-end UMI data it will need to be reprocessed using this version of the pipeline. See [#828](https://github.com/nf-core/rnaseq/issues/828) for more context.

### Enhancements & fixes

- [[#824](https://github.com/nf-core/rnaseq/issues/824)] - Add explicit docs for usage of featureCounts in the pipeline
- [[#825](https://github.com/nf-core/rnaseq/issues/825)] - Pipeline fails due to trimming related removal of all reads from a sample
- [[#827](https://github.com/nf-core/rnaseq/issues/827)] - Control generation of --output-stats when running umi-tools dedup
- [[#828](https://github.com/nf-core/rnaseq/issues/828)] - Filter BAM output of UMI-tools dedup before passing to Salmon quant
- Updated pipeline template to [nf-core/tools 2.4.1](https://github.com/nf-core/tools/releases/tag/2.4.1)

### Parameters

| Old parameter | New parameter            |
| ------------- | ------------------------ |
|               | `--min_trimmed_reads`    |
|               | `--umitools_dedup_stats` |

## [[3.7](https://github.com/nf-core/rnaseq/releases/tag/3.7)] - 2022-05-03

### :warning: Major enhancements

- Updated default STAR version to latest available (`2.7.10a`; see [#808](https://github.com/nf-core/rnaseq/issues/808]))
- Vanilla Linux Docker container changed from `biocontainers/biocontainers:v1.2.0_cv1` to `ubuntu:20.04` to fix issues observed on GCP (see [#764](https://github.com/nf-core/rnaseq/issues/764]))

### Enhancements & fixes

- [[#762](https://github.com/nf-core/rnaseq/issues/762)] - Explicitly set `--skip_bbsplit false` with `--bbsplit_fasta_list` to use BBSplit
- [[#764](https://github.com/nf-core/rnaseq/issues/764)] - Test fails when using GCP due to missing tools in the basic biocontainer
- [[#765](https://github.com/nf-core/rnaseq/issues/765)] - Add docs for the usage of nf-core/rnaseq with prokaryotic data
- [[#775](https://github.com/nf-core/rnaseq/issues/775)] - Incorrect columns in Salmon transcript files
- [[#791](https://github.com/nf-core/rnaseq/issues/791)] - Add outputs for umitools dedup summary stats
- [[#797](https://github.com/nf-core/rnaseq/issues/797)] - Add `--skip_umi_extract` to account for pre-existing UMIs header embeddings.
- [[#798](https://github.com/nf-core/rnaseq/issues/798)] - Decompress transcript fasta error
- [[#799](https://github.com/nf-core/rnaseq/issues/799)] - Issue with using `--retain_unpaired` with the `FASTQC_UMITOOLS_TRIMGALORE:TRIMGALORE` module
- [[#802](https://github.com/nf-core/rnaseq/issues/802)] - `--bam_csi_index` error generated if `--skip_alignment` specified
- [[#808](https://github.com/nf-core/rnaseq/issues/808)] - Auto-detect usage of Illumina iGenomes reference
- [[#809](https://github.com/nf-core/rnaseq/issues/809)] - Add metro map for pipeline
- [[#814](https://github.com/nf-core/rnaseq/issues/814)] - Use decimal values for `--min_mapped_reads`
- Updated pipeline template to [nf-core/tools 2.3.2](https://github.com/nf-core/tools/releases/tag/2.3.2)

### Parameters

| Old parameter | New parameter        |
| ------------- | -------------------- |
|               | `--skip_umi_extract` |

### Software dependencies

Note, since the pipeline is now using Nextflow DSL2, each process will be run with its own [Biocontainer](https://biocontainers.pro/#/registry). This means that on occasion it is entirely possible for the pipeline to be using different versions of the same tool. However, the overall software dependency changes compared to the last release have been listed below for reference.

| Dependency  | Old version | New version |
| ----------- | ----------- | ----------- |
| `samtools`  | 1.14        | 1.15.1      |
| `star`      | 2.6.1d      | 2.7.10a     |
| `stringtie` | 2.1.7       | 2.2.1       |

> **NB:** Dependency has been **updated** if both old and new version information is present.
> **NB:** Dependency has been **added** if just the new version information is present.
> **NB:** Dependency has been **removed** if version information isn't present.

## [[3.6](https://github.com/nf-core/rnaseq/releases/tag/3.6)] - 2022-03-04

### Enhancements & fixes

- [nf-core/tools#1415](https://github.com/nf-core/tools/issues/1415) - Make `--outdir` a mandatory parameter
- [[#734](https://github.com/nf-core/rnaseq/issues/734)] - Is a vulnerable picard still used ? log4j vulnerability
- [[#744](https://github.com/nf-core/rnaseq/issues/744)] - Auto-detect and raise error if CSI is required for BAM indexing
- [[#750](https://github.com/nf-core/rnaseq/issues/750)] - Optionally ignore R1 / R2 after UMI extraction process
- [[#752](https://github.com/nf-core/rnaseq/issues/752)] - How to set publishing mode for all processes?
- [[#753](https://github.com/nf-core/rnaseq/issues/753)] - Add warning when user provides `--transcript_fasta`
- [[#754](https://github.com/nf-core/rnaseq/issues/754)] - DESeq2 QC issue linked to `--count_col` parameter
- [[#755](https://github.com/nf-core/rnaseq/issues/755)] - Rename RSEM_PREPAREREFERENCE_TRANSCRIPTS process
- [[#759](https://github.com/nf-core/rnaseq/issues/759)] - Empty lines in samplesheet.csv cause a crash
- [[#769](https://github.com/nf-core/rnaseq/issues/769)] - Do not run RSeQC tin.py by default

### Parameters

| Old parameter | New parameter        |
| ------------- | -------------------- |
|               | `--publish_dir_mode` |
|               | `--umi_discard_read` |

> **NB:** Parameter has been **updated** if both old and new parameter information is present.
>
> **NB:** Parameter has been **added** if just the new parameter information is present.
>
> **NB:** Parameter has been **removed** if new parameter information isn't present.

## [[3.5](https://github.com/nf-core/rnaseq/releases/tag/3.5)] - 2021-12-17

### Enhancements & fixes

- Port pipeline to the updated Nextflow DSL2 syntax adopted on nf-core/modules
  - Removed `--publish_dir_mode` as it is no longer required for the new syntax
- Bump minimum Nextflow version from `21.04.0` -> `21.10.3`
- Updated pipeline template to [nf-core/tools 2.2](https://github.com/nf-core/tools/releases/tag/2.2)
- [[#664](https://github.com/nf-core/rnaseq/issues/664)] - Conflict of library names for technical replicates
- [[#720](https://github.com/nf-core/rnaseq/issues/720)] - KeyError 'gene_id' in salmon_tx2gene.py
- [[#724](https://github.com/nf-core/rnaseq/issues/724)] - Deal with warnings generated when native NF processes are used
- [[#725](https://github.com/nf-core/rnaseq/issues/725)] - Untar needs `--no-same-owner` on DNAnexus
- [[#727](https://github.com/nf-core/rnaseq/issues/727)] - Fix transcriptome staging issues on DNAnexus for rsem/prepareference
- [[#728](https://github.com/nf-core/rnaseq/issues/728)] - Add RSeQC TIN.py as a quality metric for the pipeline

## [[3.4](https://github.com/nf-core/rnaseq/releases/tag/3.4)] - 2021-10-05

### Enhancements & fixes

- Software version(s) will now be reported for every module imported during a given pipeline execution
- Added `python3` shebang to appropriate scripts in `bin/` directory
- [[#407](https://github.com/nf-core/rnaseq/issues/407)] - Filter mouse reads from PDX samples
- [[#570](https://github.com/nf-core/rnaseq/issues/570)] - Update SortMeRNA to use SilvaDB 138 (for commercial use)
- [[#690](https://github.com/nf-core/rnaseq/issues/690)] - Error with post-trimmed read 2 sample names from FastQC in MultiQC
- [[#693](https://github.com/nf-core/rnaseq/issues/693)] - Cutadapt version missing from MultiQC report
- [[#697](https://github.com/nf-core/rnaseq/issues/697)] - pipeline_report.{txt,html} missing from pipeline_info directory
- [[#705](https://github.com/nf-core/rnaseq/issues/705)] - Sample sheet error check false positive

### Parameters

| Old parameter | New parameter          |
| ------------- | ---------------------- |
|               | `--bbsplit_fasta_list` |
|               | `--bbsplit_index`      |
|               | `--save_bbsplit_reads` |
|               | `--skip_bbsplit`       |

> **NB:** Parameter has been **updated** if both old and new parameter information is present.
> **NB:** Parameter has been **added** if just the new parameter information is present.
> **NB:** Parameter has been **removed** if parameter information isn't present.

### Software dependencies

Note, since the pipeline is now using Nextflow DSL2, each process will be run with its own [Biocontainer](https://biocontainers.pro/#/registry). This means that on occasion it is entirely possible for the pipeline to be using different versions of the same tool. However, the overall software dependency changes compared to the last release have been listed below for reference.

| Dependency    | Old version | New version |
| ------------- | ----------- | ----------- |
| `bbmap`       |             | 38.93       |
| `hisat2`      | 2.2.0       | 2.2.1       |
| `picard`      | 2.23.9      | 2.25.7      |
| `salmon`      | 1.4.0       | 1.5.2       |
| `samtools`    | 1.12        | 1.13        |
| `sortmerna`   | 4.2.0       | 4.3.4       |
| `trim-galore` | 0.6.6       | 0.6.7       |

> **NB:** Dependency has been **updated** if both old and new version information is present.
> **NB:** Dependency has been **added** if just the new version information is present.
> **NB:** Dependency has been **removed** if version information isn't present.

## [[3.3](https://github.com/nf-core/rnaseq/releases/tag/3.3)] - 2021-07-29

### Enhancements & fixes

- Updated pipeline template to [nf-core/tools 2.1](https://github.com/nf-core/tools/releases/tag/2.1)
- [[#556](https://github.com/nf-core/rnaseq/issues/556)] - Genome index is not recreated with --additional_fasta unless --star_index false
- [[#668](https://github.com/nf-core/rnaseq/issues/668)] - Salmon quant with UMI-tools does not work
- [[#674](https://github.com/nf-core/rnaseq/issues/674)] - Launch pipeline regex fails

### Software dependencies

Note, since the pipeline is now using Nextflow DSL2, each process will be run with its own [Biocontainer](https://biocontainers.pro/#/registry). This means that on occasion it is entirely possible for the pipeline to be using different versions of the same tool. However, the overall software dependency changes compared to the last release have been listed below for reference.

| Dependency  | Old version | New version |
| ----------- | ----------- | ----------- |
| `samtools`  | 1.10        | 1.12        |
| `stringtie` | 2.1.4       | 2.1.7       |
| `umi_tools` | 1.1.1       | 1.1.2       |

> **NB:** Dependency has been **updated** if both old and new version information is present.
> **NB:** Dependency has been **added** if just the new version information is present.
> **NB:** Dependency has been **removed** if version information isn't present.

## [[3.2](https://github.com/nf-core/rnaseq/releases/tag/3.2)] - 2021-06-18

### Enhancements & fixes

- Removed workflow to download data from public databases in favour of using [nf-core/fetchngs](https://nf-co.re/fetchngs)
- Added a stand-alone Python script [`bin/fastq_dir_to_samplesheet.py`](https://github.com/nf-core/rnaseq/blob/master/bin/fastq_dir_to_samplesheet.py) to auto-create samplesheet from a directory of FastQ files
- Added docs about overwriting default container definitions to use latest versions e.g. Pangolin
- [[#637](https://github.com/nf-core/rnaseq/issues/637)] - Add `--salmon_quant_libtype` parameter to provide the `--libType` option to salmon quantification
- [[#645](https://github.com/nf-core/rnaseq/issues/645)] - Remove trailing slash from `params.igenomes_base`
- [[#649](https://github.com/nf-core/rnaseq/issues/649)] - DESeq2 fails with only one sample
- [[#652](https://github.com/nf-core/rnaseq/issues/652)] - Results files have incorrect file names
- [[nf-core/viralrecon#201](https://github.com/nf-core/viralrecon/issues/201)] - Conditional include are not expected to work

### Parameters

| Old parameter               | New parameter            |
| --------------------------- | ------------------------ |
| `--public_data_ids`         |                          |
| `--skip_sra_fastq_download` |                          |
|                             | `--salmon_quant_libtype` |

> **NB:** Parameter has been **updated** if both old and new parameter information is present.
> **NB:** Parameter has been **added** if just the new parameter information is present.
> **NB:** Parameter has been **removed** if parameter information isn't present.

## [[3.1](https://github.com/nf-core/rnaseq/releases/tag/3.1)] - 2021-05-13

### :warning: Major enhancements

- Samplesheet format has changed from `group,replicate,fastq_1,fastq_2,strandedness` to `sample,fastq_1,fastq_2,strandedness`
  - This gives users the flexibility to name their samples however they wish (see [#550](https://github.com/nf-core/rnaseq/issues/550]))
  - PCA generated by DESeq2 will now be monochrome and will not be grouped by using the replicate id
- Updated Nextflow version to `v21.04.0` (see [nextflow#572](https://github.com/nextflow-io/nextflow/issues/1964))
- Restructure pipeline scripts into `modules/`, `subworkflows/` and `workflows/` directories

### Enhancements & fixes

- Updated pipeline template to nf-core/tools `1.14`
- Initial implementation of a standardised samplesheet JSON schema to use with user interfaces and for validation
- Only FastQ files that require to be concatenated will be passed to `CAT_FASTQ` process
- [[#449](https://github.com/nf-core/modules/pull/449)] - `--genomeSAindexNbases` will now be auto-calculated before building STAR indices
- [[#460](https://github.com/nf-core/rnaseq/issues/460)] - Auto-detect and bypass featureCounts execution if biotype doesn't exist in GTF
- [[#544](https://github.com/nf-core/rnaseq/issues/544)] - Update test-dataset for pipeline
- [[#553](https://github.com/nf-core/rnaseq/issues/553)] - Make tximport output files using all the samples; identified by @j-andrews7
- [[#561](https://github.com/nf-core/rnaseq/issues/561)] - Add gene symbols to merged output; identified by @grst
- [[#563](https://github.com/nf-core/rnaseq/issues/563)] - samplesheet.csv merge error
- [[#567](https://github.com/nf-core/rnaseq/issues/567)] - Update docs to mention trimgalore core usage nuances
- [[#568](https://github.com/nf-core/rnaseq/issues/568)] - `--star_index` argument is ignored with `--aligner star_rsem` option
- [[#569](https://github.com/nf-core/rnaseq/issues/569)] - nextflow edge release documentation for running 3.0
- [[#575](https://github.com/nf-core/rnaseq/issues/575)] - Remove duplicated salmon output files
- [[#576](https://github.com/nf-core/rnaseq/issues/576)] - umi_tools dedup : Run before salmon to dedup counts
- [[#582](https://github.com/nf-core/rnaseq/issues/582)] - Generate a separate bigwig tracks for each strand
- [[#583](https://github.com/nf-core/rnaseq/issues/583)] - Samtools error during run requires use of BAM CSI index
- [[#585](https://github.com/nf-core/rnaseq/issues/585)] - Clarify salmon uncertainty for some transcripts
- [[#604](https://github.com/nf-core/rnaseq/issues/604)] - Additional fasta with GENCODE annotation results in biotype error
- [[#610](https://github.com/nf-core/rnaseq/issues/610)] - save R objects as RDS
- [[#619](https://github.com/nf-core/rnaseq/issues/619)] - implicit declaration of the workflow in main
- [[#629](https://github.com/nf-core/rnaseq/pull/629)] - Add and fix EditorConfig linting in entire pipeline
- [[nf-core/modules#423](https://github.com/nf-core/modules/pull/423)] - Replace `publish_by_id` module option to `publish_by_meta`
- [[nextflow#2060](https://github.com/nextflow-io/nextflow/issues/2060)] - Pipeline execution hang when native task fail to be submitted

### Parameters

| Old parameter               | New parameter                  |
| --------------------------- | ------------------------------ |
| `--hisat_build_memory`      | `--hisat2_build_memory`        |
| `--gtf_count_type`          | `--featurecounts_feature_type` |
| `--gtf_group_features_type` | `--featurecounts_group_type`   |
|                             | `--bam_csi_index`              |
|                             | `--schema_ignore_params`       |
|                             | `--show_hidden_params`         |
|                             | `--validate_params`            |
| `--clusterOptions`          |                                |

> **NB:** Parameter has been **updated** if both old and new parameter information is present.
> **NB:** Parameter has been **added** if just the new parameter information is present.
> **NB:** Parameter has been **removed** if parameter information isn't present.

### Software dependencies

Note, since the pipeline is now using Nextflow DSL2, each process will be run with its own [Biocontainer](https://biocontainers.pro/#/registry). This means that on occasion it is entirely possible for the pipeline to be using different versions of the same tool. However, the overall software dependency changes compared to the last release have been listed below for reference.

| Dependency | Old version | New version |
| ---------- | ----------- | ----------- |
| `bedtools` | 2.29.2      | 2.30.0      |
| `multiqc`  | 1.9         | 1.10.1      |
| `preseq`   | 2.0.3       | 3.1.2       |

> **NB:** Dependency has been **updated** if both old and new version information is present.
> **NB:** Dependency has been **added** if just the new version information is present.
> **NB:** Dependency has been **removed** if version information isn't present.

## [[3.0](https://github.com/nf-core/rnaseq/releases/tag/3.0)] - 2020-12-15

### :warning: Major enhancements

- You will need to install Nextflow `>=20.11.0-edge` to run the pipeline. If you are using Singularity, then features introduced in that release now enable the pipeline to directly download Singularity images hosted by Biocontainers as opposed to performing a conversion from Docker images (see [#496](https://github.com/nf-core/rnaseq/issues/496)).
- The previous default of aligning BAM files using STAR and quantifying using featureCounts (`--aligner star`) has been removed. The new default is to align with STAR and quantify using Salmon (`--aligner star_salmon`).
  - This decision was made primarily because of the limitations of featureCounts to appropriately quantify gene expression data. Please see [Zhao et al., 2015](https://journals.plos.org/plosone/article?id=10.1371/journal.pone.0141910#pone-0141910-t001) and [Soneson et al., 2015](https://f1000research.com/articles/4-1521/v1)).
- For similar reasons, **quantification will not be performed** if using `--aligner hisat2` due to the lack of an appropriate option to calculate accurate expression estimates from HISAT2 derived genomic alignments.
  - This pipeline option is still available for those who have a preference for the alignment, QC and other types of downstream analysis compatible with the output of HISAT2. No gene-level quantification results will be generated.
  - In a future release we hope to add back quantitation for HISAT2 using different tools.

### Enhancements & fixes

- Updated pipeline template to nf-core/tools `1.12.1`
- Bumped Nextflow version `20.07.1` -> `20.11.0-edge`
- Added UCSC `bedClip` module to restrict bedGraph file coordinates to chromosome boundaries
- Check if Bioconda and conda-forge channels are set-up correctly when running with `-profile conda`
- Use `rsem-prepare-reference` and not `gffread` to create transcriptome fasta file
- [[#494](https://github.com/nf-core/rnaseq/issues/494)] - Issue running rnaseq v2.0 (DSL2) with test profile
- [[#496](https://github.com/nf-core/rnaseq/issues/496)] - Direct download of Singularity images via HTTPS
- [[#498](https://github.com/nf-core/rnaseq/issues/498)] - Significantly different versions of STAR in star_rsem (2.7.6a) and star (2.6.1d)
- [[#499](https://github.com/nf-core/rnaseq/issues/499)] - Use of salmon counts for DESeq2
- [[#500](https://github.com/nf-core/rnaseq/issues/500), [#509](https://github.com/nf-core/rnaseq/issues/509)] - Error with AWS batch params
- [[#511](https://github.com/nf-core/rnaseq/issues/511)] - rsem/star index fails with large genome
- [[#515](https://github.com/nf-core/rnaseq/issues/515)] - Add decoy-aware indexing for salmon
- [[#516](https://github.com/nf-core/rnaseq/issues/516)] - Unexpected error [InvocationTargetException]
- [[#525](https://github.com/nf-core/rnaseq/issues/525)] - sra_ids_to_runinfo.py UnicodeEncodeError
- [[#550](https://github.com/nf-core/rnaseq/issues/525)] - handle samplesheets with replicate=0

### Parameters

| Old parameter               | New parameter                          |
| --------------------------- | -------------------------------------- |
| `--fc_extra_attributes`     | `--gtf_extra_attributes`               |
|  `--fc_group_features`      |  `--gtf_group_features`                |
|  `--fc_count_type`          |  `--gtf_count_type`                    |
|  `--fc_group_features_type` |  `--gtf_group_features_type`           |
|                             |  `--singularity_pull_docker_container` |
|  `--skip_featurecounts`     |                                        |

> **NB:** Parameter has been **updated** if both old and new parameter information is present.
> **NB:** Parameter has been **added** if just the new parameter information is present.
> **NB:** Parameter has been **removed** if parameter information isn't present.

### Software dependencies

Note, since the pipeline is now using Nextflow DSL2, each process will be run with its own [Biocontainer](https://biocontainers.pro/#/registry). This means that on occasion it is entirely possible for the pipeline to be using different versions of the same tool. However, the overall software dependency changes compared to the last release have been listed below for reference.

| Dependency                          | Old version | New version |
| ----------------------------------- | ----------- | ----------- |
| `bioconductor-summarizedexperiment` | 1.18.1      | 1.20.0      |
| `bioconductor-tximeta`              | 1.6.3       | 1.8.0       |
| `picard`                            | 2.23.8      | 2.23.9      |
| `requests`                          |             | 2.24.0      |
| `salmon`                            | 1.3.0       | 1.4.0       |
| `ucsc-bedclip`                      |             | 377         |
| `umi_tools`                         | 1.0.1       | 1.1.1       |

> **NB:** Dependency has been **updated** if both old and new version information is present.
> **NB:** Dependency has been **added** if just the new version information is present.
> **NB:** Dependency has been **removed** if version information isn't present.

## [[2.0](https://github.com/nf-core/rnaseq/releases/tag/2.0)] - 2020-11-12

### Major enhancements

- Pipeline has been re-implemented in [Nextflow DSL2](https://www.nextflow.io/docs/latest/dsl2.html)
- All software containers are now exclusively obtained from [Biocontainers](https://biocontainers.pro/#/registry)
- Added a separate workflow to download FastQ files via SRA, ENA or GEO ids and to auto-create the input samplesheet ([`ENA FTP`](https://ena-docs.readthedocs.io/en/latest/retrieval/file-download.html); see [`--public_data_ids`](https://nf-co.re/rnaseq/parameters#public_data_ids) parameter)
- Added and refined a Groovy `lib/` of functions that include the automatic rendering of parameters defined in the JSON schema for the help and summary log information
- Replace [edgeR](https://bioconductor.org/packages/release/bioc/html/edgeR.html) with [DESeq2](https://bioconductor.org/packages/release/bioc/html/DESeq2.html) for the generation of PCA and heatmaps (also included in the MultiQC report)
- Creation of bigWig coverage files using [BEDTools](https://github.com/arq5x/bedtools2/) and [bedGraphToBigWig](http://hgdownload.soe.ucsc.edu/admin/exe/)
- [[#70](https://github.com/nf-core/rnaseq/issues/70)] - Added new genome mapping and quantification route with [RSEM](https://github.com/deweylab/RSEM) via the `--aligner star_rsem` parameter
- [[#72](https://github.com/nf-core/rnaseq/issues/72)] - Samples skipped due to low alignment reported in the MultiQC report
- [[#73](https://github.com/nf-core/rnaseq/issues/73), [#435](https://github.com/nf-core/rnaseq/pull/435)] - UMI barcode support
- [[#91](https://github.com/nf-core/rnaseq/issues/91)] - Ability to concatenate multiple runs of the same samples via the input samplesheet
- [[#123](https://github.com/nf-core/rnaseq/issues/123)] - The primary input for the pipeline has changed from `--reads` glob to samplesheet `--input`. See [usage docs](https://nf-co.re/rnaseq/docs/usage#introduction).
- [[#197](https://github.com/nf-core/rnaseq/issues/197)] - Samples failing strand-specificity checks reported in the MultiQC report
- [[#227](https://github.com/nf-core/rnaseq/issues/227)] - Removal of ribosomal RNA via [SortMeRNA](https://github.com/biocore/sortmerna)
- [[#419](https://github.com/nf-core/rnaseq/pull/419)] - Add `--additional_fasta` parameter to provide ERCC spike-ins, transgenes such as GFP or CAR-T as additional sequences to align to

### Other enhancements & fixes

- Updated pipeline template to nf-core/tools `1.11`
- Optimise MultiQC configuration for faster run-time on huge sample numbers
- Add information about SILVA licensing when removing rRNA to `usage.md`
- Fixed ansi colours for pipeline summary, added summary logs of alignment results
- [[#281](https://github.com/nf-core/rnaseq/issues/281)] - Add nag to cite the pipeline in summary
- [[#302](https://github.com/nf-core/rnaseq/issues/302)] - Fixed MDS plot axis labels
- [[#338](https://github.com/nf-core/rnaseq/issues/338)] - Add option for turning on/off STAR command line option (--sjdbGTFfile)
- [[#344](https://github.com/nf-core/rnaseq/issues/344)] - Added multi-core TrimGalore support
- [[#351](https://github.com/nf-core/rnaseq/issues/351)] - Fixes missing Qualimap parameter `-p`
- [[#353](https://github.com/nf-core/rnaseq/issues/353)] - Fixes an issue where MultiQC fails to run with `--skip_biotype_qc` option
- [[#357](https://github.com/nf-core/rnaseq/issues/357)] - Fixes broken links
- [[#362](https://github.com/nf-core/rnaseq/issues/362)] - Fix error with gzipped annotation file
- [[#384](https://github.com/nf-core/rnaseq/issues/384)] - Changed SortMeRNA reference dbs path to use stable URLs (v4.2.0)
- [[#396](https://github.com/nf-core/rnaseq/issues/396)] - Deterministic mapping for STAR aligner
- [[#412](https://github.com/nf-core/rnaseq/issues/412)] - Fix Qualimap not being passed on correct strand-specificity parameter
- [[#413](https://github.com/nf-core/rnaseq/issues/413)] - Fix STAR unmapped reads not output
- [[#434](https://github.com/nf-core/rnaseq/issues/434)] - Fix typo reported for work-dir
- [[#437](https://github.com/nf-core/rnaseq/issues/434)] - FastQC uses correct number of threads now
- [[#440](https://github.com/nf-core/rnaseq/issues/440)] - Fixed issue where featureCounts process fails when setting `--fc_count_type` to gene
- [[#452](https://github.com/nf-core/rnaseq/issues/452)] - Fix `--gff` input bug
- [[#345](https://github.com/nf-core/rnaseq/pull/345)] - Fixes label name in FastQC process
- [[#391](https://github.com/nf-core/rnaseq/pull/391)] - Make publishDir mode configurable
- [[#431](https://github.com/nf-core/rnaseq/pull/431)] - Update AWS GitHub actions workflow with organization level secrets
- [[#435](https://github.com/nf-core/rnaseq/pull/435)] - Fix a bug where gzipped references were not extracted when `--additional_fasta` was not specified
- [[#435](https://github.com/nf-core/rnaseq/pull/435)] - Fix a bug where merging of RSEM output would fail if only one fastq provided as input
- [[#435](https://github.com/nf-core/rnaseq/pull/435)] - Correct RSEM output name (was saving counts but calling them TPMs; now saving both properly labelled)
- [[#436](https://github.com/nf-core/rnaseq/pull/436)] - Fix a bug where the RSEM reference could not be built
- [[#458](https://github.com/nf-core/rnaseq/pull/458)] - Fix `TMP_DIR` for process MarkDuplicates and Qualimap

### Parameters

#### Updated

| Old parameter                 | New parameter               |
| ----------------------------- | --------------------------- |
| `--reads`                     | `--input`                   |
|  `--igenomesIgnore`           |  `--igenomes_ignore`        |
|  `--removeRiboRNA`            |  `--remove_ribo_rna`        |
|  `--rRNA_database_manifest`   |  `--ribo_database_manifest` |
|  `--save_nonrRNA_reads`       |  `--save_non_ribo_reads`    |
|  `--saveAlignedIntermediates` |  `--save_align_intermeds`   |
|  `--saveReference`            |  `--save_reference`         |
|  `--saveTrimmed`              |  `--save_trimmed`           |
|  `--saveUnaligned`            |  `--save_unaligned`         |
|  `--skipAlignment`            |  `--skip_alignment`         |
|  `--skipBiotypeQC`            |  `--skip_biotype_qc`        |
|  `--skipDupRadar`             |  `--skip_dupradar`          |
|  `--skipFastQC`               |  `--skip_fastqc`            |
|  `--skipMultiQC`              |  `--skip_multiqc`           |
|  `--skipPreseq`               |  `--skip_preseq`            |
|  `--skipQC`                   |  `--skip_qc`                |
|  `--skipQualimap`             |  `--skip_qualimap`          |
|  `--skipRseQC`                |  `--skip_rseqc`             |
|  `--skipTrimming`             |  `--skip_trimming`          |
|  `--stringTieIgnoreGTF`       |  `--stringtie_ignore_gtf`   |

#### Added

- `--additional_fasta` - FASTA file to concatenate to genome FASTA file e.g. containing spike-in sequences
- `--deseq2_vst` - Use vst transformation instead of rlog with DESeq2
- `--enable_conda` - Run this workflow with Conda. You can also use '-profile conda' instead of providing this parameter
- `--min_mapped_reads` - Minimum percentage of uniquely mapped reads below which samples are removed from further processing
- `--multiqc_title` - MultiQC report title. Printed as page header, used for filename if not otherwise specified
- `--public_data_ids` - File containing SRA/ENA/GEO identifiers one per line in order to download their associated FastQ files
- `--publish_dir_mode` - Method used to save pipeline results to output directory
- `--rsem_index` - Path to directory or tar.gz archive for pre-built RSEM index
- `--rseqc_modules` - Specify the RSeQC modules to run
- `--save_merged_fastq` - Save FastQ files after merging re-sequenced libraries in the results directory
- `--save_umi_intermeds` - If this option is specified, intermediate FastQ and BAM files produced by UMI-tools are also saved in the results directory
- `--skip_bigwig` - Skip bigWig file creation
- `--skip_deseq2_qc` - Skip DESeq2 PCA and heatmap plotting
- `--skip_featurecounts` - Skip featureCounts
- `--skip_markduplicates` - Skip picard MarkDuplicates step
- `--skip_sra_fastq_download` - Only download metadata for public data database ids and don't download the FastQ files
- `--skip_stringtie` - Skip StringTie
- `--star_ignore_sjdbgtf` - See [#338](https://github.com/nf-core/rnaseq/issues/338)
- `--umitools_bc_pattern` - The UMI barcode pattern to use e.g. 'NNNNNN' indicates that the first 6 nucleotides of the read are from the UMI
- `--umitools_extract_method` - UMI pattern to use. Can be either 'string' (default) or 'regex'
- `--with_umi` - Enable UMI-based read deduplication

#### Removed

- `--awsqueue` can now be provided via nf-core/configs if using AWS
- `--awsregion` can now be provided via nf-core/configs if using AWS
- `--compressedReference` now auto-detected
- `--markdup_java_options` in favour of updating centrally on nf-core/modules
- `--project` parameter from old NGI template
- `--readPaths` is not required since these are provided from the input samplesheet
- `--sampleLevel` not required
- `--singleEnd` is now auto-detected from the input samplesheet
- `--skipEdgeR` qc not performed by DESeq2 instead
- `--star_memory` in favour of updating centrally on nf-core/modules if required
- Strandedness is now specified at the sample-level via the input samplesheet
  - `--forwardStranded`
  - `--reverseStranded`
  - `--unStranded`
  - `--pico`

### Software dependencies

Note, since the pipeline is now using Nextflow DSL2, each process will be run with its own [Biocontainer](https://biocontainers.pro/#/registry). This means that on occasion it is entirely possible for the pipeline to be using different versions of the same tool. However, the overall software dependency changes compared to the last release have been listed below for reference.

| Dependency                          | Old version | New version |
| ----------------------------------- | ----------- | ----------- |
| `bioconductor-dupradar`             | 1.14.0      | 1.18.0      |
| `bioconductor-summarizedexperiment` | 1.14.0      | 1.18.1      |
| `bioconductor-tximeta`              | 1.2.2       | 1.6.3       |
| `fastqc`                            | 0.11.8      | 0.11.9      |
| `gffread`                           | 0.11.4      | 0.12.1      |
| `hisat2`                            | 2.1.0       | 2.2.0       |
| `multiqc`                           | 1.7         | 1.9         |
| `picard`                            | 2.21.1      | 2.23.8      |
| `qualimap`                          | 2.2.2c      | 2.2.2d      |
| `r-base`                            | 3.6.1       | 4.0.3       |
| `salmon`                            | 0.14.2      | 1.3.0       |
| `samtools`                          | 1.9         | 1.10        |
| `sortmerna`                         | 2.1b        | 4.2.0       |
| `stringtie`                         | 2.0         | 2.1.4       |
| `subread`                           | 1.6.4       | 2.0.1       |
| `trim-galore`                       | 0.6.4       | 0.6.6       |
| `bedtools`                          | -           | 2.29.2      |
| `bioconductor-biocparallel`         | -           | 1.22.0      |
| `bioconductor-complexheatmap`       | -           | 2.4.2       |
| `bioconductor-deseq2`               | -           | 1.28.0      |
| `bioconductor-tximport`             | -           | 1.16.0      |
| `perl`                              | -           | 5.26.2      |
| `python`                            | -           | 3.8.3       |
| `r-ggplot2`                         | -           | 3.3.2       |
| `r-optparse`                        | -           | 1.6.6       |
| `r-pheatmap`                        | -           | 1.0.12      |
| `r-rcolorbrewer`                    | -           | 1.1_2       |
| `rsem`                              | -           | 1.3.3       |
| `ucsc-bedgraphtobigwig`             | -           | 377         |
| `umi_tools`                         | -           | 1.0.1       |
| `bioconductor-edger`                | -           | -           |
| `deeptools`                         | -           | -           |
| `matplotlib`                        | -           | -           |
| `r-data.table`                      | -           | -           |
| `r-gplots`                          | -           | -           |
| `r-markdown`                        | -           | -           |

> **NB:** Dependency has been **updated** if both old and new version information is present.
> **NB:** Dependency has been **added** if just the new version information is present.
> **NB:** Dependency has been **removed** if version information isn't present.

## [[1.4.2](https://github.com/nf-core/rnaseq/releases/tag/1.4.2)] - 2019-10-18

- Minor version release for keeping Git History in sync
- No changes with respect to 1.4.1 on pipeline level

## [[1.4.1](https://github.com/nf-core/rnaseq/releases/tag/1.4.1)] - 2019-10-17

Major novel changes include:

- Update `igenomes.config` with NCBI `GRCh38` and most recent UCSC genomes
- Set `autoMounts = true` by default for `singularity` profile

### Pipeline enhancements & fixes

- Fixed parameter warnings [#316](https://github.com/nf-core/rnaseq/issues/316) and [318](https://github.com/nf-core/rnaseq/issues/318)
- Fixed [#307](https://github.com/nf-core/rnaseq/issues/307) - Confusing Info Printout about GFF and GTF

## [[1.4](https://github.com/nf-core/rnaseq/releases/tag/1.4)] - 2019-10-15

Major novel changes include:

- Support for Salmon as an alternative method to STAR and HISAT2
- Several improvements in `featureCounts` handling of types other than `exon`. It is possible now to handle nuclearRNAseq data. Nuclear RNA has un-spliced RNA, and the whole transcript, including the introns, needs to be counted, e.g. by specifying `--fc_count_type transcript`.
- Support for [outputting unaligned data](https://github.com/nf-core/rnaseq/issues/277) to results folders.
- Added options to skip several steps
  - Skip trimming using `--skipTrimming`
  - Skip BiotypeQC using `--skipBiotypeQC`
  - Skip Alignment using `--skipAlignment` to only use pseudoalignment using Salmon

### Documentation updates

- Adjust wording of skipped samples [in pipeline output](https://github.com/nf-core/rnaseq/issues/290)
- Fixed link to guidelines [#203](https://github.com/nf-core/rnaseq/issues/203)
- Add `Citation` and `Quick Start` section to `README.md`
- Add in documentation of the `--gff` parameter

### Reporting Updates

- Generate MultiQC plots in the results directory [#200](https://github.com/nf-core/rnaseq/issues/200)
- Get MultiQC to save plots as [standalone files](https://github.com/nf-core/rnaseq/issues/183)
- Get MultiQC to write out the software versions in a `.csv` file [#185](https://github.com/nf-core/rnaseq/issues/185)
- Use `file` instead of `new File` to create `pipeline_report.{html,txt}` files, and properly create subfolders

### Pipeline enhancements & fixes

- Restore `SummarizedExperimment` object creation in the salmon_merge process avoiding increasing memory with sample size.
- Fix sample names in feature counts and dupRadar to remove suffixes added in other processes
- Removed `genebody_coverage` process [#195](https://github.com/nf-core/rnaseq/issues/195)
- Implemented Pearsons correlation instead of Euclidean distance [#146](https://github.com/nf-core/rnaseq/issues/146)
- Add `--stringTieIgnoreGTF` parameter [#206](https://github.com/nf-core/rnaseq/issues/206)
- Removed unused `stringtie` channels for `MultiQC`
- Integrate changes in `nf-core/tools v1.6` template which resolved [#90](https://github.com/nf-core/rnaseq/issues/90)
- Moved process `convertGFFtoGTF` before `makeSTARindex` [#215](https://github.com/nf-core/rnaseq/issues/215)
- Change all boolean parameters from `snake_case` to `camelCase` and vice versa for value parameters
- Add SM ReadGroup info for QualiMap compatibility[#238](https://github.com/nf-core/rnaseq/issues/238)
- Obtain edgeR + dupRadar version information [#198](https://github.com/nf-core/rnaseq/issues/198) and [#112](https://github.com/nf-core/rnaseq/issues/112)
- Add `--gencode` option for compatibility of Salmon and featureCounts biotypes with GENCODE gene annotations
- Added functionality to accept compressed reference data in the pipeline
- Check that gtf features are on chromosomes that exist in the genome fasta file [#274](https://github.com/nf-core/rnaseq/pull/274)
- Maintain all gff features upon gtf conversion (keeps `gene_biotype` or `gene_type` to make `featureCounts` happy)
- Add SortMeRNA as an optional step to allow rRNA removal [#280](https://github.com/nf-core/rnaseq/issues/280)
- Minimal adjustment of memory and CPU constraints for clusters with locked memory / CPU relation
- Cleaned up usage, `parameters.settings.json` and the `nextflow.config`

### Dependency Updates

- Dependency list is now sorted appropriately
- Force matplotlib=3.0.3

#### Updated Packages

- Picard 2.20.0 -> 2.21.1
- bioconductor-dupradar 1.12.1 -> 1.14.0
- bioconductor-edger 3.24.3 -> 3.26.5
- gffread 0.9.12 -> 0.11.4
- trim-galore 0.6.1 -> 0.6.4
- gffread 0.9.12 -> 0.11.4
- rseqc 3.0.0 -> 3.0.1
- R-Base 3.5 -> 3.6.1

#### Added / Removed Packages

- Dropped CSVtk in favor of Unix's simple `cut` and `paste` utilities
- Added Salmon 0.14.2
- Added TXIMeta 1.2.2
- Added SummarizedExperiment 1.14.0
- Added SortMeRNA 2.1b
- Add tximport and summarizedexperiment dependency [#171](https://github.com/nf-core/rnaseq/issues/171)
- Add Qualimap dependency [#202](https://github.com/nf-core/rnaseq/issues/202)

## [[1.3](https://github.com/nf-core/rnaseq/releases/tag/1.3)] - 2019-03-26

### Pipeline Updates

- Added configurable options to specify group attributes for featureCounts [#144](https://github.com/nf-core/rnaseq/issues/144)
- Added support for RSeqC 3.0 [#148](https://github.com/nf-core/rnaseq/issues/148)
- Added a `parameters.settings.json` file for use with the new `nf-core launch` helper tool.
- Centralized all configuration profiles using [nf-core/configs](https://github.com/nf-core/configs)
- Fixed all centralized configs [for offline usage](https://github.com/nf-core/rnaseq/issues/163)
- Hide %dup in [multiqc report](https://github.com/nf-core/rnaseq/issues/150)
- Add option for Trimming NextSeq data properly ([@jburos work](https://github.com/jburos))

### Bug fixes

- Fixing HISAT2 Index Building for large reference genomes [#153](https://github.com/nf-core/rnaseq/issues/153)
- Fixing HISAT2 BAM sorting using more memory than available on the system
- Fixing MarkDuplicates memory consumption issues following [#179](https://github.com/nf-core/rnaseq/pull/179)
- Use `file` instead of `new File` to create the `pipeline_report.{html,txt}` files to avoid creating local directories when outputting to AWS S3 folders
- Fix SortMeRNA default rRNA db paths specified in assets/rrna-db-defaults.txt

### Dependency Updates

- RSeQC 2.6.4 -> 3.0.0
- Picard 2.18.15 -> 2.20.0
- r-data.table 1.11.4 -> 1.12.2
- bioconductor-edger 3.24.1 -> 3.24.3
- r-markdown 0.8 -> 0.9
- csvtk 0.15.0 -> 0.17.0
- stringtie 1.3.4 -> 1.3.6
- subread 1.6.2 -> 1.6.4
- gffread 0.9.9 -> 0.9.12
- multiqc 1.6 -> 1.7
- deeptools 3.2.0 -> 3.2.1
- trim-galore 0.5.0 -> 0.6.1
- qualimap 2.2.2b
- matplotlib 3.0.3
- r-base 3.5.1

## [[1.2](https://github.com/nf-core/rnaseq/releases/tag/1.2)] - 2018-12-12

### Pipeline updates

- Removed some outdated documentation about non-existent features
- Config refactoring and code cleaning
- Added a `--fcExtraAttributes` option to specify more than ENSEMBL gene names in `featureCounts`
- Remove legacy rseqc `strandRule` config code. [#119](https://github.com/nf-core/rnaseq/issues/119)
- Added STRINGTIE ballgown output to results folder [#125](https://github.com/nf-core/rnaseq/issues/125)
- HiSAT index build now requests `200GB` memory, enough to use the exons / splice junction option for building.
  - Added documentation about the `--hisatBuildMemory` option.
- BAM indices are stored and re-used between processes [#71](https://github.com/nf-core/rnaseq/issues/71)

### Bug Fixes

- Fixed conda bug which caused problems with environment resolution due to changes in bioconda [#113](https://github.com/nf-core/rnaseq/issues/113)
- Fixed wrong gffread command line [#117](https://github.com/nf-core/rnaseq/issues/117)
- Added `cpus = 1` to `workflow summary process` [#130](https://github.com/nf-core/rnaseq/issues/130)

## [[1.1](https://github.com/nf-core/rnaseq/releases/tag/1.1)] - 2018-10-05

### Pipeline updates

- Wrote docs and made minor tweaks to the `--skip_qc` and associated options
- Removed the depreciated `uppmax-modules` config profile
- Updated the `hebbe` config profile to use the new `withName` syntax too
- Use new `workflow.manifest` variables in the pipeline script
- Updated minimum nextflow version to `0.32.0`

### Bug Fixes

- [#77](https://github.com/nf-core/rnaseq/issues/77): Added back `executor = 'local'` for the `workflow_summary_mqc`
- [#95](https://github.com/nf-core/rnaseq/issues/95): Check if task.memory is false instead of null
- [#97](https://github.com/nf-core/rnaseq/issues/97): Resolved edge-case where numeric sample IDs are parsed as numbers causing some samples to be incorrectly overwritten.

## [[1.0](https://github.com/nf-core/rnaseq/releases/tag/1.0)] - 2018-08-20

This release marks the point where the pipeline was moved from [SciLifeLab/NGI-RNAseq](https://github.com/SciLifeLab/NGI-RNAseq)
over to the new [nf-core](http://nf-co.re/) community, at [nf-core/rnaseq](https://github.com/nf-core/rnaseq).

View the previous changelog at [SciLifeLab/NGI-RNAseq/CHANGELOG.md](https://github.com/SciLifeLab/NGI-RNAseq/blob/master/CHANGELOG.md)

In addition to porting to the new nf-core community, the pipeline has had a number of major changes in this version.
There have been 157 commits by 16 different contributors covering 70 different files in the pipeline: 7,357 additions and 8,236 deletions!

In summary, the main changes are:

- Rebranding and renaming throughout the pipeline to nf-core
- Updating many parts of the pipeline config and style to meet nf-core standards
- Support for GFF files in addition to GTF files
  - Just use `--gff` instead of `--gtf` when specifying a file path
- New command line options to skip various quality control steps
- More safety checks when launching a pipeline
  - Several new sanity checks - for example, that the specified reference genome exists
- Improved performance with memory usage (especially STAR and Picard)
- New BigWig file outputs for plotting coverage across the genome
- Refactored gene body coverage calculation, now much faster and using much less memory
- Bugfixes in the MultiQC process to avoid edge cases where it wouldn't run
- MultiQC report now automatically attached to the email sent when the pipeline completes
- New testing method, with data on GitHub
  - Now run pipeline with `-profile test` instead of using bash scripts
- Rewritten continuous integration tests with Travis CI
- New explicit support for Singularity containers
- Improved MultiQC support for DupRadar and featureCounts
  - Now works for all users instead of just NGI Stockholm
- New configuration for use on AWS batch
- Updated config syntax to support latest versions of Nextflow
- Built-in support for a number of new local HPC systems
  - CCGA, GIS, UCT HEX, updates to UPPMAX, CFC, BINAC, Hebbe, c3se
- Slightly improved documentation (more updates to come)
- Updated software packages

...and many more minor tweaks.

Thanks to everyone who has worked on this release!<|MERGE_RESOLUTION|>--- conflicted
+++ resolved
@@ -9,21 +9,6 @@
 
 Special thanks to the following for their contributions to the release:
 
-<<<<<<< HEAD
-- [PR #1135](https://github.com/nf-core/rnaseq/pull/1135) - Update [action-tower-launch](https://github.com/marketplace/actions/action-tower-launch) to v2 which supports more variable handling.
-- [PR #1141](https://github.com/nf-core/rnaseq/pull/1141) - Important! Template update for nf-core/tools v2.11
-- [PR #1144](https://github.com/nf-core/rnaseq/pull/1144) - Interface to kmer size for pseudoaligners
-
-### Parameters
-
-| Old parameter | New parameter                |
-| ------------- | ---------------------------- |
-|               | `--pseudo_aligner_kmer_size` |
-
-> **NB:** Parameter has been **updated** if both old and new parameter information is present.
-> **NB:** Parameter has been **added** if just the new parameter information is present.
-> **NB:** Parameter has been **removed** if new parameter information isn't present.
-=======
 - [Adam Talbot](https://github.com/adamrtalbot)
 - [Jonathan Manning](https://github.com/pinin4fjords)
 - [Mahesh Binzer-Panchal](https://github.com/mahesh-panchal)
@@ -31,12 +16,23 @@
 - [Maxime Garcia](https://github.com/maxulysse)
 - [Phil Ewels](https://github.com/ewels)
 - [Vlad Savelyev](https://github.com/vladsavelyev)
->>>>>>> ca7467a4
+
+### Parameters
+
+| Old parameter | New parameter                |
+| ------------- | ---------------------------- |
+|               | `--pseudo_aligner_kmer_size` |
+
+> **NB:** Parameter has been **updated** if both old and new parameter information is present.
+> **NB:** Parameter has been **added** if just the new parameter information is present.
+> **NB:** Parameter has been **removed** if new parameter information isn't present.
 
 ### Enhancements & fixes
 
 - [PR #1135](https://github.com/nf-core/rnaseq/pull/1135) - Update [action-tower-launch](https://github.com/marketplace/actions/action-tower-launch) to v2 which supports more variable handling
+- [PR #1141](https://github.com/nf-core/rnaseq/pull/1141) - Important! Template update for nf-core/tools v2.11
 - [PR #1149](https://github.com/nf-core/rnaseq/pull/1149) - Fix and patch version commands for Fastp, FastQC and UMI-tools modules ([#1103](https://github.com/nf-core/rnaseq/issues/1103))
+- [PR #1144](https://github.com/nf-core/rnaseq/pull/1144) - Interface to kmer size for pseudoaligners
 
 ## [[3.13.2](https://github.com/nf-core/rnaseq/releases/tag/3.13.2)] - 2023-11-21
 
