# nf-core/rnaseq: Changelog

## Version 1.4.3dev

### Pipeline enhancements & fixes

* Minor tweaks to software version commands
* Add information about SILVA licensing when removing rRNA to `usage.md`
* Fixed ansi colours for pipeline summary, added summary logs of alignment results
* Fixes an issue where multiqc fails to run with `--skipbiotypeQC` option [#353](https://github.com/nf-core/rnaseq/issues/353)
* Fixes missing parameter `-p` [#351](https://github.com/nf-core/rnaseq/issues/351)
* Fixes broken links [#357](https://github.com/nf-core/rnaseq/issues/357)
* Fixes label name in fastQC process, Issue [#345]
<<<<<<< HEAD
* Enhances file name parsing for STAR/HISAT2 mapping [#372](https://github.com/nf-core/rnaseq/issues/372)
=======
* MultiQC now properly trims `-fw` from sample names if `--removeRiboRNA` is used
>>>>>>> b4748adb

#### Updated Packages

* Salmon 0.14.2 -> 1.0.0

#### Added / Removed Packages

* Added pigz 2.3.4 for parallelized trim-galore support


## Version 1.4.2

* Minor version release for keeping Git History in sync
* No changes with respect to 1.4.1 on pipeline level

## Version 1.4.1

Major novel changes include:

* Update `igenomes.config` with NCBI `GRCh38` and most recent UCSC genomes
* Set `autoMounts = true` by default for `singularity` profile

### Pipeline enhancements & fixes

* Fixed parameter warnings [#316](https://github.com/nf-core/rnaseq/issues/316) and [318](https://github.com/nf-core/rnaseq/issues/318)
* Fixed [#307](https://github.com/nf-core/rnaseq/issues/307) - Confusing Info Printout about GFF and GTF

## Version 1.4

Major novel changes include:

* Support for Salmon as an alternative method to STAR and HISAT2
* Several improvements in `featureCounts` handling of types other than `exon`. It is possible now to handle nuclearRNAseq data. Nuclear RNA has un-spliced RNA, and the whole transcript, including the introns, needs to be counted, e.g. by specifying `--fc_count_type transcript`.
* Support for [outputting unaligned data](https://github.com/nf-core/rnaseq/issues/277) to results folders.
* Added options to skip several steps

  * Skip trimming using `--skipTrimming`
  * Skip BiotypeQC using `--skipBiotypeQC`
  * Skip Alignment using `--skipAlignment` to only use pseudo-alignment using Salmon

### Documentation updates

* Adjust wording of skipped samples [in pipeline output](https://github.com/nf-core/rnaseq/issues/290)
* Fixed link to guidelines [#203](https://github.com/nf-core/rnaseq/issues/203)
* Add `Citation` and `Quick Start` section to `README.md`
* Add in documentation of the `--gff` parameter

### Reporting Updates

* Generate MultiQC plots in the results directory [#200](https://github.com/nf-core/rnaseq/issues/200)
* Get MultiQC to save plots as [standalone files](https://github.com/nf-core/rnaseq/issues/183)
* Get MultiQC to write out the software versions in a `.csv` file [#185](https://github.com/nf-core/rnaseq/issues/185)
* Use `file` instead of `new File` to create `pipeline_report.{html,txt}` files, and properly create subfolders

### Pipeline enhancements & fixes

* Restore `SummarizedExperimment` object creation in the salmon_merge process avoiding increasing memory with sample size.
* Fix sample names in feature counts and dupRadar to remove suffixes added in other processes
* Removed `genebody_coverage` process [#195](https://github.com/nf-core/rnaseq/issues/195)
* Implemented Pearsons correlation instead of Euclidean distance [#146](https://github.com/nf-core/rnaseq/issues/146)
* Add `--stringTieIgnoreGTF` parameter [#206](https://github.com/nf-core/rnaseq/issues/206)
* Removed unused `stringtie` channels for `MultiQC`
* Integrate changes in `nf-core/tools v1.6` template which resolved [#90](https://github.com/nf-core/rnaseq/issues/90)
* Moved process `convertGFFtoGTF` before `makeSTARindex` [#215](https://github.com/nf-core/rnaseq/issues/215)
* Change all boolean parameters from `snake_case` to `camelCase` and vice versa for value parameters
* Add SM ReadGroup info for QualiMap compatibility[#238](https://github.com/nf-core/rnaseq/issues/238)
* Obtain edgeR + dupRadar version information [#198](https://github.com/nf-core/rnaseq/issues/198) and [#112](https://github.com/nf-core/rnaseq/issues/112)
* Add `--gencode` option for compatibility of Salmon and featureCounts biotypes with GENCODE gene annotations
* Added functionality to accept compressed reference data in the pipeline
* Check that gtf features are on chromosomes that exist in the genome fasta file [#274](https://github.com/nf-core/rnaseq/pull/274)
* Maintain all gff features upon gtf conversion (keeps `gene_biotype` or `gene_type` to make `featureCounts` happy)
* Add SortMeRNA as an optional step to allow rRNA removal [#280](https://github.com/nf-core/rnaseq/issues/280)
* Minimal adjustment of memory and CPU constraints for clusters with locked memory / CPU relation
* Cleaned up usage, `parameters.settings.json` and the `nextflow.config`

### Dependency Updates

* Dependency list is now sorted appropriately
* Force matplotlib=3.0.3

#### Updated Packages

* Picard 2.20.0 -> 2.21.1
* bioconductor-dupradar 1.12.1 -> 1.14.0
* bioconductor-edger 3.24.3 -> 3.26.5
* gffread 0.9.12 -> 0.11.4
* trim-galore 0.6.1 -> 0.6.4
* gffread 0.9.12 -> 0.11.4
* rseqc 3.0.0 -> 3.0.1
* R-Base 3.5 -> 3.6.1

#### Added / Removed Packages

* Dropped CSVtk in favor of Unix's simple `cut` and `paste` utilities
* Added Salmon 0.14.2
* Added TXIMeta 1.2.2
* Added SummarizedExperiment 1.14.0
* Added SortMeRNA 2.1b
* Add tximport and summarizedexperiment dependency [#171](https://github.com/nf-core/rnaseq/issues/171)
* Add Qualimap dependency [#202](https://github.com/nf-core/rnaseq/issues/202)

## [Version 1.3](https://github.com/nf-core/rnaseq/releases/tag/1.3) - 2019-03-26

### Pipeline Updates

* Added configurable options to specify group attributes for featureCounts [#144](https://github.com/nf-core/rnaseq/issues/144)
* Added support for RSeqC 3.0 [#148](https://github.com/nf-core/rnaseq/issues/148)
* Added a `parameters.settings.json` file for use with the new `nf-core launch` helper tool.
* Centralized all configuration profiles using [nf-core/configs](https://github.com/nf-core/configs)
* Fixed all centralized configs [for offline usage](https://github.com/nf-core/rnaseq/issues/163)
* Hide %dup in [multiqc report](https://github.com/nf-core/rnaseq/issues/150)
* Add option for Trimming NextSeq data properly ([@jburos work](https://github.com/jburos))

### Bug fixes

* Fixing HISAT2 Index Building for large reference genomes [#153](https://github.com/nf-core/rnaseq/issues/153)
* Fixing HISAT2 BAM sorting using more memory than available on the system
* Fixing MarkDuplicates memory consumption issues following [#179](https://github.com/nf-core/rnaseq/pull/179)
* Use `file` instead of `new File` to create the `pipeline_report.{html,txt}` files to avoid creating local directories when outputting to AWS S3 folders

### Dependency Updates

* RSeQC 2.6.4 -> 3.0.0
* Picard 2.18.15 -> 2.20.0
* r-data.table 1.11.4 -> 1.12.2
* bioconductor-edger 3.24.1 -> 3.24.3
* r-markdown 0.8 -> 0.9
* csvtk 0.15.0 -> 0.17.0
* stringtie 1.3.4 -> 1.3.6
* subread 1.6.2 -> 1.6.4
* gffread 0.9.9 -> 0.9.12
* multiqc 1.6 -> 1.7
* deeptools 3.2.0 -> 3.2.1
* trim-galore 0.5.0 -> 0.6.1
* qualimap 2.2.2b
* matplotlib 3.0.3
* r-base 3.5.1

## [Version 1.2](https://github.com/nf-core/rnaseq/releases/tag/1.2) - 2018-12-12

### Pipeline updates

* Removed some outdated documentation about non-existent features
* Config refactoring and code cleaning
* Added a `--fcExtraAttributes` option to specify more than ENSEMBL gene names in `featureCounts`
* Remove legacy rseqc `strandRule` config code. [#119](https://github.com/nf-core/rnaseq/issues/119)
* Added STRINGTIE ballgown output to results folder [#125](https://github.com/nf-core/rnaseq/issues/125)
* HiSAT index build now requests `200GB` memory, enough to use the exons / splice junction option for building.
  * Added documentation about the `--hisatBuildMemory` option.
* BAM indices are stored and re-used between processes [#71](https://github.com/nf-core/rnaseq/issues/71)

### Bug Fixes

* Fixed conda bug which caused problems with environment resolution due to changes in bioconda [#113](https://github.com/nf-core/rnaseq/issues/113)
* Fixed wrong gffread command line [#117](https://github.com/nf-core/rnaseq/issues/117)
* Added `cpus = 1` to `workflow summary process` [#130](https://github.com/nf-core/rnaseq/issues/130)

## [Version 1.1](https://github.com/nf-core/rnaseq/releases/tag/1.1) - 2018-10-05

### Pipeline updates

* Wrote docs and made minor tweaks to the `--skip_qc` and associated options
* Removed the depreciated `uppmax-modules` config profile
* Updated the `hebbe` config profile to use the new `withName` syntax too
* Use new `workflow.manifest` variables in the pipeline script
* Updated minimum nextflow version to `0.32.0`

### Bug Fixes

* [#77](https://github.com/nf-core/rnaseq/issues/77): Added back `executor = 'local'` for the `workflow_summary_mqc`
* [#95](https://github.com/nf-core/rnaseq/issues/95): Check if task.memory is false instead of null
* [#97](https://github.com/nf-core/rnaseq/issues/97): Resolved edge-case where numeric sample IDs are parsed as numbers causing some samples to be incorrectly overwritten.

## [Version 1.0](https://github.com/nf-core/rnaseq/releases/tag/1.0) - 2018-08-20

This release marks the point where the pipeline was moved from [SciLifeLab/NGI-RNAseq](https://github.com/SciLifeLab/NGI-RNAseq)
over to the new [nf-core](http://nf-co.re/) community, at [nf-core/rnaseq](https://github.com/nf-core/rnaseq).

View the previous changelog at [SciLifeLab/NGI-RNAseq/CHANGELOG.md](https://github.com/SciLifeLab/NGI-RNAseq/blob/master/CHANGELOG.md)

In addition to porting to the new nf-core community, the pipeline has had a number of major changes in this version.
There have been 157 commits by 16 different contributors covering 70 different files in the pipeline: 7,357 additions and 8,236 deletions!

In summary, the main changes are:

* Rebranding and renaming throughout the pipeline to nf-core
* Updating many parts of the pipeline config and style to meet nf-core standards
* Support for GFF files in addition to GTF files
  * Just use `--gff` instead of `--gtf` when specifying a file path
* New command line options to skip various quality control steps
* More safety checks when launching a pipeline
  * Several new sanity checks - for example, that the specified reference genome exists
* Improved performance with memory usage (especially STAR and Picard)
* New BigWig file outputs for plotting coverage across the genome
* Refactored gene body coverage calculation, now much faster and using much less memory
* Bugfixes in the MultiQC process to avoid edge cases where it wouldn't run
* MultiQC report now automatically attached to the email sent when the pipeline completes
* New testing method, with data on GitHub
  * Now run pipeline with `-profile test` instead of using bash scripts
* Rewritten continuous integration tests with Travis CI
* New explicit support for Singularity containers
* Improved MultiQC support for DupRadar and featureCounts
  * Now works for all users instead of just NGI Stockholm
* New configuration for use on AWS batch
* Updated config syntax to support latest versions of Nextflow
* Built-in support for a number of new local HPC systems
  * CCGA, GIS, UCT HEX, updates to UPPMAX, CFC, BINAC, Hebbe, c3se
* Slightly improved documentation (more updates to come)
* Updated software packages

...and many more minor tweaks.

Thanks to everyone who has worked on this release!<|MERGE_RESOLUTION|>--- conflicted
+++ resolved
@@ -11,11 +11,8 @@
 * Fixes missing parameter `-p` [#351](https://github.com/nf-core/rnaseq/issues/351)
 * Fixes broken links [#357](https://github.com/nf-core/rnaseq/issues/357)
 * Fixes label name in fastQC process, Issue [#345]
-<<<<<<< HEAD
 * Enhances file name parsing for STAR/HISAT2 mapping [#372](https://github.com/nf-core/rnaseq/issues/372)
-=======
 * MultiQC now properly trims `-fw` from sample names if `--removeRiboRNA` is used
->>>>>>> b4748adb
 
 #### Updated Packages
 
