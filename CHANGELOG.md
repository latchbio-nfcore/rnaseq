--- conflicted
+++ resolved
@@ -29,13 +29,10 @@
 * Add `--gencode` option for compatibility of Salmon and featureCounts biotypes with GENCODE gene annotations
 * Use `file` instead of `new File` to create `pipeline_report.{html,txt}` files, and properly create subfolders
 * Add `--skipAlignment` option to only use pseudo-alignment and no alignment with STAR or HiSat2
-<<<<<<< HEAD
 * Add `--compressedReference` option to use gzipped genome fasta and gene annotation files, and tar.gz'd STAR, HiSat2 and Salmon indices
-=======
 * Check that gtf features are on chromosomes that exist in the genome fasta file [#274](https://github.com/nf-core/rnaseq/pull/274)
-* Maintain all gff features upon gtf conversion (keeps gene_biotype)
+* Maintain all gff features upon gtf conversion (keeps `gene_biotype` or `gene_type` to make `featureCounts` happy)
 
->>>>>>> c6a2371b
 
 ### Dependency Updates
 
