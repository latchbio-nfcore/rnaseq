# nf-core/rnaseq: Changelog

The format is based on [Keep a Changelog](https://keepachangelog.com/en/1.0.0/)
and this project adheres to [Semantic Versioning](https://semver.org/spec/v2.0.0.html).

## v3.15.0dev - [date]

### Credits

### Enhancements & fixes

- [PR #1186](https://github.com/nf-core/rnaseq/pull/1186) - Properly update qualimap/rnaseq module (ie not patch)
- [PR #1201](https://github.com/nf-core/rnaseq/pull/1201) - Template update for nf-core/tools v2.12
- [PR #1206](https://github.com/nf-core/rnaseq/pull/1206) - Remove `lib/` directory and `modules.config`
- [PR #1210](https://github.com/nf-core/rnaseq/pull/1210) - Use pseudoalignment subworkflow components from nf-core/modules
- [PR #1212](https://github.com/nf-core/rnaseq/pull/1212) - Update all modules and subworkflows to latest versions
- [PR #1213](https://github.com/nf-core/rnaseq/pull/1213) - Pass transcriptome fasta through to samtools stats
- [PR #1214](https://github.com/nf-core/rnaseq/pull/1214) - Bump umitools + delocalise prepareforrsem ([#831](https://github.com/nf-core/rnaseq/issues/831))
- [PR #1216](https://github.com/nf-core/rnaseq/pull/1216) - Delocalise catadditionalfasta ([#1162](https://github.com/nf-core/rnaseq/issues/1162))
- [PR #1218](https://github.com/nf-core/rnaseq/pull/1218) - Template update for nf-core/tools v2.13
- [PR #1220](https://github.com/nf-core/rnaseq/pull/1220) - Initialise nf-test and add pipeline level test
- [PR #1221](https://github.com/nf-core/rnaseq/pull/1221) - Use nf-test test for all nf-core components
- [PR #1226](https://github.com/nf-core/rnaseq/pull/1226) - Reuse bbsplit index and don't keep overwriting ([#1225](https://github.com/nf-core/rnaseq/issues/1225))
- [PR #1228](https://github.com/nf-core/rnaseq/pull/1228) - Make README usage consistent with docs/usage.md
- [PR #1229](https://github.com/nf-core/rnaseq/pull/1229) - Template update for nf-core/tools v2.13.1
- [PR #1231](https://github.com/nf-core/rnaseq/pull/1231) - Add sortmerna index possibilities
- [PR #1232](https://github.com/nf-core/rnaseq/pull/1232) - Add nf-test tests to star_genomegenerate_igenomes
- [PR #1233](https://github.com/nf-core/rnaseq/pull/1233) - Add nf-test tests to star_align_igenomes
- [PR #1234](https://github.com/nf-core/rnaseq/pull/1234) - Use genomecov from nf-core/modules
- [PR #1235](https://github.com/nf-core/rnaseq/pull/1235) - Add nf-test tests to gtf_filter
- [PR #1236](https://github.com/nf-core/rnaseq/pull/1236) - Add nf-test tests to utils_nfcore_rnaseq_pipeline
- [PR #1237](https://github.com/nf-core/rnaseq/pull/1237) - Fix concurrency error in Github CI workflow
- [PR #1238](https://github.com/nf-core/rnaseq/pull/1238) - Add nf-test tests to preprocess_transcripts_fasta_gencode
- [PR #1239](https://github.com/nf-core/rnaseq/pull/1239) - Add nf-test tests to align_star
- [PR #1240](https://github.com/nf-core/rnaseq/pull/1240) - Fix reference files params usage
- [PR #1241](https://github.com/nf-core/rnaseq/pull/1241) - Add nf-test tests to deseq2_qc
- [PR #1242](https://github.com/nf-core/rnaseq/pull/1242) - Use dupradar from nf-core/modules
- [PR #1244](https://github.com/nf-core/rnaseq/pull/1244) - Add gtf2bed tests
<<<<<<< HEAD
- [PR #1253](https://github.com/nf-core/rnaseq/pull/1253) - Use nf-test files as matrix to test over in CI/CD for efficiency
=======
- [PR #1250](https://github.com/nf-core/rnaseq/pull/1250) - Remove all tags.yml files because the testing system has changed
>>>>>>> 31037e1a

### Parameters

| Old parameter | New parameter       |
| ------------- | ------------------- |
|               | `--sortmerna_index` |

### Software dependencies

| Dependency  | Old version | New version |
| ----------- | ----------- | ----------- |
| `multiqc`   | 1.20        | 1.21        |
| `picard`    | 3.0.0       | 3.1.1       |
| `samtools`  | 1.17        | 1.18        |
| `sortmerna` | 4.3.4       | 4.3.6       |

> **NB:** Dependency has been **updated** if both old and new version information is present.
>
> **NB:** Dependency has been **added** if just the new version information is present.
>
> **NB:** Dependency has been **removed** if new version information isn't present.

## [[3.14.0](https://github.com/nf-core/rnaseq/releases/tag/3.14.0)] - 2024-01-08

### Credits

Special thanks to the following for their contributions to the release:

- [Adam Talbot](https://github.com/adamrtalbot)
- [Jonathan Manning](https://github.com/pinin4fjords)
- [Mahesh Binzer-Panchal](https://github.com/mahesh-panchal)
- [Matthias Zepper](https://github.com/MatthiasZepper)
- [Maxime Garcia](https://github.com/maxulysse)
- [Phil Ewels](https://github.com/ewels)
- [Vlad Savelyev](https://github.com/vladsavelyev)

Thank you to everyone else that has contributed by reporting bugs, enhancements or in any other way, shape or form.

### Enhancements & fixes

- [PR #1135](https://github.com/nf-core/rnaseq/pull/1135) - Update [action-tower-launch](https://github.com/marketplace/actions/action-tower-launch) to v2 which supports more variable handling
- [PR #1141](https://github.com/nf-core/rnaseq/pull/1141) - Important! Template update for nf-core/tools v2.11
- [PR #1143](https://github.com/nf-core/rnaseq/pull/1143) - Move fasta check back to Groovy ([#1142](https://github.com/nf-core/rnaseq/issues/1142))
- [PR #1144](https://github.com/nf-core/rnaseq/pull/1144) - Interface to kmer size for pseudoaligners ([#1111](https://github.com/nf-core/rnaseq/issues/1111))
- [PR #1149](https://github.com/nf-core/rnaseq/pull/1149) - Fix and patch version commands for Fastp, FastQC and UMI-tools modules ([#1103](https://github.com/nf-core/rnaseq/issues/1103))
- [PR #1150](https://github.com/nf-core/rnaseq/pull/1150) - Be more flexible on attribute values in GTFs ([#1132](https://github.com/nf-core/rnaseq/issues/1132))
- [PR #1151](https://github.com/nf-core/rnaseq/pull/1151) - fix to #1150: reinstate conditional
- [PR #1152](https://github.com/nf-core/rnaseq/pull/1152) - Bump container versions for tools using Docker V1 manifest ([#1140](https://github.com/nf-core/rnaseq/issues/1140))
- [PR #1154](https://github.com/nf-core/rnaseq/pull/1154) - Prerelease 3.14.0 fixes ([#1111](https://github.com/nf-core/rnaseq/issues/1111), [#1153](https://github.com/nf-core/rnaseq/issues/1153))
- [PR #1157](https://github.com/nf-core/rnaseq/pull/1157) - Add slash to `--outdir` for cloud tests to fix Azure validation issue
- [PR #1159](https://github.com/nf-core/rnaseq/pull/1159) - Issues loading MultiQC report ([#1158](https://github.com/nf-core/rnaseq/issues/1158))

### Parameters

| Old parameter | New parameter                |
| ------------- | ---------------------------- |
|               | `--pseudo_aligner_kmer_size` |

> **NB:** Parameter has been **updated** if both old and new parameter information is present.
> **NB:** Parameter has been **added** if just the new parameter information is present.
> **NB:** Parameter has been **removed** if new parameter information isn't present.

### Software dependencies

| Dependency | Old version | New version |
| ---------- | ----------- | ----------- |
| `multiqc`  | 1.17        | 1.19        |
| `qualimap` | 2.2.2d      | 2.3         |
| `rseqc`    | 3.0.1       | 5.0.3       |

> **NB:** Dependency has been **updated** if both old and new version information is present.
>
> **NB:** Dependency has been **added** if just the new version information is present.
>
> **NB:** Dependency has been **removed** if new version information isn't present.

## [[3.13.2](https://github.com/nf-core/rnaseq/releases/tag/3.13.2)] - 2023-11-21

### Credits

Special thanks to the following for their contributions to the release:

- [Jonathan Manning](https://github.com/pinin4fjords)
- [Regina Hertfelder Reynolds](https://github.com/RHReynolds)
- [Matthias Zepper](https://github.com/MatthiasZepper)

### Enhancements & fixes

- [PR #1123](https://github.com/nf-core/rnaseq/pull/1123) - Overhaul tximport.r, output length tables
- [PR #1124](https://github.com/nf-core/rnaseq/pull/1124) - Ensure pseudoaligner is set if pseudoalignment is not skipped
- [PR #1126](https://github.com/nf-core/rnaseq/pull/1126) - Pipeline fails if transcript_fasta not provided and `skip_gtf_filter = true`.
- [PR #1127](https://github.com/nf-core/rnaseq/pull/1127) - Enlarge sampling to determine the number of columns in `filter_gtf.py` script.

## [[3.13.1](https://github.com/nf-core/rnaseq/releases/tag/3.13.1)] - 2023-11-17

### Enhancements and fixes

- [PR #1121](https://github.com/nf-core/rnaseq/pull/1121) - Changes for 3.13.1 patch release incl. igenomes star fix

## [[3.13.0](https://github.com/nf-core/rnaseq/releases/tag/3.13.0)] - 2023-11-17

### Credits

Special thanks to the following for their contributions to the release:

- [Adam Talbot](https://github.com/adamrtalbot)
- [hmehlan](https://github.com/hmehlan)
- [Jonathan Manning](https://github.com/pinin4fjords)
- [Júlia Mir Pedrol](https://github.com/mirpedrol)
- [Matthias Zepper](https://github.com/MatthiasZepper)
- [Maxime Garcia](https://github.com/maxulysse)
- [Steffen Möller](https://github.com/smoe)

Thank you to everyone else that has contributed by reporting bugs, enhancements or in any other way, shape or form.

### Enhancements & fixes

- [PR #1049](https://github.com/nf-core/rnaseq/pull/1049) - Display a warning when `--extra_star_align_args` are used with `--aligner star_rsem`
- [PR #1051](https://github.com/nf-core/rnaseq/pull/1051) - Remove `public_aws_ecr` profile
- [PR #1054](https://github.com/nf-core/rnaseq/pull/1054) - Template update to nf-core/tools v2.9
- [PR #1058](https://github.com/nf-core/rnaseq/pull/1058) - Use `nf-validation` plugin for parameter and samplesheet validation
- [PR #1068](https://github.com/nf-core/rnaseq/pull/1068) - Update `grep` version for `untar` module
- [PR #1073](https://github.com/nf-core/rnaseq/pull/1073) - Update documentation to discourage use of `--genome`
- [PR #1078](https://github.com/nf-core/rnaseq/pull/1078) - Updated pipeline template to [nf-core/tools 2.10](https://github.com/nf-core/tools/releases/tag/2.10)
- [PR #1083](https://github.com/nf-core/rnaseq/pull/1083) - Move local modules and subworkflows to subfolders
- [PR #1088](https://github.com/nf-core/rnaseq/pull/1088) - Updates contributing and code of conduct documents with nf-core template 2.10
- [PR #1091](https://github.com/nf-core/rnaseq/pull/1091) - Reorganise parameters in schema for better usability
- [PR #1106](https://github.com/nf-core/rnaseq/pull/1106) - Kallisto quantification
- [PR #1107](https://github.com/nf-core/rnaseq/pull/1107) - Expand GTF filtering to remove rows with empty transcript ID when required, fix STAR GTF usage
- [#976](https://github.com/nf-core/rnaseq/issues/976) - Add author and licenses for all custom scripts
- [#1050](https://github.com/nf-core/rnaseq/issues/1050) - Provide custom prefix/suffix for summary files to avoid overwriting
- [#1074](https://github.com/nf-core/rnaseq/issues/1074) - Enable quantification using StringTie AND a custom
- [#1082](https://github.com/nf-core/rnaseq/issues/1082) - More informative error message for `filter_gtf_for_genes_in_genome.py`
- [#1102](https://github.com/nf-core/rnaseq/issues/1102) - gene entries with empty transcript_id fields

### Software dependencies

| Dependency              | Old version | New version |
| ----------------------- | ----------- | ----------- |
| `fastqc`                | 0.11.9      | 0.12.1      |
| `multiqc`               | 1.14        | 1.17        |
| `ucsc-bedgraphtobigwig` | 377         | 445         |

> **NB:** Dependency has been **updated** if both old and new version information is present.
>
> **NB:** Dependency has been **added** if just the new version information is present.
>
> **NB:** Dependency has been **removed** if new version information isn't present.

### Modules / Subworkflows

| Script                   | Old name          | New name                    |
| ------------------------ | ----------------- | --------------------------- |
| `local/gtf_filter`       | `GTF_GENE_FILTER` | `GTF_FILTER`                |
| `local/tx2gene`          | `SALMON_TX2GENE`  | `TX2GENE`                   |
| `local/tximport`         | `SALMON_TXIMPORT` | `TXIMPORT`                  |
| `local/quantify_salmon`  | `QUANTIFY_SALMON` | `QUANTIFY_PSEUDO_ALIGNMENT` |
| `nf-core/kallisto_index` |                   | `KALLISTO_INDEX`            |
| `nf-core/kallisto_quant` |                   | `KALLISTO_QUANT`            |

## [[3.12.0](https://github.com/nf-core/rnaseq/releases/tag/3.12.0)] - 2023-06-02

### Credits

Special thanks to the following for their contributions to the release:

- [Adam Talbot](https://github.com/adamrtalbot)
- [Esha Joshi](https://github.com/ejseqera)
- [Ghepardo](https://github.com/Ghepardo)
- [Matthias Zepper](https://github.com/MatthiasZepper)
- [Maxime Garcia](https://github.com/maxulysse)
- [Rob Syme](https://github.com/robsyme)

Thank you to everyone else that has contributed by reporting bugs, enhancements or in any other way, shape or form.

### Enhancements & fixes

- [[#1011](https://github.com/nf-core/rnaseq/issues/1011)] - FastQ files from UMI-tools not being passed to fastp
- [[#1018](https://github.com/nf-core/rnaseq/issues/1018)] - Ability to skip both alignment and pseudoalignment to only run pre-processing QC steps.
- [PR #1016](https://github.com/nf-core/rnaseq/pull/1016) - Updated pipeline template to [nf-core/tools 2.8](https://github.com/nf-core/tools/releases/tag/2.8)
- [PR #1025](https://github.com/nf-core/fetchngs/pull/1025) - Add `public_aws_ecr.config` to source mulled containers when using `public.ecr.aws` Docker Biocontainer registry
- [PR #1038](https://github.com/nf-core/rnaseq/pull/1038) - Updated error log for count values when supplying `--additional_fasta`
- [PR #1042](https://github.com/nf-core/rnaseq/pull/1042) - revert samtools_sort modules to no memory assignement

### Parameters

| Old parameter | New parameter             |
| ------------- | ------------------------- |
|               | `--skip_pseudo_alignment` |

> **NB:** Parameter has been **updated** if both old and new parameter information is present.
> **NB:** Parameter has been **added** if just the new parameter information is present.
> **NB:** Parameter has been **removed** if new parameter information isn't present.

### Software dependencies

| Dependency | Old version | New version |
| ---------- | ----------- | ----------- |
| `fastp`    | 0.23.2      | 0.23.4      |
| `samtools` | 1.16.1      | 1.17        |

> **NB:** Dependency has been **updated** if both old and new version information is present.
>
> **NB:** Dependency has been **added** if just the new version information is present.
>
> **NB:** Dependency has been **removed** if new version information isn't present.

## [[3.11.2](https://github.com/nf-core/rnaseq/releases/tag/3.11.2)] - 2023-04-25

### Credits

Special thanks to the following for their contributions to the release:

- [Jonathan Manning](https://github.com/pinin4fjords)
- [Maxime Garcia](https://github.com/maxulysse)
- [Rob Syme](https://github.com/robsyme)
- [W. Lee Pang](https://github.com/wleepang)

Thank you to everyone else that has contributed by reporting bugs, enhancements or in any other way, shape or form.

### Enhancements & fixes

- [[#1003](https://github.com/nf-core/rnaseq/pull/1003)] - `FASTQ_SUBSAMPLE_FQ_SALMON:SALMON_INDEX` is launched multiple times and fails

## [[3.11.1](https://github.com/nf-core/rnaseq/releases/tag/3.11.1)] - 2023-03-31

### Credits

Special thanks to the following for their code contributions to the release:

- [Adam Talbot](https://github.com/adamrtalbot)
- [Rob Syme](https://github.com/robsyme)
- [suhrig](https://github.com/suhrig)

### Enhancements & fixes

- [[#987](https://github.com/nf-core/rnaseq/pull/987)] - Fix issue with incorrect cacheing of test datasets during CI/CD
- [[#988](https://github.com/nf-core/rnaseq/issues/988)] - `DESEQ2_QC_STAR_SALMON` fails when sample names have many components
- Remove `wait: false` option from Tower Actions which is the default
- Fix release trigger for full-sized multi-cloud tests
- Adding `[ci fast]` to commit message now skips all tests except for standard `-profile test` pipeline run

## [[3.11.0](https://github.com/nf-core/rnaseq/releases/tag/3.11.0)] - 2023-03-30

### Credits

Special thanks to the following for their code contributions to the release:

- [J Lorent](https://github.com/jlorent)
- [Luca Beltrame](https://github.com/lbeltrame)
- [Matthias Zepper](https://github.com/MatthiasZepper)
- [Maxime Garcia](https://github.com/maxulysse)
- [Ryan Yordanoff](https://github.com/ryanyord)
- [Thomas Sandmann](https://github.com/tomsing1)

Thank you to everyone else that has contributed by reporting bugs, enhancements or in any other way, shape or form.

### Enhancements & fixes

- Add infrastructure and CI for multi-cloud full-sized tests run via Nextflow Tower (see [#981](https://github.com/nf-core/rnaseq/pull/981))
- Added fastp support.
  - Users can now select between `--trimmer trimgalore` (default) and `--trimmer fastp`.
  - Trim Galore! specific pipeline parameters have been deprecated: `--clip_r1`, `--clip_r2`, `--three_prime_clip_r1`, `--three_prime_clip_r2` and `--trim_nextseq`
  - Any additional options can now be specified via the `--extra_trimgalore_args` and `--extra_fastp_args` parameters, respectively.
- [[#663](https://github.com/nf-core/rnaseq/issues/663)] - Alternative trimming step for polyA/T removal
- [[#781](https://github.com/nf-core/rnaseq/issues/781)] - Add Warning for poly(A) libraries
- [[#878](https://github.com/nf-core/rnaseq/issues/878)] - Allow tabs in fasta header when creating decoys for salmon index
- [[#931](https://github.com/nf-core/rnaseq/issues/931)] - Save transcriptome BAM files when using `--save_umi_intermeds` / `--save_align_intermeds`
- [[#934](https://github.com/nf-core/rnaseq/pull/934)] - Union of `ext.args` and `params.extra_star_align_args` prevents parameter clashes in the STAR module
- [[#940](https://github.com/nf-core/rnaseq/issues/940)] - Bugfix in `salmon_summarizedexperiment.r` to ensure `rbind` doesn't fail when `rowdata` has no `tx` column.
- [[#944](https://github.com/nf-core/rnaseq/issues/944)] - Read clipping using clip_r1, clip_r2, three_prime_clip_r1, three_prime_clip_r2 disabled in 3.10
- [[#956](https://github.com/nf-core/rnaseq/pull/956)] - Implement 'auto' as default strandedness argument in `fastq_dir_to_samplesheet.py` script
- [[#960](https://github.com/nf-core/rnaseq/issues/960)] - Failure with awsbatch when running processes that are using `executor: local`
- [[#961](https://github.com/nf-core/rnaseq/issues/961)] - Add warnings to STDOUT for all skipped and failed strandedness check samples
- [[#975](https://github.com/nf-core/rnaseq/issues/975)] - `SALMON_INDEX` runs when using `--aligner star_rsem` even if samples have explicit strandedness
- Remove HISAT2 from automated AWS full-sized tests

### Parameters

| Old parameter           | New parameter             |
| ----------------------- | ------------------------- |
|                         | `--trimmer`               |
|                         | `--extra_trimgalore_args` |
| `--clip_r1`             |                           |
| `--clip_r2`             |                           |
| `--three_prime_clip_r1` |                           |
| `--three_prime_clip_r2` |                           |
| `--tracedir`            |                           |
| `--trim_nextseq`        |                           |

> **NB:** Parameter has been **updated** if both old and new parameter information is present.
> **NB:** Parameter has been **added** if just the new parameter information is present.
> **NB:** Parameter has been **removed** if new parameter information isn't present.

### Software dependencies

Note, since the pipeline is now using Nextflow DSL2, each process will be run with its own [Biocontainer](https://biocontainers.pro/#/registry). This means that on occasion it is entirely possible for the pipeline to be using different versions of the same tool. However, the overall software dependency changes compared to the last release have been listed below for reference.

| Dependency  | Old version | New version |
| ----------- | ----------- | ----------- |
| `fastp`     |             | 0.23.2      |
| `multiqc`   | 1.13        | 1.14        |
| `picard`    | 2.27.4      | 3.0.0       |
| `salmon`    | 1.9.0       | 1.10.1      |
| `umi_tools` | 1.1.2       | 1.1.4       |

> **NB:** Dependency has been **updated** if both old and new version information is present.
>
> **NB:** Dependency has been **added** if just the new version information is present.
>
> **NB:** Dependency has been **removed** if new version information isn't present.

## [[3.10.1](https://github.com/nf-core/rnaseq/releases/tag/3.10.1)] - 2023-01-05

### Enhancements & fixes

- [[#919](https://github.com/nf-core/rnaseq/issues/919)] - Salmon quant not run after FastQ subsampling if index not provided
- [[#922](https://github.com/nf-core/rnaseq/issues/922)] - Passing TrimGalore `--hardtrim3` / `--hardtrim5` via custom config raises missing output filename error

## [[3.10](https://github.com/nf-core/rnaseq/releases/tag/3.10)] - 2022-12-21

### Enhancements & fixes

- Bump minimum Nextflow version from `21.10.3` -> `22.10.1`
- Updated pipeline template to [nf-core/tools 2.7.2](https://github.com/nf-core/tools/releases/tag/2.7.2)
- [[#729](https://github.com/nf-core/rnaseq/issues/729)] - Add 'auto' option to samplesheet to automatically detect strandedness for samples
- [[#889](https://github.com/nf-core/rnaseq/issues/889)] - Document valid options for `--genome` parameter
- [[#891](https://github.com/nf-core/rnaseq/issues/891)] - Skip MarkDuplicates when UMIs are used
- [[#896](https://github.com/nf-core/rnaseq/issues/896)] - Remove `copyTo` call for iGenomes README
- [[#897](https://github.com/nf-core/rnaseq/issues/897)] - Use `--skip_preseq` by default
- [[#898](https://github.com/nf-core/rnaseq/issues/898)] - Documentation on salmon decoy-aware index creation, gcbias and seqbias
- [[#900](https://github.com/nf-core/rnaseq/issues/900)] - Add `--recursive` option to `fastq_dir_to_samplesheet.py` script
- [[#902](https://github.com/nf-core/rnaseq/issues/902)] - `check_samplesheet.py` script doesn't output optional columns in samplesheet
- [[#907](https://github.com/nf-core/rnaseq/issues/907)] - Add `--extra_star_align_args` and `--extra_salmon_quant_args` parameter
- [[#912](https://github.com/nf-core/rnaseq/issues/912)] - Add UMI deduplication before quantification in tube map

### Parameters

| Old parameter    | New parameter               |
| ---------------- | --------------------------- |
| `--enable_conda` |                             |
|                  | `--extra_star_align_args`   |
|                  | `--extra_salmon_quant_args` |

> **NB:** Parameter has been **updated** if both old and new parameter information is present.
> **NB:** Parameter has been **added** if just the new parameter information is present.
> **NB:** Parameter has been **removed** if new parameter information isn't present.

### Software dependencies

Note, since the pipeline is now using Nextflow DSL2, each process will be run with its own [Biocontainer](https://biocontainers.pro/#/registry). This means that on occasion it is entirely possible for the pipeline to be using different versions of the same tool. However, the overall software dependency changes compared to the last release have been listed below for reference.

| Dependency                          | Old version | New version |
| ----------------------------------- | ----------- | ----------- |
| `bbmap`                             | 38.93       | 39.01       |
| `bioconductor-dupradar`             | 1.18.0      | 1.28.0      |
| `bioconductor-summarizedexperiment` | 1.20.0      | 1.24.0      |
| `bioconductor-tximeta`              | 1.8.0       | 1.12.0      |
| `fq`                                |             | 0.9.1       |
| `salmon`                            | 1.5.2       | 1.9.0       |
| `samtools`                          | 1.15.1      | 1.16.1      |

> **NB:** Dependency has been **updated** if both old and new version information is present.
> **NB:** Dependency has been **added** if just the new version information is present.
> **NB:** Dependency has been **removed** if version information isn't present.

## [[3.9](https://github.com/nf-core/rnaseq/releases/tag/3.9)] - 2022-09-30

### Enhancements & fixes

- [[#746](https://github.com/nf-core/rnaseq/issues/746)] - Add `tin.py` output to MultiQC report
- [[#841](https://github.com/nf-core/rnaseq/issues/841)] - Turn `--deseq2_vst` on by default
- [[#853](https://github.com/nf-core/rnaseq/issues/853)] - Pipeline fails at email step: Failed to invoke `workflow.onComplete` event handler
- [[#857](https://github.com/nf-core/rnaseq/issues/857)] - Missing parameter required by StringTie if using STAR as aligner
- [[#862](https://github.com/nf-core/rnaseq/issues/862)] - Filter samples that have no reads after trimming
- [[#864](https://github.com/nf-core/rnaseq/issues/864)] - Pre-process transcripts fasta when using `--gencode`
- Expose additional arguments to UMI-tools as pipeline params: `--umitools_bc_pattern2` is required if the UMI is located on read 2. `--umitools_umi_separator` will often be needed in conjunction with `--skip_umi_extract` as most other tools such as Illumina's `BCL Convert` use a colon instead of an underscore to separate the UMIs. The `--umitools_grouping_method` allows to fine-tune handling of similar but non-identical UMIs.
- Updated pipeline template to [nf-core/tools 2.5.1](https://github.com/nf-core/tools/releases/tag/2.5.1)

### Parameters

| Old parameter | New parameter                |
| ------------- | ---------------------------- |
|               | `--umitools_bc_pattern2`     |
|               | `--umitools_umi_separator`   |
|               | `--umitools_grouping_method` |

### Software dependencies

Note, since the pipeline is now using Nextflow DSL2, each process will be run with its own [Biocontainer](https://biocontainers.pro/#/registry). This means that on occasion it is entirely possible for the pipeline to be using different versions of the same tool. However, the overall software dependency changes compared to the last release have been listed below for reference.

| Dependency | Old version | New version |
| ---------- | ----------- | ----------- |
| `hisat2`   | 2.2.0       | 2.2.1       |
| `multiqc`  | 1.11        | 1.13        |
| `picard`   | 2.26.10     | 2.27.4      |

> **NB:** Dependency has been **updated** if both old and new version information is present.
> **NB:** Dependency has been **added** if just the new version information is present.
> **NB:** Dependency has been **removed** if version information isn't present.

## [[3.8.1](https://github.com/nf-core/rnaseq/releases/tag/3.8.1)] - 2022-05-27

- [[#834](https://github.com/nf-core/rnaseq/issues/834)] - `nf-core download` fails with version 3.8 of the pipeline

## [[3.8](https://github.com/nf-core/rnaseq/releases/tag/3.8)] - 2022-05-25

### :warning: Major enhancements

Fixed quite a well hidden bug in the UMI processing mode of the pipeline when using `--with_umi --aligner star_salmon` as reported by [Lars Roed Ingerslev](https://github.com/lars-work-sund). Paired-end BAM files were not appropriately name sorted after `umi_tools dedup` which ultimately resulted in incorrect reading and quantification with Salmon. If you have used previous versions of the pipeline to analyse paired-end UMI data it will need to be reprocessed using this version of the pipeline. See [#828](https://github.com/nf-core/rnaseq/issues/828) for more context.

### Enhancements & fixes

- [[#824](https://github.com/nf-core/rnaseq/issues/824)] - Add explicit docs for usage of featureCounts in the pipeline
- [[#825](https://github.com/nf-core/rnaseq/issues/825)] - Pipeline fails due to trimming related removal of all reads from a sample
- [[#827](https://github.com/nf-core/rnaseq/issues/827)] - Control generation of --output-stats when running umi-tools dedup
- [[#828](https://github.com/nf-core/rnaseq/issues/828)] - Filter BAM output of UMI-tools dedup before passing to Salmon quant
- Updated pipeline template to [nf-core/tools 2.4.1](https://github.com/nf-core/tools/releases/tag/2.4.1)

### Parameters

| Old parameter | New parameter            |
| ------------- | ------------------------ |
|               | `--min_trimmed_reads`    |
|               | `--umitools_dedup_stats` |

## [[3.7](https://github.com/nf-core/rnaseq/releases/tag/3.7)] - 2022-05-03

### :warning: Major enhancements

- Updated default STAR version to latest available (`2.7.10a`; see [#808](https://github.com/nf-core/rnaseq/issues/808]))
- Vanilla Linux Docker container changed from `biocontainers/biocontainers:v1.2.0_cv1` to `ubuntu:20.04` to fix issues observed on GCP (see [#764](https://github.com/nf-core/rnaseq/issues/764]))

### Enhancements & fixes

- [[#762](https://github.com/nf-core/rnaseq/issues/762)] - Explicitly set `--skip_bbsplit false` with `--bbsplit_fasta_list` to use BBSplit
- [[#764](https://github.com/nf-core/rnaseq/issues/764)] - Test fails when using GCP due to missing tools in the basic biocontainer
- [[#765](https://github.com/nf-core/rnaseq/issues/765)] - Add docs for the usage of nf-core/rnaseq with prokaryotic data
- [[#775](https://github.com/nf-core/rnaseq/issues/775)] - Incorrect columns in Salmon transcript files
- [[#791](https://github.com/nf-core/rnaseq/issues/791)] - Add outputs for umitools dedup summary stats
- [[#797](https://github.com/nf-core/rnaseq/issues/797)] - Add `--skip_umi_extract` to account for pre-existing UMIs header embeddings.
- [[#798](https://github.com/nf-core/rnaseq/issues/798)] - Decompress transcript fasta error
- [[#799](https://github.com/nf-core/rnaseq/issues/799)] - Issue with using `--retain_unpaired` with the `FASTQC_UMITOOLS_TRIMGALORE:TRIMGALORE` module
- [[#802](https://github.com/nf-core/rnaseq/issues/802)] - `--bam_csi_index` error generated if `--skip_alignment` specified
- [[#808](https://github.com/nf-core/rnaseq/issues/808)] - Auto-detect usage of Illumina iGenomes reference
- [[#809](https://github.com/nf-core/rnaseq/issues/809)] - Add metro map for pipeline
- [[#814](https://github.com/nf-core/rnaseq/issues/814)] - Use decimal values for `--min_mapped_reads`
- Updated pipeline template to [nf-core/tools 2.3.2](https://github.com/nf-core/tools/releases/tag/2.3.2)

### Parameters

| Old parameter | New parameter        |
| ------------- | -------------------- |
|               | `--skip_umi_extract` |

### Software dependencies

Note, since the pipeline is now using Nextflow DSL2, each process will be run with its own [Biocontainer](https://biocontainers.pro/#/registry). This means that on occasion it is entirely possible for the pipeline to be using different versions of the same tool. However, the overall software dependency changes compared to the last release have been listed below for reference.

| Dependency  | Old version | New version |
| ----------- | ----------- | ----------- |
| `samtools`  | 1.14        | 1.15.1      |
| `star`      | 2.6.1d      | 2.7.10a     |
| `stringtie` | 2.1.7       | 2.2.1       |

> **NB:** Dependency has been **updated** if both old and new version information is present.
> **NB:** Dependency has been **added** if just the new version information is present.
> **NB:** Dependency has been **removed** if version information isn't present.

## [[3.6](https://github.com/nf-core/rnaseq/releases/tag/3.6)] - 2022-03-04

### Enhancements & fixes

- [nf-core/tools#1415](https://github.com/nf-core/tools/issues/1415) - Make `--outdir` a mandatory parameter
- [[#734](https://github.com/nf-core/rnaseq/issues/734)] - Is a vulnerable picard still used ? log4j vulnerability
- [[#744](https://github.com/nf-core/rnaseq/issues/744)] - Auto-detect and raise error if CSI is required for BAM indexing
- [[#750](https://github.com/nf-core/rnaseq/issues/750)] - Optionally ignore R1 / R2 after UMI extraction process
- [[#752](https://github.com/nf-core/rnaseq/issues/752)] - How to set publishing mode for all processes?
- [[#753](https://github.com/nf-core/rnaseq/issues/753)] - Add warning when user provides `--transcript_fasta`
- [[#754](https://github.com/nf-core/rnaseq/issues/754)] - DESeq2 QC issue linked to `--count_col` parameter
- [[#755](https://github.com/nf-core/rnaseq/issues/755)] - Rename RSEM_PREPAREREFERENCE_TRANSCRIPTS process
- [[#759](https://github.com/nf-core/rnaseq/issues/759)] - Empty lines in samplesheet.csv cause a crash
- [[#769](https://github.com/nf-core/rnaseq/issues/769)] - Do not run RSeQC tin.py by default

### Parameters

| Old parameter | New parameter        |
| ------------- | -------------------- |
|               | `--publish_dir_mode` |
|               | `--umi_discard_read` |

> **NB:** Parameter has been **updated** if both old and new parameter information is present.
>
> **NB:** Parameter has been **added** if just the new parameter information is present.
>
> **NB:** Parameter has been **removed** if new parameter information isn't present.

## [[3.5](https://github.com/nf-core/rnaseq/releases/tag/3.5)] - 2021-12-17

### Enhancements & fixes

- Port pipeline to the updated Nextflow DSL2 syntax adopted on nf-core/modules
  - Removed `--publish_dir_mode` as it is no longer required for the new syntax
- Bump minimum Nextflow version from `21.04.0` -> `21.10.3`
- Updated pipeline template to [nf-core/tools 2.2](https://github.com/nf-core/tools/releases/tag/2.2)
- [[#664](https://github.com/nf-core/rnaseq/issues/664)] - Conflict of library names for technical replicates
- [[#720](https://github.com/nf-core/rnaseq/issues/720)] - KeyError 'gene_id' in salmon_tx2gene.py
- [[#724](https://github.com/nf-core/rnaseq/issues/724)] - Deal with warnings generated when native NF processes are used
- [[#725](https://github.com/nf-core/rnaseq/issues/725)] - Untar needs `--no-same-owner` on DNAnexus
- [[#727](https://github.com/nf-core/rnaseq/issues/727)] - Fix transcriptome staging issues on DNAnexus for rsem/prepareference
- [[#728](https://github.com/nf-core/rnaseq/issues/728)] - Add RSeQC TIN.py as a quality metric for the pipeline

## [[3.4](https://github.com/nf-core/rnaseq/releases/tag/3.4)] - 2021-10-05

### Enhancements & fixes

- Software version(s) will now be reported for every module imported during a given pipeline execution
- Added `python3` shebang to appropriate scripts in `bin/` directory
- [[#407](https://github.com/nf-core/rnaseq/issues/407)] - Filter mouse reads from PDX samples
- [[#570](https://github.com/nf-core/rnaseq/issues/570)] - Update SortMeRNA to use SilvaDB 138 (for commercial use)
- [[#690](https://github.com/nf-core/rnaseq/issues/690)] - Error with post-trimmed read 2 sample names from FastQC in MultiQC
- [[#693](https://github.com/nf-core/rnaseq/issues/693)] - Cutadapt version missing from MultiQC report
- [[#697](https://github.com/nf-core/rnaseq/issues/697)] - pipeline_report.{txt,html} missing from pipeline_info directory
- [[#705](https://github.com/nf-core/rnaseq/issues/705)] - Sample sheet error check false positive

### Parameters

| Old parameter | New parameter          |
| ------------- | ---------------------- |
|               | `--bbsplit_fasta_list` |
|               | `--bbsplit_index`      |
|               | `--save_bbsplit_reads` |
|               | `--skip_bbsplit`       |

> **NB:** Parameter has been **updated** if both old and new parameter information is present.
> **NB:** Parameter has been **added** if just the new parameter information is present.
> **NB:** Parameter has been **removed** if parameter information isn't present.

### Software dependencies

Note, since the pipeline is now using Nextflow DSL2, each process will be run with its own [Biocontainer](https://biocontainers.pro/#/registry). This means that on occasion it is entirely possible for the pipeline to be using different versions of the same tool. However, the overall software dependency changes compared to the last release have been listed below for reference.

| Dependency    | Old version | New version |
| ------------- | ----------- | ----------- |
| `bbmap`       |             | 38.93       |
| `hisat2`      | 2.2.0       | 2.2.1       |
| `picard`      | 2.23.9      | 2.25.7      |
| `salmon`      | 1.4.0       | 1.5.2       |
| `samtools`    | 1.12        | 1.13        |
| `sortmerna`   | 4.2.0       | 4.3.4       |
| `trim-galore` | 0.6.6       | 0.6.7       |

> **NB:** Dependency has been **updated** if both old and new version information is present.
> **NB:** Dependency has been **added** if just the new version information is present.
> **NB:** Dependency has been **removed** if version information isn't present.

## [[3.3](https://github.com/nf-core/rnaseq/releases/tag/3.3)] - 2021-07-29

### Enhancements & fixes

- Updated pipeline template to [nf-core/tools 2.1](https://github.com/nf-core/tools/releases/tag/2.1)
- [[#556](https://github.com/nf-core/rnaseq/issues/556)] - Genome index is not recreated with --additional_fasta unless --star_index false
- [[#668](https://github.com/nf-core/rnaseq/issues/668)] - Salmon quant with UMI-tools does not work
- [[#674](https://github.com/nf-core/rnaseq/issues/674)] - Launch pipeline regex fails

### Software dependencies

Note, since the pipeline is now using Nextflow DSL2, each process will be run with its own [Biocontainer](https://biocontainers.pro/#/registry). This means that on occasion it is entirely possible for the pipeline to be using different versions of the same tool. However, the overall software dependency changes compared to the last release have been listed below for reference.

| Dependency  | Old version | New version |
| ----------- | ----------- | ----------- |
| `samtools`  | 1.10        | 1.12        |
| `stringtie` | 2.1.4       | 2.1.7       |
| `umi_tools` | 1.1.1       | 1.1.2       |

> **NB:** Dependency has been **updated** if both old and new version information is present.
> **NB:** Dependency has been **added** if just the new version information is present.
> **NB:** Dependency has been **removed** if version information isn't present.

## [[3.2](https://github.com/nf-core/rnaseq/releases/tag/3.2)] - 2021-06-18

### Enhancements & fixes

- Removed workflow to download data from public databases in favour of using [nf-core/fetchngs](https://nf-co.re/fetchngs)
- Added a stand-alone Python script [`bin/fastq_dir_to_samplesheet.py`](https://github.com/nf-core/rnaseq/blob/master/bin/fastq_dir_to_samplesheet.py) to auto-create samplesheet from a directory of FastQ files
- Added docs about overwriting default container definitions to use latest versions e.g. Pangolin
- [[#637](https://github.com/nf-core/rnaseq/issues/637)] - Add `--salmon_quant_libtype` parameter to provide the `--libType` option to salmon quantification
- [[#645](https://github.com/nf-core/rnaseq/issues/645)] - Remove trailing slash from `params.igenomes_base`
- [[#649](https://github.com/nf-core/rnaseq/issues/649)] - DESeq2 fails with only one sample
- [[#652](https://github.com/nf-core/rnaseq/issues/652)] - Results files have incorrect file names
- [[nf-core/viralrecon#201](https://github.com/nf-core/viralrecon/issues/201)] - Conditional include are not expected to work

### Parameters

| Old parameter               | New parameter            |
| --------------------------- | ------------------------ |
| `--public_data_ids`         |                          |
| `--skip_sra_fastq_download` |                          |
|                             | `--salmon_quant_libtype` |

> **NB:** Parameter has been **updated** if both old and new parameter information is present.
> **NB:** Parameter has been **added** if just the new parameter information is present.
> **NB:** Parameter has been **removed** if parameter information isn't present.

## [[3.1](https://github.com/nf-core/rnaseq/releases/tag/3.1)] - 2021-05-13

### :warning: Major enhancements

- Samplesheet format has changed from `group,replicate,fastq_1,fastq_2,strandedness` to `sample,fastq_1,fastq_2,strandedness`
  - This gives users the flexibility to name their samples however they wish (see [#550](https://github.com/nf-core/rnaseq/issues/550]))
  - PCA generated by DESeq2 will now be monochrome and will not be grouped by using the replicate id
- Updated Nextflow version to `v21.04.0` (see [nextflow#572](https://github.com/nextflow-io/nextflow/issues/1964))
- Restructure pipeline scripts into `modules/`, `subworkflows/` and `workflows/` directories

### Enhancements & fixes

- Updated pipeline template to nf-core/tools `1.14`
- Initial implementation of a standardised samplesheet JSON schema to use with user interfaces and for validation
- Only FastQ files that require to be concatenated will be passed to `CAT_FASTQ` process
- [[#449](https://github.com/nf-core/modules/pull/449)] - `--genomeSAindexNbases` will now be auto-calculated before building STAR indices
- [[#460](https://github.com/nf-core/rnaseq/issues/460)] - Auto-detect and bypass featureCounts execution if biotype doesn't exist in GTF
- [[#544](https://github.com/nf-core/rnaseq/issues/544)] - Update test-dataset for pipeline
- [[#553](https://github.com/nf-core/rnaseq/issues/553)] - Make tximport output files using all the samples; identified by @j-andrews7
- [[#561](https://github.com/nf-core/rnaseq/issues/561)] - Add gene symbols to merged output; identified by @grst
- [[#563](https://github.com/nf-core/rnaseq/issues/563)] - samplesheet.csv merge error
- [[#567](https://github.com/nf-core/rnaseq/issues/567)] - Update docs to mention trimgalore core usage nuances
- [[#568](https://github.com/nf-core/rnaseq/issues/568)] - `--star_index` argument is ignored with `--aligner star_rsem` option
- [[#569](https://github.com/nf-core/rnaseq/issues/569)] - nextflow edge release documentation for running 3.0
- [[#575](https://github.com/nf-core/rnaseq/issues/575)] - Remove duplicated salmon output files
- [[#576](https://github.com/nf-core/rnaseq/issues/576)] - umi_tools dedup : Run before salmon to dedup counts
- [[#582](https://github.com/nf-core/rnaseq/issues/582)] - Generate a separate bigwig tracks for each strand
- [[#583](https://github.com/nf-core/rnaseq/issues/583)] - Samtools error during run requires use of BAM CSI index
- [[#585](https://github.com/nf-core/rnaseq/issues/585)] - Clarify salmon uncertainty for some transcripts
- [[#604](https://github.com/nf-core/rnaseq/issues/604)] - Additional fasta with GENCODE annotation results in biotype error
- [[#610](https://github.com/nf-core/rnaseq/issues/610)] - save R objects as RDS
- [[#619](https://github.com/nf-core/rnaseq/issues/619)] - implicit declaration of the workflow in main
- [[#629](https://github.com/nf-core/rnaseq/pull/629)] - Add and fix EditorConfig linting in entire pipeline
- [[nf-core/modules#423](https://github.com/nf-core/modules/pull/423)] - Replace `publish_by_id` module option to `publish_by_meta`
- [[nextflow#2060](https://github.com/nextflow-io/nextflow/issues/2060)] - Pipeline execution hang when native task fail to be submitted

### Parameters

| Old parameter               | New parameter                  |
| --------------------------- | ------------------------------ |
| `--hisat_build_memory`      | `--hisat2_build_memory`        |
| `--gtf_count_type`          | `--featurecounts_feature_type` |
| `--gtf_group_features_type` | `--featurecounts_group_type`   |
|                             | `--bam_csi_index`              |
|                             | `--schema_ignore_params`       |
|                             | `--show_hidden_params`         |
|                             | `--validate_params`            |
| `--clusterOptions`          |                                |

> **NB:** Parameter has been **updated** if both old and new parameter information is present.
> **NB:** Parameter has been **added** if just the new parameter information is present.
> **NB:** Parameter has been **removed** if parameter information isn't present.

### Software dependencies

Note, since the pipeline is now using Nextflow DSL2, each process will be run with its own [Biocontainer](https://biocontainers.pro/#/registry). This means that on occasion it is entirely possible for the pipeline to be using different versions of the same tool. However, the overall software dependency changes compared to the last release have been listed below for reference.

| Dependency | Old version | New version |
| ---------- | ----------- | ----------- |
| `bedtools` | 2.29.2      | 2.30.0      |
| `multiqc`  | 1.9         | 1.10.1      |
| `preseq`   | 2.0.3       | 3.1.2       |

> **NB:** Dependency has been **updated** if both old and new version information is present.
> **NB:** Dependency has been **added** if just the new version information is present.
> **NB:** Dependency has been **removed** if version information isn't present.

## [[3.0](https://github.com/nf-core/rnaseq/releases/tag/3.0)] - 2020-12-15

### :warning: Major enhancements

- You will need to install Nextflow `>=20.11.0-edge` to run the pipeline. If you are using Singularity, then features introduced in that release now enable the pipeline to directly download Singularity images hosted by Biocontainers as opposed to performing a conversion from Docker images (see [#496](https://github.com/nf-core/rnaseq/issues/496)).
- The previous default of aligning BAM files using STAR and quantifying using featureCounts (`--aligner star`) has been removed. The new default is to align with STAR and quantify using Salmon (`--aligner star_salmon`).
  - This decision was made primarily because of the limitations of featureCounts to appropriately quantify gene expression data. Please see [Zhao et al., 2015](https://journals.plos.org/plosone/article?id=10.1371/journal.pone.0141910#pone-0141910-t001) and [Soneson et al., 2015](https://f1000research.com/articles/4-1521/v1)).
- For similar reasons, **quantification will not be performed** if using `--aligner hisat2` due to the lack of an appropriate option to calculate accurate expression estimates from HISAT2 derived genomic alignments.
  - This pipeline option is still available for those who have a preference for the alignment, QC and other types of downstream analysis compatible with the output of HISAT2. No gene-level quantification results will be generated.
  - In a future release we hope to add back quantitation for HISAT2 using different tools.

### Enhancements & fixes

- Updated pipeline template to nf-core/tools `1.12.1`
- Bumped Nextflow version `20.07.1` -> `20.11.0-edge`
- Added UCSC `bedClip` module to restrict bedGraph file coordinates to chromosome boundaries
- Check if Bioconda and conda-forge channels are set-up correctly when running with `-profile conda`
- Use `rsem-prepare-reference` and not `gffread` to create transcriptome fasta file
- [[#494](https://github.com/nf-core/rnaseq/issues/494)] - Issue running rnaseq v2.0 (DSL2) with test profile
- [[#496](https://github.com/nf-core/rnaseq/issues/496)] - Direct download of Singularity images via HTTPS
- [[#498](https://github.com/nf-core/rnaseq/issues/498)] - Significantly different versions of STAR in star_rsem (2.7.6a) and star (2.6.1d)
- [[#499](https://github.com/nf-core/rnaseq/issues/499)] - Use of salmon counts for DESeq2
- [[#500](https://github.com/nf-core/rnaseq/issues/500), [#509](https://github.com/nf-core/rnaseq/issues/509)] - Error with AWS batch params
- [[#511](https://github.com/nf-core/rnaseq/issues/511)] - rsem/star index fails with large genome
- [[#515](https://github.com/nf-core/rnaseq/issues/515)] - Add decoy-aware indexing for salmon
- [[#516](https://github.com/nf-core/rnaseq/issues/516)] - Unexpected error [InvocationTargetException]
- [[#525](https://github.com/nf-core/rnaseq/issues/525)] - sra_ids_to_runinfo.py UnicodeEncodeError
- [[#550](https://github.com/nf-core/rnaseq/issues/525)] - handle samplesheets with replicate=0

### Parameters

| Old parameter               | New parameter                          |
| --------------------------- | -------------------------------------- |
| `--fc_extra_attributes`     | `--gtf_extra_attributes`               |
|  `--fc_group_features`      |  `--gtf_group_features`                |
|  `--fc_count_type`          |  `--gtf_count_type`                    |
|  `--fc_group_features_type` |  `--gtf_group_features_type`           |
|                             |  `--singularity_pull_docker_container` |
|  `--skip_featurecounts`     |                                        |

> **NB:** Parameter has been **updated** if both old and new parameter information is present.
> **NB:** Parameter has been **added** if just the new parameter information is present.
> **NB:** Parameter has been **removed** if parameter information isn't present.

### Software dependencies

Note, since the pipeline is now using Nextflow DSL2, each process will be run with its own [Biocontainer](https://biocontainers.pro/#/registry). This means that on occasion it is entirely possible for the pipeline to be using different versions of the same tool. However, the overall software dependency changes compared to the last release have been listed below for reference.

| Dependency                          | Old version | New version |
| ----------------------------------- | ----------- | ----------- |
| `bioconductor-summarizedexperiment` | 1.18.1      | 1.20.0      |
| `bioconductor-tximeta`              | 1.6.3       | 1.8.0       |
| `picard`                            | 2.23.8      | 2.23.9      |
| `requests`                          |             | 2.24.0      |
| `salmon`                            | 1.3.0       | 1.4.0       |
| `ucsc-bedclip`                      |             | 377         |
| `umi_tools`                         | 1.0.1       | 1.1.1       |

> **NB:** Dependency has been **updated** if both old and new version information is present.
> **NB:** Dependency has been **added** if just the new version information is present.
> **NB:** Dependency has been **removed** if version information isn't present.

## [[2.0](https://github.com/nf-core/rnaseq/releases/tag/2.0)] - 2020-11-12

### Major enhancements

- Pipeline has been re-implemented in [Nextflow DSL2](https://www.nextflow.io/docs/latest/dsl2.html)
- All software containers are now exclusively obtained from [Biocontainers](https://biocontainers.pro/#/registry)
- Added a separate workflow to download FastQ files via SRA, ENA or GEO ids and to auto-create the input samplesheet ([`ENA FTP`](https://ena-docs.readthedocs.io/en/latest/retrieval/file-download.html); see [`--public_data_ids`](https://nf-co.re/rnaseq/parameters#public_data_ids) parameter)
- Added and refined a Groovy `lib/` of functions that include the automatic rendering of parameters defined in the JSON schema for the help and summary log information
- Replace [edgeR](https://bioconductor.org/packages/release/bioc/html/edgeR.html) with [DESeq2](https://bioconductor.org/packages/release/bioc/html/DESeq2.html) for the generation of PCA and heatmaps (also included in the MultiQC report)
- Creation of bigWig coverage files using [BEDTools](https://github.com/arq5x/bedtools2/) and [bedGraphToBigWig](http://hgdownload.soe.ucsc.edu/admin/exe/)
- [[#70](https://github.com/nf-core/rnaseq/issues/70)] - Added new genome mapping and quantification route with [RSEM](https://github.com/deweylab/RSEM) via the `--aligner star_rsem` parameter
- [[#72](https://github.com/nf-core/rnaseq/issues/72)] - Samples skipped due to low alignment reported in the MultiQC report
- [[#73](https://github.com/nf-core/rnaseq/issues/73), [#435](https://github.com/nf-core/rnaseq/pull/435)] - UMI barcode support
- [[#91](https://github.com/nf-core/rnaseq/issues/91)] - Ability to concatenate multiple runs of the same samples via the input samplesheet
- [[#123](https://github.com/nf-core/rnaseq/issues/123)] - The primary input for the pipeline has changed from `--reads` glob to samplesheet `--input`. See [usage docs](https://nf-co.re/rnaseq/docs/usage#introduction).
- [[#197](https://github.com/nf-core/rnaseq/issues/197)] - Samples failing strand-specificity checks reported in the MultiQC report
- [[#227](https://github.com/nf-core/rnaseq/issues/227)] - Removal of ribosomal RNA via [SortMeRNA](https://github.com/biocore/sortmerna)
- [[#419](https://github.com/nf-core/rnaseq/pull/419)] - Add `--additional_fasta` parameter to provide ERCC spike-ins, transgenes such as GFP or CAR-T as additional sequences to align to

### Other enhancements & fixes

- Updated pipeline template to nf-core/tools `1.11`
- Optimise MultiQC configuration for faster run-time on huge sample numbers
- Add information about SILVA licensing when removing rRNA to `usage.md`
- Fixed ansi colours for pipeline summary, added summary logs of alignment results
- [[#281](https://github.com/nf-core/rnaseq/issues/281)] - Add nag to cite the pipeline in summary
- [[#302](https://github.com/nf-core/rnaseq/issues/302)] - Fixed MDS plot axis labels
- [[#338](https://github.com/nf-core/rnaseq/issues/338)] - Add option for turning on/off STAR command line option (--sjdbGTFfile)
- [[#344](https://github.com/nf-core/rnaseq/issues/344)] - Added multi-core TrimGalore support
- [[#351](https://github.com/nf-core/rnaseq/issues/351)] - Fixes missing Qualimap parameter `-p`
- [[#353](https://github.com/nf-core/rnaseq/issues/353)] - Fixes an issue where MultiQC fails to run with `--skip_biotype_qc` option
- [[#357](https://github.com/nf-core/rnaseq/issues/357)] - Fixes broken links
- [[#362](https://github.com/nf-core/rnaseq/issues/362)] - Fix error with gzipped annotation file
- [[#384](https://github.com/nf-core/rnaseq/issues/384)] - Changed SortMeRNA reference dbs path to use stable URLs (v4.2.0)
- [[#396](https://github.com/nf-core/rnaseq/issues/396)] - Deterministic mapping for STAR aligner
- [[#412](https://github.com/nf-core/rnaseq/issues/412)] - Fix Qualimap not being passed on correct strand-specificity parameter
- [[#413](https://github.com/nf-core/rnaseq/issues/413)] - Fix STAR unmapped reads not output
- [[#434](https://github.com/nf-core/rnaseq/issues/434)] - Fix typo reported for work-dir
- [[#437](https://github.com/nf-core/rnaseq/issues/434)] - FastQC uses correct number of threads now
- [[#440](https://github.com/nf-core/rnaseq/issues/440)] - Fixed issue where featureCounts process fails when setting `--fc_count_type` to gene
- [[#452](https://github.com/nf-core/rnaseq/issues/452)] - Fix `--gff` input bug
- [[#345](https://github.com/nf-core/rnaseq/pull/345)] - Fixes label name in FastQC process
- [[#391](https://github.com/nf-core/rnaseq/pull/391)] - Make publishDir mode configurable
- [[#431](https://github.com/nf-core/rnaseq/pull/431)] - Update AWS GitHub actions workflow with organization level secrets
- [[#435](https://github.com/nf-core/rnaseq/pull/435)] - Fix a bug where gzipped references were not extracted when `--additional_fasta` was not specified
- [[#435](https://github.com/nf-core/rnaseq/pull/435)] - Fix a bug where merging of RSEM output would fail if only one fastq provided as input
- [[#435](https://github.com/nf-core/rnaseq/pull/435)] - Correct RSEM output name (was saving counts but calling them TPMs; now saving both properly labelled)
- [[#436](https://github.com/nf-core/rnaseq/pull/436)] - Fix a bug where the RSEM reference could not be built
- [[#458](https://github.com/nf-core/rnaseq/pull/458)] - Fix `TMP_DIR` for process MarkDuplicates and Qualimap

### Parameters

#### Updated

| Old parameter                 | New parameter               |
| ----------------------------- | --------------------------- |
| `--reads`                     | `--input`                   |
|  `--igenomesIgnore`           |  `--igenomes_ignore`        |
|  `--removeRiboRNA`            |  `--remove_ribo_rna`        |
|  `--rRNA_database_manifest`   |  `--ribo_database_manifest` |
|  `--save_nonrRNA_reads`       |  `--save_non_ribo_reads`    |
|  `--saveAlignedIntermediates` |  `--save_align_intermeds`   |
|  `--saveReference`            |  `--save_reference`         |
|  `--saveTrimmed`              |  `--save_trimmed`           |
|  `--saveUnaligned`            |  `--save_unaligned`         |
|  `--skipAlignment`            |  `--skip_alignment`         |
|  `--skipBiotypeQC`            |  `--skip_biotype_qc`        |
|  `--skipDupRadar`             |  `--skip_dupradar`          |
|  `--skipFastQC`               |  `--skip_fastqc`            |
|  `--skipMultiQC`              |  `--skip_multiqc`           |
|  `--skipPreseq`               |  `--skip_preseq`            |
|  `--skipQC`                   |  `--skip_qc`                |
|  `--skipQualimap`             |  `--skip_qualimap`          |
|  `--skipRseQC`                |  `--skip_rseqc`             |
|  `--skipTrimming`             |  `--skip_trimming`          |
|  `--stringTieIgnoreGTF`       |  `--stringtie_ignore_gtf`   |

#### Added

- `--additional_fasta` - FASTA file to concatenate to genome FASTA file e.g. containing spike-in sequences
- `--deseq2_vst` - Use vst transformation instead of rlog with DESeq2
- `--enable_conda` - Run this workflow with Conda. You can also use '-profile conda' instead of providing this parameter
- `--min_mapped_reads` - Minimum percentage of uniquely mapped reads below which samples are removed from further processing
- `--multiqc_title` - MultiQC report title. Printed as page header, used for filename if not otherwise specified
- `--public_data_ids` - File containing SRA/ENA/GEO identifiers one per line in order to download their associated FastQ files
- `--publish_dir_mode` - Method used to save pipeline results to output directory
- `--rsem_index` - Path to directory or tar.gz archive for pre-built RSEM index
- `--rseqc_modules` - Specify the RSeQC modules to run
- `--save_merged_fastq` - Save FastQ files after merging re-sequenced libraries in the results directory
- `--save_umi_intermeds` - If this option is specified, intermediate FastQ and BAM files produced by UMI-tools are also saved in the results directory
- `--skip_bigwig` - Skip bigWig file creation
- `--skip_deseq2_qc` - Skip DESeq2 PCA and heatmap plotting
- `--skip_featurecounts` - Skip featureCounts
- `--skip_markduplicates` - Skip picard MarkDuplicates step
- `--skip_sra_fastq_download` - Only download metadata for public data database ids and don't download the FastQ files
- `--skip_stringtie` - Skip StringTie
- `--star_ignore_sjdbgtf` - See [#338](https://github.com/nf-core/rnaseq/issues/338)
- `--umitools_bc_pattern` - The UMI barcode pattern to use e.g. 'NNNNNN' indicates that the first 6 nucleotides of the read are from the UMI
- `--umitools_extract_method` - UMI pattern to use. Can be either 'string' (default) or 'regex'
- `--with_umi` - Enable UMI-based read deduplication

#### Removed

- `--awsqueue` can now be provided via nf-core/configs if using AWS
- `--awsregion` can now be provided via nf-core/configs if using AWS
- `--compressedReference` now auto-detected
- `--markdup_java_options` in favour of updating centrally on nf-core/modules
- `--project` parameter from old NGI template
- `--readPaths` is not required since these are provided from the input samplesheet
- `--sampleLevel` not required
- `--singleEnd` is now auto-detected from the input samplesheet
- `--skipEdgeR` qc not performed by DESeq2 instead
- `--star_memory` in favour of updating centrally on nf-core/modules if required
- Strandedness is now specified at the sample-level via the input samplesheet
  - `--forwardStranded`
  - `--reverseStranded`
  - `--unStranded`
  - `--pico`

### Software dependencies

Note, since the pipeline is now using Nextflow DSL2, each process will be run with its own [Biocontainer](https://biocontainers.pro/#/registry). This means that on occasion it is entirely possible for the pipeline to be using different versions of the same tool. However, the overall software dependency changes compared to the last release have been listed below for reference.

| Dependency                          | Old version | New version |
| ----------------------------------- | ----------- | ----------- |
| `bioconductor-dupradar`             | 1.14.0      | 1.18.0      |
| `bioconductor-summarizedexperiment` | 1.14.0      | 1.18.1      |
| `bioconductor-tximeta`              | 1.2.2       | 1.6.3       |
| `fastqc`                            | 0.11.8      | 0.11.9      |
| `gffread`                           | 0.11.4      | 0.12.1      |
| `hisat2`                            | 2.1.0       | 2.2.0       |
| `multiqc`                           | 1.7         | 1.9         |
| `picard`                            | 2.21.1      | 2.23.8      |
| `qualimap`                          | 2.2.2c      | 2.2.2d      |
| `r-base`                            | 3.6.1       | 4.0.3       |
| `salmon`                            | 0.14.2      | 1.3.0       |
| `samtools`                          | 1.9         | 1.10        |
| `sortmerna`                         | 2.1b        | 4.2.0       |
| `stringtie`                         | 2.0         | 2.1.4       |
| `subread`                           | 1.6.4       | 2.0.1       |
| `trim-galore`                       | 0.6.4       | 0.6.6       |
| `bedtools`                          | -           | 2.29.2      |
| `bioconductor-biocparallel`         | -           | 1.22.0      |
| `bioconductor-complexheatmap`       | -           | 2.4.2       |
| `bioconductor-deseq2`               | -           | 1.28.0      |
| `bioconductor-tximport`             | -           | 1.16.0      |
| `perl`                              | -           | 5.26.2      |
| `python`                            | -           | 3.8.3       |
| `r-ggplot2`                         | -           | 3.3.2       |
| `r-optparse`                        | -           | 1.6.6       |
| `r-pheatmap`                        | -           | 1.0.12      |
| `r-rcolorbrewer`                    | -           | 1.1_2       |
| `rsem`                              | -           | 1.3.3       |
| `ucsc-bedgraphtobigwig`             | -           | 377         |
| `umi_tools`                         | -           | 1.0.1       |
| `bioconductor-edger`                | -           | -           |
| `deeptools`                         | -           | -           |
| `matplotlib`                        | -           | -           |
| `r-data.table`                      | -           | -           |
| `r-gplots`                          | -           | -           |
| `r-markdown`                        | -           | -           |

> **NB:** Dependency has been **updated** if both old and new version information is present.
> **NB:** Dependency has been **added** if just the new version information is present.
> **NB:** Dependency has been **removed** if version information isn't present.

## [[1.4.2](https://github.com/nf-core/rnaseq/releases/tag/1.4.2)] - 2019-10-18

- Minor version release for keeping Git History in sync
- No changes with respect to 1.4.1 on pipeline level

## [[1.4.1](https://github.com/nf-core/rnaseq/releases/tag/1.4.1)] - 2019-10-17

Major novel changes include:

- Update `igenomes.config` with NCBI `GRCh38` and most recent UCSC genomes
- Set `autoMounts = true` by default for `singularity` profile

### Pipeline enhancements & fixes

- Fixed parameter warnings [#316](https://github.com/nf-core/rnaseq/issues/316) and [318](https://github.com/nf-core/rnaseq/issues/318)
- Fixed [#307](https://github.com/nf-core/rnaseq/issues/307) - Confusing Info Printout about GFF and GTF

## [[1.4](https://github.com/nf-core/rnaseq/releases/tag/1.4)] - 2019-10-15

Major novel changes include:

- Support for Salmon as an alternative method to STAR and HISAT2
- Several improvements in `featureCounts` handling of types other than `exon`. It is possible now to handle nuclearRNAseq data. Nuclear RNA has un-spliced RNA, and the whole transcript, including the introns, needs to be counted, e.g. by specifying `--fc_count_type transcript`.
- Support for [outputting unaligned data](https://github.com/nf-core/rnaseq/issues/277) to results folders.
- Added options to skip several steps
  - Skip trimming using `--skipTrimming`
  - Skip BiotypeQC using `--skipBiotypeQC`
  - Skip Alignment using `--skipAlignment` to only use pseudoalignment using Salmon

### Documentation updates

- Adjust wording of skipped samples [in pipeline output](https://github.com/nf-core/rnaseq/issues/290)
- Fixed link to guidelines [#203](https://github.com/nf-core/rnaseq/issues/203)
- Add `Citation` and `Quick Start` section to `README.md`
- Add in documentation of the `--gff` parameter

### Reporting Updates

- Generate MultiQC plots in the results directory [#200](https://github.com/nf-core/rnaseq/issues/200)
- Get MultiQC to save plots as [standalone files](https://github.com/nf-core/rnaseq/issues/183)
- Get MultiQC to write out the software versions in a `.csv` file [#185](https://github.com/nf-core/rnaseq/issues/185)
- Use `file` instead of `new File` to create `pipeline_report.{html,txt}` files, and properly create subfolders

### Pipeline enhancements & fixes

- Restore `SummarizedExperimment` object creation in the salmon_merge process avoiding increasing memory with sample size.
- Fix sample names in feature counts and dupRadar to remove suffixes added in other processes
- Removed `genebody_coverage` process [#195](https://github.com/nf-core/rnaseq/issues/195)
- Implemented Pearsons correlation instead of Euclidean distance [#146](https://github.com/nf-core/rnaseq/issues/146)
- Add `--stringTieIgnoreGTF` parameter [#206](https://github.com/nf-core/rnaseq/issues/206)
- Removed unused `stringtie` channels for `MultiQC`
- Integrate changes in `nf-core/tools v1.6` template which resolved [#90](https://github.com/nf-core/rnaseq/issues/90)
- Moved process `convertGFFtoGTF` before `makeSTARindex` [#215](https://github.com/nf-core/rnaseq/issues/215)
- Change all boolean parameters from `snake_case` to `camelCase` and vice versa for value parameters
- Add SM ReadGroup info for QualiMap compatibility[#238](https://github.com/nf-core/rnaseq/issues/238)
- Obtain edgeR + dupRadar version information [#198](https://github.com/nf-core/rnaseq/issues/198) and [#112](https://github.com/nf-core/rnaseq/issues/112)
- Add `--gencode` option for compatibility of Salmon and featureCounts biotypes with GENCODE gene annotations
- Added functionality to accept compressed reference data in the pipeline
- Check that gtf features are on chromosomes that exist in the genome fasta file [#274](https://github.com/nf-core/rnaseq/pull/274)
- Maintain all gff features upon gtf conversion (keeps `gene_biotype` or `gene_type` to make `featureCounts` happy)
- Add SortMeRNA as an optional step to allow rRNA removal [#280](https://github.com/nf-core/rnaseq/issues/280)
- Minimal adjustment of memory and CPU constraints for clusters with locked memory / CPU relation
- Cleaned up usage, `parameters.settings.json` and the `nextflow.config`

### Dependency Updates

- Dependency list is now sorted appropriately
- Force matplotlib=3.0.3

#### Updated Packages

- Picard 2.20.0 -> 2.21.1
- bioconductor-dupradar 1.12.1 -> 1.14.0
- bioconductor-edger 3.24.3 -> 3.26.5
- gffread 0.9.12 -> 0.11.4
- trim-galore 0.6.1 -> 0.6.4
- gffread 0.9.12 -> 0.11.4
- rseqc 3.0.0 -> 3.0.1
- R-Base 3.5 -> 3.6.1

#### Added / Removed Packages

- Dropped CSVtk in favor of Unix's simple `cut` and `paste` utilities
- Added Salmon 0.14.2
- Added TXIMeta 1.2.2
- Added SummarizedExperiment 1.14.0
- Added SortMeRNA 2.1b
- Add tximport and summarizedexperiment dependency [#171](https://github.com/nf-core/rnaseq/issues/171)
- Add Qualimap dependency [#202](https://github.com/nf-core/rnaseq/issues/202)

## [[1.3](https://github.com/nf-core/rnaseq/releases/tag/1.3)] - 2019-03-26

### Pipeline Updates

- Added configurable options to specify group attributes for featureCounts [#144](https://github.com/nf-core/rnaseq/issues/144)
- Added support for RSeqC 3.0 [#148](https://github.com/nf-core/rnaseq/issues/148)
- Added a `parameters.settings.json` file for use with the new `nf-core launch` helper tool.
- Centralized all configuration profiles using [nf-core/configs](https://github.com/nf-core/configs)
- Fixed all centralized configs [for offline usage](https://github.com/nf-core/rnaseq/issues/163)
- Hide %dup in [multiqc report](https://github.com/nf-core/rnaseq/issues/150)
- Add option for Trimming NextSeq data properly ([@jburos work](https://github.com/jburos))

### Bug fixes

- Fixing HISAT2 Index Building for large reference genomes [#153](https://github.com/nf-core/rnaseq/issues/153)
- Fixing HISAT2 BAM sorting using more memory than available on the system
- Fixing MarkDuplicates memory consumption issues following [#179](https://github.com/nf-core/rnaseq/pull/179)
- Use `file` instead of `new File` to create the `pipeline_report.{html,txt}` files to avoid creating local directories when outputting to AWS S3 folders
- Fix SortMeRNA default rRNA db paths specified in assets/rrna-db-defaults.txt

### Dependency Updates

- RSeQC 2.6.4 -> 3.0.0
- Picard 2.18.15 -> 2.20.0
- r-data.table 1.11.4 -> 1.12.2
- bioconductor-edger 3.24.1 -> 3.24.3
- r-markdown 0.8 -> 0.9
- csvtk 0.15.0 -> 0.17.0
- stringtie 1.3.4 -> 1.3.6
- subread 1.6.2 -> 1.6.4
- gffread 0.9.9 -> 0.9.12
- multiqc 1.6 -> 1.7
- deeptools 3.2.0 -> 3.2.1
- trim-galore 0.5.0 -> 0.6.1
- qualimap 2.2.2b
- matplotlib 3.0.3
- r-base 3.5.1

## [[1.2](https://github.com/nf-core/rnaseq/releases/tag/1.2)] - 2018-12-12

### Pipeline updates

- Removed some outdated documentation about non-existent features
- Config refactoring and code cleaning
- Added a `--fcExtraAttributes` option to specify more than ENSEMBL gene names in `featureCounts`
- Remove legacy rseqc `strandRule` config code. [#119](https://github.com/nf-core/rnaseq/issues/119)
- Added STRINGTIE ballgown output to results folder [#125](https://github.com/nf-core/rnaseq/issues/125)
- HiSAT index build now requests `200GB` memory, enough to use the exons / splice junction option for building.
  - Added documentation about the `--hisatBuildMemory` option.
- BAM indices are stored and re-used between processes [#71](https://github.com/nf-core/rnaseq/issues/71)

### Bug Fixes

- Fixed conda bug which caused problems with environment resolution due to changes in bioconda [#113](https://github.com/nf-core/rnaseq/issues/113)
- Fixed wrong gffread command line [#117](https://github.com/nf-core/rnaseq/issues/117)
- Added `cpus = 1` to `workflow summary process` [#130](https://github.com/nf-core/rnaseq/issues/130)

## [[1.1](https://github.com/nf-core/rnaseq/releases/tag/1.1)] - 2018-10-05

### Pipeline updates

- Wrote docs and made minor tweaks to the `--skip_qc` and associated options
- Removed the depreciated `uppmax-modules` config profile
- Updated the `hebbe` config profile to use the new `withName` syntax too
- Use new `workflow.manifest` variables in the pipeline script
- Updated minimum nextflow version to `0.32.0`

### Bug Fixes

- [#77](https://github.com/nf-core/rnaseq/issues/77): Added back `executor = 'local'` for the `workflow_summary_mqc`
- [#95](https://github.com/nf-core/rnaseq/issues/95): Check if task.memory is false instead of null
- [#97](https://github.com/nf-core/rnaseq/issues/97): Resolved edge-case where numeric sample IDs are parsed as numbers causing some samples to be incorrectly overwritten.

## [[1.0](https://github.com/nf-core/rnaseq/releases/tag/1.0)] - 2018-08-20

This release marks the point where the pipeline was moved from [SciLifeLab/NGI-RNAseq](https://github.com/SciLifeLab/NGI-RNAseq)
over to the new [nf-core](http://nf-co.re/) community, at [nf-core/rnaseq](https://github.com/nf-core/rnaseq).

View the previous changelog at [SciLifeLab/NGI-RNAseq/CHANGELOG.md](https://github.com/SciLifeLab/NGI-RNAseq/blob/master/CHANGELOG.md)

In addition to porting to the new nf-core community, the pipeline has had a number of major changes in this version.
There have been 157 commits by 16 different contributors covering 70 different files in the pipeline: 7,357 additions and 8,236 deletions!

In summary, the main changes are:

- Rebranding and renaming throughout the pipeline to nf-core
- Updating many parts of the pipeline config and style to meet nf-core standards
- Support for GFF files in addition to GTF files
  - Just use `--gff` instead of `--gtf` when specifying a file path
- New command line options to skip various quality control steps
- More safety checks when launching a pipeline
  - Several new sanity checks - for example, that the specified reference genome exists
- Improved performance with memory usage (especially STAR and Picard)
- New BigWig file outputs for plotting coverage across the genome
- Refactored gene body coverage calculation, now much faster and using much less memory
- Bugfixes in the MultiQC process to avoid edge cases where it wouldn't run
- MultiQC report now automatically attached to the email sent when the pipeline completes
- New testing method, with data on GitHub
  - Now run pipeline with `-profile test` instead of using bash scripts
- Rewritten continuous integration tests with Travis CI
- New explicit support for Singularity containers
- Improved MultiQC support for DupRadar and featureCounts
  - Now works for all users instead of just NGI Stockholm
- New configuration for use on AWS batch
- Updated config syntax to support latest versions of Nextflow
- Built-in support for a number of new local HPC systems
  - CCGA, GIS, UCT HEX, updates to UPPMAX, CFC, BINAC, Hebbe, c3se
- Slightly improved documentation (more updates to come)
- Updated software packages

...and many more minor tweaks.

Thanks to everyone who has worked on this release!<|MERGE_RESOLUTION|>--- conflicted
+++ resolved
@@ -36,11 +36,8 @@
 - [PR #1241](https://github.com/nf-core/rnaseq/pull/1241) - Add nf-test tests to deseq2_qc
 - [PR #1242](https://github.com/nf-core/rnaseq/pull/1242) - Use dupradar from nf-core/modules
 - [PR #1244](https://github.com/nf-core/rnaseq/pull/1244) - Add gtf2bed tests
-<<<<<<< HEAD
+- [PR #1250](https://github.com/nf-core/rnaseq/pull/1250) - Remove all tags.yml files because the testing system has changed
 - [PR #1253](https://github.com/nf-core/rnaseq/pull/1253) - Use nf-test files as matrix to test over in CI/CD for efficiency
-=======
-- [PR #1250](https://github.com/nf-core/rnaseq/pull/1250) - Remove all tags.yml files because the testing system has changed
->>>>>>> 31037e1a
 
 ### Parameters
 
