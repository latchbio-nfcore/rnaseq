# nf-core/rnaseq: Changelog

## Version 1.4.3dev

### Pipeline enhancements & fixes

<<<<<<< HEAD
* Minor tweaks to software version commands
* Add information about SILVA licensing when removing rRNA to `usage.md`
* Fixed ansi colours for pipeline summary, added summary logs of alignment results
* Fixes an issue where multiqc fails to run with `--skipbiotypeQC` option [#353](https://github.com/nf-core/rnaseq/issues/353)
* Fixes missing parameter `-p` [#351](https://github.com/nf-core/rnaseq/issues/351)
* Fixes broken links [#357](https://github.com/nf-core/rnaseq/issues/357)
* Fixes label name in FastQC processes, as described in issue [#345]
* Enhances file name parsing for STAR/HISAT2 mapping [#372](https://github.com/nf-core/rnaseq/issues/372)
* Fixed [issues](https://github.com/nf-core/rnaseq/issues/369) with long running preseq and dupradar tasks
* MultiQC now properly trims `-fw` from sample names if `--removeRiboRNA` is used
=======
- Minor tweaks to software version commands
- Add information about SILVA licensing when removing rRNA to `usage.md`
- Fixed ansi colours for pipeline summary, added summary logs of alignment results
- Fixes an issue where multiqc fails to run with `--skipbiotypeQC` option [#353](https://github.com/nf-core/rnaseq/issues/353)
- Fixes missing parameter `-p` [#351](https://github.com/nf-core/rnaseq/issues/351)
- Fixes broken links [#357](https://github.com/nf-core/rnaseq/issues/357)
- Fixes label name in fastQC process, Issue [#345]
- Make publishDir mode configurable [#391](https://github.com/nf-core/rnaseq/pull/391)
- Add AWS tests github actions workflow for small tests
>>>>>>> 4dc6d37c

#### Updated Packages

- Salmon 0.14.2 -> 1.1.0
- multiqc 1.7 -> 1.8
- remove pinning of matplotlib version

#### Added / Removed Packages

- Added pigz 2.3.4 for parallelized trim-galore support
- Added rsem 1.3.3 for gene/transcript quantification

## Version 1.4.2

- Minor version release for keeping Git History in sync
- No changes with respect to 1.4.1 on pipeline level

## Version 1.4.1

Major novel changes include:

- Update `igenomes.config` with NCBI `GRCh38` and most recent UCSC genomes
- Set `autoMounts = true` by default for `singularity` profile

### Pipeline enhancements & fixes

- Fixed parameter warnings [#316](https://github.com/nf-core/rnaseq/issues/316) and [318](https://github.com/nf-core/rnaseq/issues/318)
- Fixed [#307](https://github.com/nf-core/rnaseq/issues/307) - Confusing Info Printout about GFF and GTF

## Version 1.4

Major novel changes include:

- Support for Salmon as an alternative method to STAR and HISAT2
- Several improvements in `featureCounts` handling of types other than `exon`. It is possible now to handle nuclearRNAseq data. Nuclear RNA has un-spliced RNA, and the whole transcript, including the introns, needs to be counted, e.g. by specifying `--fc_count_type transcript`.
- Support for [outputting unaligned data](https://github.com/nf-core/rnaseq/issues/277) to results folders.
- Added options to skip several steps

  - Skip trimming using `--skipTrimming`
  - Skip BiotypeQC using `--skipBiotypeQC`
  - Skip Alignment using `--skipAlignment` to only use pseudo-alignment using Salmon

### Documentation updates

- Adjust wording of skipped samples [in pipeline output](https://github.com/nf-core/rnaseq/issues/290)
- Fixed link to guidelines [#203](https://github.com/nf-core/rnaseq/issues/203)
- Add `Citation` and `Quick Start` section to `README.md`
- Add in documentation of the `--gff` parameter

### Reporting Updates

- Generate MultiQC plots in the results directory [#200](https://github.com/nf-core/rnaseq/issues/200)
- Get MultiQC to save plots as [standalone files](https://github.com/nf-core/rnaseq/issues/183)
- Get MultiQC to write out the software versions in a `.csv` file [#185](https://github.com/nf-core/rnaseq/issues/185)
- Use `file` instead of `new File` to create `pipeline_report.{html,txt}` files, and properly create subfolders

### Pipeline enhancements & fixes

- Restore `SummarizedExperimment` object creation in the salmon_merge process avoiding increasing memory with sample size.
- Fix sample names in feature counts and dupRadar to remove suffixes added in other processes
- Removed `genebody_coverage` process [#195](https://github.com/nf-core/rnaseq/issues/195)
- Implemented Pearsons correlation instead of Euclidean distance [#146](https://github.com/nf-core/rnaseq/issues/146)
- Add `--stringTieIgnoreGTF` parameter [#206](https://github.com/nf-core/rnaseq/issues/206)
- Removed unused `stringtie` channels for `MultiQC`
- Integrate changes in `nf-core/tools v1.6` template which resolved [#90](https://github.com/nf-core/rnaseq/issues/90)
- Moved process `convertGFFtoGTF` before `makeSTARindex` [#215](https://github.com/nf-core/rnaseq/issues/215)
- Change all boolean parameters from `snake_case` to `camelCase` and vice versa for value parameters
- Add SM ReadGroup info for QualiMap compatibility[#238](https://github.com/nf-core/rnaseq/issues/238)
- Obtain edgeR + dupRadar version information [#198](https://github.com/nf-core/rnaseq/issues/198) and [#112](https://github.com/nf-core/rnaseq/issues/112)
- Add `--gencode` option for compatibility of Salmon and featureCounts biotypes with GENCODE gene annotations
- Added functionality to accept compressed reference data in the pipeline
- Check that gtf features are on chromosomes that exist in the genome fasta file [#274](https://github.com/nf-core/rnaseq/pull/274)
- Maintain all gff features upon gtf conversion (keeps `gene_biotype` or `gene_type` to make `featureCounts` happy)
- Add SortMeRNA as an optional step to allow rRNA removal [#280](https://github.com/nf-core/rnaseq/issues/280)
- Minimal adjustment of memory and CPU constraints for clusters with locked memory / CPU relation
- Cleaned up usage, `parameters.settings.json` and the `nextflow.config`

### Dependency Updates

- Dependency list is now sorted appropriately
- Force matplotlib=3.0.3

#### Updated Packages

- Picard 2.20.0 -> 2.21.1
- bioconductor-dupradar 1.12.1 -> 1.14.0
- bioconductor-edger 3.24.3 -> 3.26.5
- gffread 0.9.12 -> 0.11.4
- trim-galore 0.6.1 -> 0.6.4
- gffread 0.9.12 -> 0.11.4
- rseqc 3.0.0 -> 3.0.1
- R-Base 3.5 -> 3.6.1

#### Added / Removed Packages

- Dropped CSVtk in favor of Unix's simple `cut` and `paste` utilities
- Added Salmon 0.14.2
- Added TXIMeta 1.2.2
- Added SummarizedExperiment 1.14.0
- Added SortMeRNA 2.1b
- Add tximport and summarizedexperiment dependency [#171](https://github.com/nf-core/rnaseq/issues/171)
- Add Qualimap dependency [#202](https://github.com/nf-core/rnaseq/issues/202)

## [Version 1.3](https://github.com/nf-core/rnaseq/releases/tag/1.3) - 2019-03-26

### Pipeline Updates

- Added configurable options to specify group attributes for featureCounts [#144](https://github.com/nf-core/rnaseq/issues/144)
- Added support for RSeqC 3.0 [#148](https://github.com/nf-core/rnaseq/issues/148)
- Added a `parameters.settings.json` file for use with the new `nf-core launch` helper tool.
- Centralized all configuration profiles using [nf-core/configs](https://github.com/nf-core/configs)
- Fixed all centralized configs [for offline usage](https://github.com/nf-core/rnaseq/issues/163)
- Hide %dup in [multiqc report](https://github.com/nf-core/rnaseq/issues/150)
- Add option for Trimming NextSeq data properly ([@jburos work](https://github.com/jburos))

### Bug fixes

<<<<<<< HEAD
* Fixing HISAT2 Index Building for large reference genomes [#153](https://github.com/nf-core/rnaseq/issues/153)
* Fixing HISAT2 BAM sorting using more memory than available on the system
* Fixing MarkDuplicates memory consumption issues following [#179](https://github.com/nf-core/rnaseq/pull/179)
* Use `file` instead of `new File` to create the `pipeline_report.{html,txt}` files to avoid creating local directories when outputting to AWS S3 folders
* Fix SortMeRNA default rRNA db paths specified in assets/rrna-db-defaults.txt
=======
- Fixing HISAT2 Index Building for large reference genomes [#153](https://github.com/nf-core/rnaseq/issues/153)
- Fixing HISAT2 BAM sorting using more memory than available on the system
- Fixing MarkDuplicates memory consumption issues following [#179](https://github.com/nf-core/rnaseq/pull/179)
- Use `file` instead of `new File` to create the `pipeline_report.{html,txt}` files to avoid creating local directories when outputting to AWS S3 folders
>>>>>>> 4dc6d37c

### Dependency Updates

- RSeQC 2.6.4 -> 3.0.0
- Picard 2.18.15 -> 2.20.0
- r-data.table 1.11.4 -> 1.12.2
- bioconductor-edger 3.24.1 -> 3.24.3
- r-markdown 0.8 -> 0.9
- csvtk 0.15.0 -> 0.17.0
- stringtie 1.3.4 -> 1.3.6
- subread 1.6.2 -> 1.6.4
- gffread 0.9.9 -> 0.9.12
- multiqc 1.6 -> 1.7
- deeptools 3.2.0 -> 3.2.1
- trim-galore 0.5.0 -> 0.6.1
- qualimap 2.2.2b
- matplotlib 3.0.3
- r-base 3.5.1

## [Version 1.2](https://github.com/nf-core/rnaseq/releases/tag/1.2) - 2018-12-12

### Pipeline updates

- Removed some outdated documentation about non-existent features
- Config refactoring and code cleaning
- Added a `--fcExtraAttributes` option to specify more than ENSEMBL gene names in `featureCounts`
- Remove legacy rseqc `strandRule` config code. [#119](https://github.com/nf-core/rnaseq/issues/119)
- Added STRINGTIE ballgown output to results folder [#125](https://github.com/nf-core/rnaseq/issues/125)
- HiSAT index build now requests `200GB` memory, enough to use the exons / splice junction option for building.
  - Added documentation about the `--hisatBuildMemory` option.
- BAM indices are stored and re-used between processes [#71](https://github.com/nf-core/rnaseq/issues/71)

### Bug Fixes

- Fixed conda bug which caused problems with environment resolution due to changes in bioconda [#113](https://github.com/nf-core/rnaseq/issues/113)
- Fixed wrong gffread command line [#117](https://github.com/nf-core/rnaseq/issues/117)
- Added `cpus = 1` to `workflow summary process` [#130](https://github.com/nf-core/rnaseq/issues/130)

## [Version 1.1](https://github.com/nf-core/rnaseq/releases/tag/1.1) - 2018-10-05

### Pipeline updates

- Wrote docs and made minor tweaks to the `--skip_qc` and associated options
- Removed the depreciated `uppmax-modules` config profile
- Updated the `hebbe` config profile to use the new `withName` syntax too
- Use new `workflow.manifest` variables in the pipeline script
- Updated minimum nextflow version to `0.32.0`

### Bug Fixes

- [#77](https://github.com/nf-core/rnaseq/issues/77): Added back `executor = 'local'` for the `workflow_summary_mqc`
- [#95](https://github.com/nf-core/rnaseq/issues/95): Check if task.memory is false instead of null
- [#97](https://github.com/nf-core/rnaseq/issues/97): Resolved edge-case where numeric sample IDs are parsed as numbers causing some samples to be incorrectly overwritten.

## [Version 1.0](https://github.com/nf-core/rnaseq/releases/tag/1.0) - 2018-08-20

This release marks the point where the pipeline was moved from [SciLifeLab/NGI-RNAseq](https://github.com/SciLifeLab/NGI-RNAseq)
over to the new [nf-core](http://nf-co.re/) community, at [nf-core/rnaseq](https://github.com/nf-core/rnaseq).

View the previous changelog at [SciLifeLab/NGI-RNAseq/CHANGELOG.md](https://github.com/SciLifeLab/NGI-RNAseq/blob/master/CHANGELOG.md)

In addition to porting to the new nf-core community, the pipeline has had a number of major changes in this version.
There have been 157 commits by 16 different contributors covering 70 different files in the pipeline: 7,357 additions and 8,236 deletions!

In summary, the main changes are:

- Rebranding and renaming throughout the pipeline to nf-core
- Updating many parts of the pipeline config and style to meet nf-core standards
- Support for GFF files in addition to GTF files
  - Just use `--gff` instead of `--gtf` when specifying a file path
- New command line options to skip various quality control steps
- More safety checks when launching a pipeline
  - Several new sanity checks - for example, that the specified reference genome exists
- Improved performance with memory usage (especially STAR and Picard)
- New BigWig file outputs for plotting coverage across the genome
- Refactored gene body coverage calculation, now much faster and using much less memory
- Bugfixes in the MultiQC process to avoid edge cases where it wouldn't run
- MultiQC report now automatically attached to the email sent when the pipeline completes
- New testing method, with data on GitHub
  - Now run pipeline with `-profile test` instead of using bash scripts
- Rewritten continuous integration tests with Travis CI
- New explicit support for Singularity containers
- Improved MultiQC support for DupRadar and featureCounts
  - Now works for all users instead of just NGI Stockholm
- New configuration for use on AWS batch
- Updated config syntax to support latest versions of Nextflow
- Built-in support for a number of new local HPC systems
  - CCGA, GIS, UCT HEX, updates to UPPMAX, CFC, BINAC, Hebbe, c3se
- Slightly improved documentation (more updates to come)
- Updated software packages

...and many more minor tweaks.

Thanks to everyone who has worked on this release!<|MERGE_RESOLUTION|>--- conflicted
+++ resolved
@@ -4,7 +4,6 @@
 
 ### Pipeline enhancements & fixes
 
-<<<<<<< HEAD
 * Minor tweaks to software version commands
 * Add information about SILVA licensing when removing rRNA to `usage.md`
 * Fixed ansi colours for pipeline summary, added summary logs of alignment results
@@ -15,17 +14,8 @@
 * Enhances file name parsing for STAR/HISAT2 mapping [#372](https://github.com/nf-core/rnaseq/issues/372)
 * Fixed [issues](https://github.com/nf-core/rnaseq/issues/369) with long running preseq and dupradar tasks
 * MultiQC now properly trims `-fw` from sample names if `--removeRiboRNA` is used
-=======
-- Minor tweaks to software version commands
-- Add information about SILVA licensing when removing rRNA to `usage.md`
-- Fixed ansi colours for pipeline summary, added summary logs of alignment results
-- Fixes an issue where multiqc fails to run with `--skipbiotypeQC` option [#353](https://github.com/nf-core/rnaseq/issues/353)
-- Fixes missing parameter `-p` [#351](https://github.com/nf-core/rnaseq/issues/351)
-- Fixes broken links [#357](https://github.com/nf-core/rnaseq/issues/357)
-- Fixes label name in fastQC process, Issue [#345]
 - Make publishDir mode configurable [#391](https://github.com/nf-core/rnaseq/pull/391)
 - Add AWS tests github actions workflow for small tests
->>>>>>> 4dc6d37c
 
 #### Updated Packages
 
@@ -143,18 +133,11 @@
 
 ### Bug fixes
 
-<<<<<<< HEAD
 * Fixing HISAT2 Index Building for large reference genomes [#153](https://github.com/nf-core/rnaseq/issues/153)
 * Fixing HISAT2 BAM sorting using more memory than available on the system
 * Fixing MarkDuplicates memory consumption issues following [#179](https://github.com/nf-core/rnaseq/pull/179)
 * Use `file` instead of `new File` to create the `pipeline_report.{html,txt}` files to avoid creating local directories when outputting to AWS S3 folders
 * Fix SortMeRNA default rRNA db paths specified in assets/rrna-db-defaults.txt
-=======
-- Fixing HISAT2 Index Building for large reference genomes [#153](https://github.com/nf-core/rnaseq/issues/153)
-- Fixing HISAT2 BAM sorting using more memory than available on the system
-- Fixing MarkDuplicates memory consumption issues following [#179](https://github.com/nf-core/rnaseq/pull/179)
-- Use `file` instead of `new File` to create the `pipeline_report.{html,txt}` files to avoid creating local directories when outputting to AWS S3 folders
->>>>>>> 4dc6d37c
 
 ### Dependency Updates
 
