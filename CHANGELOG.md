--- conflicted
+++ resolved
@@ -20,14 +20,11 @@
 * Add option for `--additional_fasta` to provide ERCC spike-ins, transgenes such as GFP or CAR-T as additional sequences to align to [#419](https://github.com/nf-core/rnaseq/pull/419)
 * Updates awstest GitHub actions workflow with organization level secrets [#431](https://github.com/nf-core/rnaseq/pull/431/files)
 * Fix a bug where the RSEM reference could not be built [#436](https://github.com/nf-core/rnaseq/pull/436)
-<<<<<<< HEAD
 * Implement UMI-based read deduplication [#435](https://github.com/nf-core/rnaseq/pull/435)
 * Fix a bug where gzipped references were not extracted when `--additional_fasta` was not specified [#435](https://github.com/nf-core/rnaseq/pull/435)
 * Fix a bug where merging of RSEM output would fail if only one fastq provided as input [#435](https://github.com/nf-core/rnaseq/pull/435)
 * Correct RSEM output name (was saving counts but calling them TPMs; now saving both properly labelled) [#435](https://github.com/nf-core/rnaseq/pull/435)
-=======
 * Fix typo reported for work-dir [#434](https://github.com/nf-core/rnaseq/issues/434)
->>>>>>> e14e0d49
 
 #### Updated Packages
 
