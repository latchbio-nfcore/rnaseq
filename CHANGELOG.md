--- conflicted
+++ resolved
@@ -3,58 +3,18 @@
 The format is based on [Keep a Changelog](https://keepachangelog.com/en/1.0.0/)
 and this project adheres to [Semantic Versioning](https://semver.org/spec/v2.0.0.html).
 
-<<<<<<< HEAD
-## dev
+## v3.15.0dev - [date]
 
 ### Credits
 
-Special thanks to the following for their contributions to the release:
-
-- [Adam Talbot](https://github.com/adamrtalbot)
-- [Harshil Patel](https://github.com/drpatelh)
-- [Jonathan Manning](https://github.com/pinin4fjords)
-- [Maxime Garcia](https://github.com/maxulysse)
-
-Thank you to everyone else that has contributed by reporting bugs, enhancements or in any other way, shape or form.
-
 ### Enhancements & fixes
 
 - [PR #1186](https://github.com/nf-core/rnaseq/pull/1186) - Properly update qualimap/rnaseq module (ie not patch)
 
 ### Parameters
 
-| Old parameter | New parameter |
-| ------------- | ------------- |
-|               |               |
-
-> **NB:** Parameter has been **updated** if both old and new parameter information is present.
-> **NB:** Parameter has been **added** if just the new parameter information is present.
-> **NB:** Parameter has been **removed** if new parameter information isn't present.
-
-### Software dependencies
-
-| Dependency | Old version | New version |
-| ---------- | ----------- | ----------- |
-|            |             |             |
-
-> **NB:** Dependency has been **updated** if both old and new version information is present.
->
-> **NB:** Dependency has been **added** if just the new version information is present.
->
-> **NB:** Dependency has been **removed** if new version information isn't present.
-
-=======
-## v3.15.0dev - [date]
-
-### Credits
-
-### Enhancements & fixes
-
-### Parameters
-
-### Software dependencies
-
->>>>>>> 5babec32
+### Software dependencies
+
 ## [[3.14.0](https://github.com/nf-core/rnaseq/releases/tag/3.14.0)] - 2024-01-08
 
 ### Credits
