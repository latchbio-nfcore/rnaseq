# nf-core/rnaseq: Changelog

## Version 1.4.3dev

### Pipeline enhancements & fixes

* Minor tweaks to software version commands
* Add information about SILVA licensing when removing rRNA to `usage.md`
* Fixed ansi colours for pipeline summary, added summary logs of alignment results
* Fixes an issue where multiqc fails to run with `--skipbiotypeQC` option [#353](https://github.com/nf-core/rnaseq/issues/353)
* Fixes missing parameter `-p` [#351](https://github.com/nf-core/rnaseq/issues/351)
* Fixes broken links [#357](https://github.com/nf-core/rnaseq/issues/357)
* Fixes label name in fastQC process, Issue [#345]
<<<<<<< HEAD
* Fixed [issues](https://github.com/nf-core/rnaseq/issues/369) with long running preseq and dupradar tasks
=======
* MultiQC now properly trims `-fw` from sample names if `--removeRiboRNA` is used
>>>>>>> b4748adb

#### Updated Packages

* Salmon 0.14.2 -> 1.0.0

#### Added / Removed Packages

* Added pigz 2.3.4 for parallelized trim-galore support


## Version 1.4.2

* Minor version release for keeping Git History in sync
* No changes with respect to 1.4.1 on pipeline level

## Version 1.4.1

Major novel changes include:

* Update `igenomes.config` with NCBI `GRCh38` and most recent UCSC genomes
* Set `autoMounts = true` by default for `singularity` profile

### Pipeline enhancements & fixes

* Fixed parameter warnings [#316](https://github.com/nf-core/rnaseq/issues/316) and [318](https://github.com/nf-core/rnaseq/issues/318)
* Fixed [#307](https://github.com/nf-core/rnaseq/issues/307) - Confusing Info Printout about GFF and GTF

## Version 1.4

Major novel changes include:

* Support for Salmon as an alternative method to STAR and HISAT2
* Several improvements in `featureCounts` handling of types other than `exon`. It is possible now to handle nuclearRNAseq data. Nuclear RNA has un-spliced RNA, and the whole transcript, including the introns, needs to be counted, e.g. by specifying `--fc_count_type transcript`.
* Support for [outputting unaligned data](https://github.com/nf-core/rnaseq/issues/277) to results folders.
* Added options to skip several steps

  * Skip trimming using `--skipTrimming`
  * Skip BiotypeQC using `--skipBiotypeQC`
  * Skip Alignment using `--skipAlignment` to only use pseudo-alignment using Salmon

### Documentation updates

* Adjust wording of skipped samples [in pipeline output](https://github.com/nf-core/rnaseq/issues/290)
* Fixed link to guidelines [#203](https://github.com/nf-core/rnaseq/issues/203)
* Add `Citation` and `Quick Start` section to `README.md`
* Add in documentation of the `--gff` parameter

### Reporting Updates

* Generate MultiQC plots in the results directory [#200](https://github.com/nf-core/rnaseq/issues/200)
* Get MultiQC to save plots as [standalone files](https://github.com/nf-core/rnaseq/issues/183)
* Get MultiQC to write out the software versions in a `.csv` file [#185](https://github.com/nf-core/rnaseq/issues/185)
* Use `file` instead of `new File` to create `pipeline_report.{html,txt}` files, and properly create subfolders

### Pipeline enhancements & fixes

* Restore `SummarizedExperimment` object creation in the salmon_merge process avoiding increasing memory with sample size.
* Fix sample names in feature counts and dupRadar to remove suffixes added in other processes
* Removed `genebody_coverage` process [#195](https://github.com/nf-core/rnaseq/issues/195)
* Implemented Pearsons correlation instead of Euclidean distance [#146](https://github.com/nf-core/rnaseq/issues/146)
* Add `--stringTieIgnoreGTF` parameter [#206](https://github.com/nf-core/rnaseq/issues/206)
* Removed unused `stringtie` channels for `MultiQC`
* Integrate changes in `nf-core/tools v1.6` template which resolved [#90](https://github.com/nf-core/rnaseq/issues/90)
* Moved process `convertGFFtoGTF` before `makeSTARindex` [#215](https://github.com/nf-core/rnaseq/issues/215)
* Change all boolean parameters from `snake_case` to `camelCase` and vice versa for value parameters
* Add SM ReadGroup info for QualiMap compatibility[#238](https://github.com/nf-core/rnaseq/issues/238)
* Obtain edgeR + dupRadar version information [#198](https://github.com/nf-core/rnaseq/issues/198) and [#112](https://github.com/nf-core/rnaseq/issues/112)
* Add `--gencode` option for compatibility of Salmon and featureCounts biotypes with GENCODE gene annotations
* Added functionality to accept compressed reference data in the pipeline
* Check that gtf features are on chromosomes that exist in the genome fasta file [#274](https://github.com/nf-core/rnaseq/pull/274)
* Maintain all gff features upon gtf conversion (keeps `gene_biotype` or `gene_type` to make `featureCounts` happy)
* Add SortMeRNA as an optional step to allow rRNA removal [#280](https://github.com/nf-core/rnaseq/issues/280)
* Minimal adjustment of memory and CPU constraints for clusters with locked memory / CPU relation
* Cleaned up usage, `parameters.settings.json` and the `nextflow.config`

### Dependency Updates

* Dependency list is now sorted appropriately
* Force matplotlib=3.0.3

#### Updated Packages

* Picard 2.20.0 -> 2.21.1
* bioconductor-dupradar 1.12.1 -> 1.14.0
* bioconductor-edger 3.24.3 -> 3.26.5
* gffread 0.9.12 -> 0.11.4
* trim-galore 0.6.1 -> 0.6.4
* gffread 0.9.12 -> 0.11.4
* rseqc 3.0.0 -> 3.0.1
* R-Base 3.5 -> 3.6.1

#### Added / Removed Packages

* Dropped CSVtk in favor of Unix's simple `cut` and `paste` utilities
* Added Salmon 0.14.2
* Added TXIMeta 1.2.2
* Added SummarizedExperiment 1.14.0
* Added SortMeRNA 2.1b
* Add tximport and summarizedexperiment dependency [#171](https://github.com/nf-core/rnaseq/issues/171)
* Add Qualimap dependency [#202](https://github.com/nf-core/rnaseq/issues/202)

## [Version 1.3](https://github.com/nf-core/rnaseq/releases/tag/1.3) - 2019-03-26

### Pipeline Updates

* Added configurable options to specify group attributes for featureCounts [#144](https://github.com/nf-core/rnaseq/issues/144)
* Added support for RSeqC 3.0 [#148](https://github.com/nf-core/rnaseq/issues/148)
* Added a `parameters.settings.json` file for use with the new `nf-core launch` helper tool.
* Centralized all configuration profiles using [nf-core/configs](https://github.com/nf-core/configs)
* Fixed all centralized configs [for offline usage](https://github.com/nf-core/rnaseq/issues/163)
* Hide %dup in [multiqc report](https://github.com/nf-core/rnaseq/issues/150)
* Add option for Trimming NextSeq data properly ([@jburos work](https://github.com/jburos))

### Bug fixes

* Fixing HISAT2 Index Building for large reference genomes [#153](https://github.com/nf-core/rnaseq/issues/153)
* Fixing HISAT2 BAM sorting using more memory than available on the system
* Fixing MarkDuplicates memory consumption issues following [#179](https://github.com/nf-core/rnaseq/pull/179)
* Use `file` instead of `new File` to create the `pipeline_report.{html,txt}` files to avoid creating local directories when outputting to AWS S3 folders

### Dependency Updates

* RSeQC 2.6.4 -> 3.0.0
* Picard 2.18.15 -> 2.20.0
* r-data.table 1.11.4 -> 1.12.2
* bioconductor-edger 3.24.1 -> 3.24.3
* r-markdown 0.8 -> 0.9
* csvtk 0.15.0 -> 0.17.0
* stringtie 1.3.4 -> 1.3.6
* subread 1.6.2 -> 1.6.4
* gffread 0.9.9 -> 0.9.12
* multiqc 1.6 -> 1.7
* deeptools 3.2.0 -> 3.2.1
* trim-galore 0.5.0 -> 0.6.1
* qualimap 2.2.2b
* matplotlib 3.0.3
* r-base 3.5.1

## [Version 1.2](https://github.com/nf-core/rnaseq/releases/tag/1.2) - 2018-12-12

### Pipeline updates

* Removed some outdated documentation about non-existent features
* Config refactoring and code cleaning
* Added a `--fcExtraAttributes` option to specify more than ENSEMBL gene names in `featureCounts`
* Remove legacy rseqc `strandRule` config code. [#119](https://github.com/nf-core/rnaseq/issues/119)
* Added STRINGTIE ballgown output to results folder [#125](https://github.com/nf-core/rnaseq/issues/125)
* HiSAT index build now requests `200GB` memory, enough to use the exons / splice junction option for building.
  * Added documentation about the `--hisatBuildMemory` option.
* BAM indices are stored and re-used between processes [#71](https://github.com/nf-core/rnaseq/issues/71)

### Bug Fixes

* Fixed conda bug which caused problems with environment resolution due to changes in bioconda [#113](https://github.com/nf-core/rnaseq/issues/113)
* Fixed wrong gffread command line [#117](https://github.com/nf-core/rnaseq/issues/117)
* Added `cpus = 1` to `workflow summary process` [#130](https://github.com/nf-core/rnaseq/issues/130)

## [Version 1.1](https://github.com/nf-core/rnaseq/releases/tag/1.1) - 2018-10-05

### Pipeline updates

* Wrote docs and made minor tweaks to the `--skip_qc` and associated options
* Removed the depreciated `uppmax-modules` config profile
* Updated the `hebbe` config profile to use the new `withName` syntax too
* Use new `workflow.manifest` variables in the pipeline script
* Updated minimum nextflow version to `0.32.0`

### Bug Fixes

* [#77](https://github.com/nf-core/rnaseq/issues/77): Added back `executor = 'local'` for the `workflow_summary_mqc`
* [#95](https://github.com/nf-core/rnaseq/issues/95): Check if task.memory is false instead of null
* [#97](https://github.com/nf-core/rnaseq/issues/97): Resolved edge-case where numeric sample IDs are parsed as numbers causing some samples to be incorrectly overwritten.

## [Version 1.0](https://github.com/nf-core/rnaseq/releases/tag/1.0) - 2018-08-20

This release marks the point where the pipeline was moved from [SciLifeLab/NGI-RNAseq](https://github.com/SciLifeLab/NGI-RNAseq)
over to the new [nf-core](http://nf-co.re/) community, at [nf-core/rnaseq](https://github.com/nf-core/rnaseq).

View the previous changelog at [SciLifeLab/NGI-RNAseq/CHANGELOG.md](https://github.com/SciLifeLab/NGI-RNAseq/blob/master/CHANGELOG.md)

In addition to porting to the new nf-core community, the pipeline has had a number of major changes in this version.
There have been 157 commits by 16 different contributors covering 70 different files in the pipeline: 7,357 additions and 8,236 deletions!

In summary, the main changes are:

* Rebranding and renaming throughout the pipeline to nf-core
* Updating many parts of the pipeline config and style to meet nf-core standards
* Support for GFF files in addition to GTF files
  * Just use `--gff` instead of `--gtf` when specifying a file path
* New command line options to skip various quality control steps
* More safety checks when launching a pipeline
  * Several new sanity checks - for example, that the specified reference genome exists
* Improved performance with memory usage (especially STAR and Picard)
* New BigWig file outputs for plotting coverage across the genome
* Refactored gene body coverage calculation, now much faster and using much less memory
* Bugfixes in the MultiQC process to avoid edge cases where it wouldn't run
* MultiQC report now automatically attached to the email sent when the pipeline completes
* New testing method, with data on GitHub
  * Now run pipeline with `-profile test` instead of using bash scripts
* Rewritten continuous integration tests with Travis CI
* New explicit support for Singularity containers
* Improved MultiQC support for DupRadar and featureCounts
  * Now works for all users instead of just NGI Stockholm
* New configuration for use on AWS batch
* Updated config syntax to support latest versions of Nextflow
* Built-in support for a number of new local HPC systems
  * CCGA, GIS, UCT HEX, updates to UPPMAX, CFC, BINAC, Hebbe, c3se
* Slightly improved documentation (more updates to come)
* Updated software packages

...and many more minor tweaks.

Thanks to everyone who has worked on this release!<|MERGE_RESOLUTION|>--- conflicted
+++ resolved
@@ -11,11 +11,8 @@
 * Fixes missing parameter `-p` [#351](https://github.com/nf-core/rnaseq/issues/351)
 * Fixes broken links [#357](https://github.com/nf-core/rnaseq/issues/357)
 * Fixes label name in fastQC process, Issue [#345]
-<<<<<<< HEAD
 * Fixed [issues](https://github.com/nf-core/rnaseq/issues/369) with long running preseq and dupradar tasks
-=======
 * MultiQC now properly trims `-fw` from sample names if `--removeRiboRNA` is used
->>>>>>> b4748adb
 
 #### Updated Packages
 
