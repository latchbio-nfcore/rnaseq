--- conflicted
+++ resolved
@@ -23,11 +23,8 @@
 * Get MultiQC to save plots as [standalone files](https://github.com/nf-core/rnaseq/issues/183)
 * Get MultiQC to save plots as [standalone files](https://github.com/nf-core/rnaseq/issues/183): added the folder "multiqc_plots" to the output.
 * Get MultiQC to write out the software versions in a .csv file [#185](https://github.com/nf-core/rnaseq/issues/185)
-<<<<<<< HEAD
 * Add `--gencode` option for compatibility of Salmon and featureCounts biotypes with GENCODE gene annotations
-=======
 * Use `file` instead of `new File` to create `pipeline_report.{html,txt}` files, and properly create subfolders
->>>>>>> 839daa57
 
 ### Dependency Updates
 
