--- conflicted
+++ resolved
@@ -75,11 +75,8 @@
 - [PR #1319](https://github.com/nf-core/rnaseq/pull/1319) - Reinstate oncomplete error messages
 - [PR #1310](https://github.com/nf-core/rnaseq/pull/1310) - Reinstate pseudoalignment subworkflow config
 - [PR #1309](https://github.com/nf-core/rnaseq/pull/1309) - Document FASTP sampling
-<<<<<<< HEAD
+- [PR #1312](https://github.com/nf-core/rnaseq/pull/1312) - Fix issues with unzipping of GTF/ GFF files without absolute paths
 - [PR #1306](https://github.com/nf-core/rnaseq/pull/1306) - Overhaul strandedness detection / comparison
-=======
-- [PR #1312](https://github.com/nf-core/rnaseq/pull/1312) - Fix issues with unzipping of GTF/ GFF files without absolute paths
->>>>>>> 292a80cb
 
 ### Parameters
 
