--- conflicted
+++ resolved
@@ -8,11 +8,8 @@
 * Add information about SILVA licensing when removing rRNA to `usage.md`
 * Fixed ansi colours for pipeline summary, added summary logs of alignment results
 * Fixes an issue where multiqc fails to run with `--skipbiotypeQC` option [#353](https://github.com/nf-core/rnaseq/issues/353)
-<<<<<<< HEAD
 * Fixes broken [#357] (https://github.com/nf-core/rnaseq/issues/357)
-=======
 * Fixes label name in fastQC process, Issue #345
->>>>>>> a3c11c37
 
 #### Updated Packages
 
