--- conflicted
+++ resolved
@@ -3,11 +3,7 @@
 The format is based on [Keep a Changelog](https://keepachangelog.com/en/1.0.0/)
 and this project adheres to [Semantic Versioning](https://semver.org/spec/v2.0.0.html).
 
-<<<<<<< HEAD
 ## [[3.1](https://github.com/nf-core/rnaseq/releases/tag/3.1)] - 2021-05-12
-=======
-## v3.1 - [date]
->>>>>>> f134d132
 
 ### :warning: Major enhancements
 
@@ -19,7 +15,7 @@
 
 ### Enhancements & fixes
 
-* Updated pipeline template to nf-core/tools `1.13.3`
+* Updated pipeline template to nf-core/tools `1.14`
 * Only FastQ files that require to be concatenated will be passed to `CAT_FASTQ` process
 * [[#449](https://github.com/nf-core/modules/pull/449)] - `--genomeSAindexNbases` will now be auto-calculated before building STAR indices
 * [[#460](https://github.com/nf-core/rnaseq/issues/460)] - Auto-detect and bypass featureCounts execution if biotype doesn't exist in GTF
