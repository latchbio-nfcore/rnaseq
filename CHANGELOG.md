--- conflicted
+++ resolved
@@ -3,13 +3,11 @@
 The format is based on [Keep a Changelog](https://keepachangelog.com/en/1.0.0/)
 and this project adheres to [Semantic Versioning](https://semver.org/spec/v2.0.0.html).
 
-<<<<<<< HEAD
 ## [Unpublished Version / DEV]
-=======
-## v3.8dev - [date]
->>>>>>> 15b3da1c
-
-### Enhancements & fixes
+
+### Enhancements & fixes
+
+- Updated pipeline template to [nf-core/tools 2.4.1](https://github.com/nf-core/tools/releases/tag/2.4.1)
 
 ### Parameters
 
