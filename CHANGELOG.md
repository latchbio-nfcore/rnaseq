# nf-core/rnaseq: Changelog

The format is based on [Keep a Changelog](https://keepachangelog.com/en/1.0.0/)
and this project adheres to [Semantic Versioning](https://semver.org/spec/v2.0.0.html).

## v3.15.0dev - [date]

### Credits

Special thanks to the following for their contributions to the release:

- [Adam Talbot](https://github.com/adamrtalbot)
- [Edmund Miller](https://github.com/edmundmiller)
- [Jonathan Manning](https://github.com/pinin4fjords)
- [Laramie Lindsey](https://github.com/laramiellindsey)
- [Matthias Zepper](https://github.com/MatthiasZepper)
- [Maxime Garcia](https://github.com/maxulysse)
- [Rob Syme](https://github.com/robsyme)
- [Thomas Danhorn](https://github.com/tdanhorn)

Thank you to everyone else that has contributed by reporting bugs, enhancements or in any other way, shape or form.

### Enhancements & fixes

- [PR #1186](https://github.com/nf-core/rnaseq/pull/1186) - Properly update qualimap/rnaseq module (ie not patch)
- [PR #1197](https://github.com/nf-core/rnaseq/pull/1197) - Delete lib directory and replace with utils\_\* subworkflows
- [PR #1199](https://github.com/nf-core/rnaseq/pull/1199) - Replace modules.config with more modular config files per module/subworkflow/workflow
- [PR #1201](https://github.com/nf-core/rnaseq/pull/1201) - Template update for nf-core/tools v2.12
- [PR #1206](https://github.com/nf-core/rnaseq/pull/1206) - Remove `lib/` directory and `modules.config`
- [PR #1210](https://github.com/nf-core/rnaseq/pull/1210) - Use pseudoalignment subworkflow components from nf-core/modules
- [PR #1212](https://github.com/nf-core/rnaseq/pull/1212) - Update all modules and subworkflows to latest versions
- [PR #1213](https://github.com/nf-core/rnaseq/pull/1213) - Pass transcriptome fasta through to samtools stats
- [PR #1214](https://github.com/nf-core/rnaseq/pull/1214) - Bump umitools + delocalise prepareforrsem ([#831](https://github.com/nf-core/rnaseq/issues/831))
- [PR #1216](https://github.com/nf-core/rnaseq/pull/1216) - Delocalise catadditionalfasta ([#1162](https://github.com/nf-core/rnaseq/issues/1162))
- [PR #1217](https://github.com/nf-core/rnaseq/pull/1217) - Update Emiller88 => edmundmiller in README
- [PR #1218](https://github.com/nf-core/rnaseq/pull/1218) - Template update for nf-core/tools v2.13
- [PR #1220](https://github.com/nf-core/rnaseq/pull/1220) - Initialise nf-test and add pipeline level test
- [PR #1221](https://github.com/nf-core/rnaseq/pull/1221) - Use nf-test test for all nf-core components
- [PR #1226](https://github.com/nf-core/rnaseq/pull/1226) - Reuse bbsplit index and don't keep overwriting ([#1225](https://github.com/nf-core/rnaseq/issues/1225))
- [PR #1228](https://github.com/nf-core/rnaseq/pull/1228) - Make README usage consistent with docs/usage.md
- [PR #1229](https://github.com/nf-core/rnaseq/pull/1229) - Template update for nf-core/tools v2.13.1
- [PR #1231](https://github.com/nf-core/rnaseq/pull/1231) - Add sortmerna index possibilities
- [PR #1232](https://github.com/nf-core/rnaseq/pull/1232) - Add nf-test tests to star_genomegenerate_igenomes
- [PR #1233](https://github.com/nf-core/rnaseq/pull/1233) - Add nf-test tests to star_align_igenomes
- [PR #1234](https://github.com/nf-core/rnaseq/pull/1234) - Use genomecov from nf-core/modules
- [PR #1235](https://github.com/nf-core/rnaseq/pull/1235) - Add nf-test tests to utils_nfcore_rnaseq_pipeline tests
- [PR #1236](https://github.com/nf-core/rnaseq/pull/1236) - Add nf-test tests to gtf_filter
- [PR #1237](https://github.com/nf-core/rnaseq/pull/1237) - Fix concurrency error in Github CI workflow
- [PR #1238](https://github.com/nf-core/rnaseq/pull/1238) - Add nf-test tests to preprocess_transcripts_fasta_gencode
- [PR #1239](https://github.com/nf-core/rnaseq/pull/1239) - Add nf-test tests to align_star
- [PR #1240](https://github.com/nf-core/rnaseq/pull/1240) - Fix reference files params usage
- [PR #1241](https://github.com/nf-core/rnaseq/pull/1241) - Add nf-test tests to deseq2_qc
- [PR #1242](https://github.com/nf-core/rnaseq/pull/1242) - Use dupradar from nf-core/modules
- [PR #1243](https://github.com/nf-core/rnaseq/pull/1243) - Add nf-test for module MULTIQC_CUSTOM_BIOTYPE
- [PR #1244](https://github.com/nf-core/rnaseq/pull/1244) - Add gtf2bed tests
- [PR #1245](https://github.com/nf-core/rnaseq/pull/1245) - nf test quantify rsem
- [PR #1246](https://github.com/nf-core/rnaseq/pull/1246) - nf-test quantify pseudoalignment
- [PR #1247](https://github.com/nf-core/rnaseq/pull/1247) - nf-test prepare_genome
- [PR #1248](https://github.com/nf-core/rnaseq/pull/1248) - Improved ext.args consolidation for STAR and TRIMGALORE extra_args parameters
- [PR #1249](https://github.com/nf-core/rnaseq/pull/1249) - Include nf-tests for rsem_merge_counts module
- [PR #1250](https://github.com/nf-core/rnaseq/pull/1250) - Remove all tags.yml files because the testing system has changed
- [PR #1251](https://github.com/nf-core/rnaseq/pull/1251) - Replace deseq2qc paths
- [PR #1253](https://github.com/nf-core/rnaseq/pull/1253) - Use nf-test files as matrix to test over in CI/CD for efficiency
- [PR #1261](https://github.com/nf-core/rnaseq/pull/1261) - Add more tests for PREPARE_GENOME
- [PR #1265](https://github.com/nf-core/rnaseq/pull/1265) - Small updates noticed during code review
- [PR #1266](https://github.com/nf-core/rnaseq/pull/1266) - Delete unecessary tags from nf.test files for modules and subworkflows
- [PR #1278](https://github.com/nf-core/rnaseq/pull/1278) - Delocalise pseudo quant workflow
- [PR #1280](https://github.com/nf-core/rnaseq/pull/1280) - Reorganise pipeline level tests into flat directory structure
- [PR #1283](https://github.com/nf-core/rnaseq/pull/1283) - Add output files to nf-test snapshot
- [PR #1293](https://github.com/nf-core/rnaseq/pull/1293) - Update subworkflow utils_nfcore_pipeline
- [PR #1297](https://github.com/nf-core/rnaseq/pull/1297) - Important! Template update for nf-core/tools v2.14.1
- [PR #1302](https://github.com/nf-core/rnaseq/pull/1302) - Add missing files from Tximport processing
- [PR #1304](https://github.com/nf-core/rnaseq/pull/1304) - Remove redundant gene TPM outputs
<<<<<<< HEAD
- [PR #1312](https://github.com/nf-core/rnaseq/pull/1312) - Fix issues with unzipping of GTF/ GFF files without absolute paths
=======
- [PR #1317](https://github.com/nf-core/rnaseq/pull/1317) - Strip problematic ifEmpty()
- [PR #1319](https://github.com/nf-core/rnaseq/pull/1319) - Reinstate oncomplete error messages
>>>>>>> 1f19abab

### Parameters

| Old parameter | New parameter       |
| ------------- | ------------------- |
|               | `--sortmerna_index` |

### Software dependencies

| Dependency                          | Old version | New version |
| ----------------------------------- | ----------- | ----------- |
| `bedtools`                          | 2.30.0      | 2.31.1      |
| `bioconductor-dupradar`             | 1.28.0      | 1.32.0      |
| `bioconductor-summarizedexperiment` | 1.24.0      | 1.32.0      |
| `bioconductor-tximeta`              | 1.12.0      | 1.20.1      |
| `multiqc`                           | 1.20        | 1.21        |
| `picard`                            | 3.0.0       | 3.1.1       |
| `samtools`                          | 1.17        | 1.19.2      |
| `sortmerna`                         | 4.3.4       | 4.3.6       |
| `umi_tools`                         | 1.14        | 1.15        |

> **NB:** Dependency has been **updated** if both old and new version information is present.
>
> **NB:** Dependency has been **added** if just the new version information is present.
>
> **NB:** Dependency has been **removed** if new version information isn't present.

## [[3.14.0](https://github.com/nf-core/rnaseq/releases/tag/3.14.0)] - 2024-01-08

### Credits

Special thanks to the following for their contributions to the release:

- [Adam Talbot](https://github.com/adamrtalbot)
- [Jonathan Manning](https://github.com/pinin4fjords)
- [Mahesh Binzer-Panchal](https://github.com/mahesh-panchal)
- [Matthias Zepper](https://github.com/MatthiasZepper)
- [Maxime Garcia](https://github.com/maxulysse)
- [Phil Ewels](https://github.com/ewels)
- [Vlad Savelyev](https://github.com/vladsavelyev)

Thank you to everyone else that has contributed by reporting bugs, enhancements or in any other way, shape or form.

### Enhancements & fixes

- [PR #1135](https://github.com/nf-core/rnaseq/pull/1135) - Update [action-tower-launch](https://github.com/marketplace/actions/action-tower-launch) to v2 which supports more variable handling
- [PR #1141](https://github.com/nf-core/rnaseq/pull/1141) - Important! Template update for nf-core/tools v2.11
- [PR #1143](https://github.com/nf-core/rnaseq/pull/1143) - Move fasta check back to Groovy ([#1142](https://github.com/nf-core/rnaseq/issues/1142))
- [PR #1144](https://github.com/nf-core/rnaseq/pull/1144) - Interface to kmer size for pseudoaligners ([#1111](https://github.com/nf-core/rnaseq/issues/1111))
- [PR #1149](https://github.com/nf-core/rnaseq/pull/1149) - Fix and patch version commands for Fastp, FastQC and UMI-tools modules ([#1103](https://github.com/nf-core/rnaseq/issues/1103))
- [PR #1150](https://github.com/nf-core/rnaseq/pull/1150) - Be more flexible on attribute values in GTFs ([#1132](https://github.com/nf-core/rnaseq/issues/1132))
- [PR #1151](https://github.com/nf-core/rnaseq/pull/1151) - fix to #1150: reinstate conditional
- [PR #1152](https://github.com/nf-core/rnaseq/pull/1152) - Bump container versions for tools using Docker V1 manifest ([#1140](https://github.com/nf-core/rnaseq/issues/1140))
- [PR #1154](https://github.com/nf-core/rnaseq/pull/1154) - Prerelease 3.14.0 fixes ([#1111](https://github.com/nf-core/rnaseq/issues/1111), [#1153](https://github.com/nf-core/rnaseq/issues/1153))
- [PR #1157](https://github.com/nf-core/rnaseq/pull/1157) - Add slash to `--outdir` for cloud tests to fix Azure validation issue
- [PR #1159](https://github.com/nf-core/rnaseq/pull/1159) - Issues loading MultiQC report ([#1158](https://github.com/nf-core/rnaseq/issues/1158))

### Parameters

| Old parameter | New parameter                |
| ------------- | ---------------------------- |
|               | `--pseudo_aligner_kmer_size` |

> **NB:** Parameter has been **updated** if both old and new parameter information is present.
> **NB:** Parameter has been **added** if just the new parameter information is present.
> **NB:** Parameter has been **removed** if new parameter information isn't present.

### Software dependencies

| Dependency | Old version | New version |
| ---------- | ----------- | ----------- |
| `multiqc`  | 1.17        | 1.19        |
| `qualimap` | 2.2.2d      | 2.3         |
| `rseqc`    | 3.0.1       | 5.0.3       |

> **NB:** Dependency has been **updated** if both old and new version information is present.
>
> **NB:** Dependency has been **added** if just the new version information is present.
>
> **NB:** Dependency has been **removed** if new version information isn't present.

## [[3.13.2](https://github.com/nf-core/rnaseq/releases/tag/3.13.2)] - 2023-11-21

### Credits

Special thanks to the following for their contributions to the release:

- [Jonathan Manning](https://github.com/pinin4fjords)
- [Regina Hertfelder Reynolds](https://github.com/RHReynolds)
- [Matthias Zepper](https://github.com/MatthiasZepper)

### Enhancements & fixes

- [PR #1123](https://github.com/nf-core/rnaseq/pull/1123) - Overhaul tximport.r, output length tables
- [PR #1124](https://github.com/nf-core/rnaseq/pull/1124) - Ensure pseudoaligner is set if pseudoalignment is not skipped
- [PR #1126](https://github.com/nf-core/rnaseq/pull/1126) - Pipeline fails if transcript_fasta not provided and `skip_gtf_filter = true`.
- [PR #1127](https://github.com/nf-core/rnaseq/pull/1127) - Enlarge sampling to determine the number of columns in `filter_gtf.py` script.

## [[3.13.1](https://github.com/nf-core/rnaseq/releases/tag/3.13.1)] - 2023-11-17

### Enhancements and fixes

- [PR #1121](https://github.com/nf-core/rnaseq/pull/1121) - Changes for 3.13.1 patch release incl. igenomes star fix

## [[3.13.0](https://github.com/nf-core/rnaseq/releases/tag/3.13.0)] - 2023-11-17

### Credits

Special thanks to the following for their contributions to the release:

- [Adam Talbot](https://github.com/adamrtalbot)
- [hmehlan](https://github.com/hmehlan)
- [Jonathan Manning](https://github.com/pinin4fjords)
- [Júlia Mir Pedrol](https://github.com/mirpedrol)
- [Matthias Zepper](https://github.com/MatthiasZepper)
- [Maxime Garcia](https://github.com/maxulysse)
- [Steffen Möller](https://github.com/smoe)

Thank you to everyone else that has contributed by reporting bugs, enhancements or in any other way, shape or form.

### Enhancements & fixes

- [PR #1049](https://github.com/nf-core/rnaseq/pull/1049) - Display a warning when `--extra_star_align_args` are used with `--aligner star_rsem`
- [PR #1051](https://github.com/nf-core/rnaseq/pull/1051) - Remove `public_aws_ecr` profile
- [PR #1054](https://github.com/nf-core/rnaseq/pull/1054) - Template update to nf-core/tools v2.9
- [PR #1058](https://github.com/nf-core/rnaseq/pull/1058) - Use `nf-validation` plugin for parameter and samplesheet validation
- [PR #1068](https://github.com/nf-core/rnaseq/pull/1068) - Update `grep` version for `untar` module
- [PR #1073](https://github.com/nf-core/rnaseq/pull/1073) - Update documentation to discourage use of `--genome`
- [PR #1078](https://github.com/nf-core/rnaseq/pull/1078) - Updated pipeline template to [nf-core/tools 2.10](https://github.com/nf-core/tools/releases/tag/2.10)
- [PR #1083](https://github.com/nf-core/rnaseq/pull/1083) - Move local modules and subworkflows to subfolders
- [PR #1088](https://github.com/nf-core/rnaseq/pull/1088) - Updates contributing and code of conduct documents with nf-core template 2.10
- [PR #1091](https://github.com/nf-core/rnaseq/pull/1091) - Reorganise parameters in schema for better usability
- [PR #1106](https://github.com/nf-core/rnaseq/pull/1106) - Kallisto quantification
- [PR #1107](https://github.com/nf-core/rnaseq/pull/1107) - Expand GTF filtering to remove rows with empty transcript ID when required, fix STAR GTF usage
- [#976](https://github.com/nf-core/rnaseq/issues/976) - Add author and licenses for all custom scripts
- [#1050](https://github.com/nf-core/rnaseq/issues/1050) - Provide custom prefix/suffix for summary files to avoid overwriting
- [#1074](https://github.com/nf-core/rnaseq/issues/1074) - Enable quantification using StringTie AND a custom
- [#1082](https://github.com/nf-core/rnaseq/issues/1082) - More informative error message for `filter_gtf_for_genes_in_genome.py`
- [#1102](https://github.com/nf-core/rnaseq/issues/1102) - gene entries with empty transcript_id fields

### Software dependencies

| Dependency              | Old version | New version |
| ----------------------- | ----------- | ----------- |
| `fastqc`                | 0.11.9      | 0.12.1      |
| `multiqc`               | 1.14        | 1.17        |
| `ucsc-bedgraphtobigwig` | 377         | 445         |

> **NB:** Dependency has been **updated** if both old and new version information is present.
>
> **NB:** Dependency has been **added** if just the new version information is present.
>
> **NB:** Dependency has been **removed** if new version information isn't present.

### Modules / Subworkflows

| Script                   | Old name          | New name                    |
| ------------------------ | ----------------- | --------------------------- |
| `local/gtf_filter`       | `GTF_GENE_FILTER` | `GTF_FILTER`                |
| `local/tx2gene`          | `SALMON_TX2GENE`  | `TX2GENE`                   |
| `local/tximport`         | `SALMON_TXIMPORT` | `TXIMPORT`                  |
| `local/quantify_salmon`  | `QUANTIFY_SALMON` | `QUANTIFY_PSEUDO_ALIGNMENT` |
| `nf-core/kallisto_index` |                   | `KALLISTO_INDEX`            |
| `nf-core/kallisto_quant` |                   | `KALLISTO_QUANT`            |

## [[3.12.0](https://github.com/nf-core/rnaseq/releases/tag/3.12.0)] - 2023-06-02

### Credits

Special thanks to the following for their contributions to the release:

- [Adam Talbot](https://github.com/adamrtalbot)
- [Esha Joshi](https://github.com/ejseqera)
- [Ghepardo](https://github.com/Ghepardo)
- [Matthias Zepper](https://github.com/MatthiasZepper)
- [Maxime Garcia](https://github.com/maxulysse)
- [Rob Syme](https://github.com/robsyme)

Thank you to everyone else that has contributed by reporting bugs, enhancements or in any other way, shape or form.

### Enhancements & fixes

- [[#1011](https://github.com/nf-core/rnaseq/issues/1011)] - FastQ files from UMI-tools not being passed to fastp
- [[#1018](https://github.com/nf-core/rnaseq/issues/1018)] - Ability to skip both alignment and pseudoalignment to only run pre-processing QC steps.
- [PR #1016](https://github.com/nf-core/rnaseq/pull/1016) - Updated pipeline template to [nf-core/tools 2.8](https://github.com/nf-core/tools/releases/tag/2.8)
- [PR #1025](https://github.com/nf-core/fetchngs/pull/1025) - Add `public_aws_ecr.config` to source mulled containers when using `public.ecr.aws` Docker Biocontainer registry
- [PR #1038](https://github.com/nf-core/rnaseq/pull/1038) - Updated error log for count values when supplying `--additional_fasta`
- [PR #1042](https://github.com/nf-core/rnaseq/pull/1042) - revert samtools_sort modules to no memory assignement

### Parameters

| Old parameter | New parameter             |
| ------------- | ------------------------- |
|               | `--skip_pseudo_alignment` |

> **NB:** Parameter has been **updated** if both old and new parameter information is present.
> **NB:** Parameter has been **added** if just the new parameter information is present.
> **NB:** Parameter has been **removed** if new parameter information isn't present.

### Software dependencies

| Dependency | Old version | New version |
| ---------- | ----------- | ----------- |
| `fastp`    | 0.23.2      | 0.23.4      |
| `samtools` | 1.16.1      | 1.17        |

> **NB:** Dependency has been **updated** if both old and new version information is present.
>
> **NB:** Dependency has been **added** if just the new version information is present.
>
> **NB:** Dependency has been **removed** if new version information isn't present.

## [[3.11.2](https://github.com/nf-core/rnaseq/releases/tag/3.11.2)] - 2023-04-25

### Credits

Special thanks to the following for their contributions to the release:

- [Jonathan Manning](https://github.com/pinin4fjords)
- [Maxime Garcia](https://github.com/maxulysse)
- [Rob Syme](https://github.com/robsyme)
- [W. Lee Pang](https://github.com/wleepang)

Thank you to everyone else that has contributed by reporting bugs, enhancements or in any other way, shape or form.

### Enhancements & fixes

- [[#1003](https://github.com/nf-core/rnaseq/pull/1003)] - `FASTQ_SUBSAMPLE_FQ_SALMON:SALMON_INDEX` is launched multiple times and fails

## [[3.11.1](https://github.com/nf-core/rnaseq/releases/tag/3.11.1)] - 2023-03-31

### Credits

Special thanks to the following for their code contributions to the release:

- [Adam Talbot](https://github.com/adamrtalbot)
- [Rob Syme](https://github.com/robsyme)
- [suhrig](https://github.com/suhrig)

### Enhancements & fixes

- [[#987](https://github.com/nf-core/rnaseq/pull/987)] - Fix issue with incorrect cacheing of test datasets during CI/CD
- [[#988](https://github.com/nf-core/rnaseq/issues/988)] - `DESEQ2_QC_STAR_SALMON` fails when sample names have many components
- Remove `wait: false` option from Tower Actions which is the default
- Fix release trigger for full-sized multi-cloud tests
- Adding `[ci fast]` to commit message now skips all tests except for standard `-profile test` pipeline run

## [[3.11.0](https://github.com/nf-core/rnaseq/releases/tag/3.11.0)] - 2023-03-30

### Credits

Special thanks to the following for their code contributions to the release:

- [J Lorent](https://github.com/jlorent)
- [Luca Beltrame](https://github.com/lbeltrame)
- [Matthias Zepper](https://github.com/MatthiasZepper)
- [Maxime Garcia](https://github.com/maxulysse)
- [Ryan Yordanoff](https://github.com/ryanyord)
- [Thomas Sandmann](https://github.com/tomsing1)

Thank you to everyone else that has contributed by reporting bugs, enhancements or in any other way, shape or form.

### Enhancements & fixes

- Add infrastructure and CI for multi-cloud full-sized tests run via Nextflow Tower (see [#981](https://github.com/nf-core/rnaseq/pull/981))
- Added fastp support.
  - Users can now select between `--trimmer trimgalore` (default) and `--trimmer fastp`.
  - Trim Galore! specific pipeline parameters have been deprecated: `--clip_r1`, `--clip_r2`, `--three_prime_clip_r1`, `--three_prime_clip_r2` and `--trim_nextseq`
  - Any additional options can now be specified via the `--extra_trimgalore_args` and `--extra_fastp_args` parameters, respectively.
- [[#663](https://github.com/nf-core/rnaseq/issues/663)] - Alternative trimming step for polyA/T removal
- [[#781](https://github.com/nf-core/rnaseq/issues/781)] - Add Warning for poly(A) libraries
- [[#878](https://github.com/nf-core/rnaseq/issues/878)] - Allow tabs in fasta header when creating decoys for salmon index
- [[#931](https://github.com/nf-core/rnaseq/issues/931)] - Save transcriptome BAM files when using `--save_umi_intermeds` / `--save_align_intermeds`
- [[#934](https://github.com/nf-core/rnaseq/pull/934)] - Union of `ext.args` and `params.extra_star_align_args` prevents parameter clashes in the STAR module
- [[#940](https://github.com/nf-core/rnaseq/issues/940)] - Bugfix in `salmon_summarizedexperiment.r` to ensure `rbind` doesn't fail when `rowdata` has no `tx` column.
- [[#944](https://github.com/nf-core/rnaseq/issues/944)] - Read clipping using clip_r1, clip_r2, three_prime_clip_r1, three_prime_clip_r2 disabled in 3.10
- [[#956](https://github.com/nf-core/rnaseq/pull/956)] - Implement 'auto' as default strandedness argument in `fastq_dir_to_samplesheet.py` script
- [[#960](https://github.com/nf-core/rnaseq/issues/960)] - Failure with awsbatch when running processes that are using `executor: local`
- [[#961](https://github.com/nf-core/rnaseq/issues/961)] - Add warnings to STDOUT for all skipped and failed strandedness check samples
- [[#975](https://github.com/nf-core/rnaseq/issues/975)] - `SALMON_INDEX` runs when using `--aligner star_rsem` even if samples have explicit strandedness
- Remove HISAT2 from automated AWS full-sized tests

### Parameters

| Old parameter           | New parameter             |
| ----------------------- | ------------------------- |
|                         | `--trimmer`               |
|                         | `--extra_trimgalore_args` |
| `--clip_r1`             |                           |
| `--clip_r2`             |                           |
| `--three_prime_clip_r1` |                           |
| `--three_prime_clip_r2` |                           |
| `--tracedir`            |                           |
| `--trim_nextseq`        |                           |

> **NB:** Parameter has been **updated** if both old and new parameter information is present.
> **NB:** Parameter has been **added** if just the new parameter information is present.
> **NB:** Parameter has been **removed** if new parameter information isn't present.

### Software dependencies

Note, since the pipeline is now using Nextflow DSL2, each process will be run with its own [Biocontainer](https://biocontainers.pro/#/registry). This means that on occasion it is entirely possible for the pipeline to be using different versions of the same tool. However, the overall software dependency changes compared to the last release have been listed below for reference.

| Dependency  | Old version | New version |
| ----------- | ----------- | ----------- |
| `fastp`     |             | 0.23.2      |
| `multiqc`   | 1.13        | 1.14        |
| `picard`    | 2.27.4      | 3.0.0       |
| `salmon`    | 1.9.0       | 1.10.1      |
| `umi_tools` | 1.1.2       | 1.1.4       |

> **NB:** Dependency has been **updated** if both old and new version information is present.
>
> **NB:** Dependency has been **added** if just the new version information is present.
>
> **NB:** Dependency has been **removed** if new version information isn't present.

## [[3.10.1](https://github.com/nf-core/rnaseq/releases/tag/3.10.1)] - 2023-01-05

### Enhancements & fixes

- [[#919](https://github.com/nf-core/rnaseq/issues/919)] - Salmon quant not run after FastQ subsampling if index not provided
- [[#922](https://github.com/nf-core/rnaseq/issues/922)] - Passing TrimGalore `--hardtrim3` / `--hardtrim5` via custom config raises missing output filename error

## [[3.10](https://github.com/nf-core/rnaseq/releases/tag/3.10)] - 2022-12-21

### Enhancements & fixes

- Bump minimum Nextflow version from `21.10.3` -> `22.10.1`
- Updated pipeline template to [nf-core/tools 2.7.2](https://github.com/nf-core/tools/releases/tag/2.7.2)
- [[#729](https://github.com/nf-core/rnaseq/issues/729)] - Add 'auto' option to samplesheet to automatically detect strandedness for samples
- [[#889](https://github.com/nf-core/rnaseq/issues/889)] - Document valid options for `--genome` parameter
- [[#891](https://github.com/nf-core/rnaseq/issues/891)] - Skip MarkDuplicates when UMIs are used
- [[#896](https://github.com/nf-core/rnaseq/issues/896)] - Remove `copyTo` call for iGenomes README
- [[#897](https://github.com/nf-core/rnaseq/issues/897)] - Use `--skip_preseq` by default
- [[#898](https://github.com/nf-core/rnaseq/issues/898)] - Documentation on salmon decoy-aware index creation, gcbias and seqbias
- [[#900](https://github.com/nf-core/rnaseq/issues/900)] - Add `--recursive` option to `fastq_dir_to_samplesheet.py` script
- [[#902](https://github.com/nf-core/rnaseq/issues/902)] - `check_samplesheet.py` script doesn't output optional columns in samplesheet
- [[#907](https://github.com/nf-core/rnaseq/issues/907)] - Add `--extra_star_align_args` and `--extra_salmon_quant_args` parameter
- [[#912](https://github.com/nf-core/rnaseq/issues/912)] - Add UMI deduplication before quantification in tube map

### Parameters

| Old parameter    | New parameter               |
| ---------------- | --------------------------- |
| `--enable_conda` |                             |
|                  | `--extra_star_align_args`   |
|                  | `--extra_salmon_quant_args` |

> **NB:** Parameter has been **updated** if both old and new parameter information is present.
> **NB:** Parameter has been **added** if just the new parameter information is present.
> **NB:** Parameter has been **removed** if new parameter information isn't present.

### Software dependencies

Note, since the pipeline is now using Nextflow DSL2, each process will be run with its own [Biocontainer](https://biocontainers.pro/#/registry). This means that on occasion it is entirely possible for the pipeline to be using different versions of the same tool. However, the overall software dependency changes compared to the last release have been listed below for reference.

| Dependency                          | Old version | New version |
| ----------------------------------- | ----------- | ----------- |
| `bbmap`                             | 38.93       | 39.01       |
| `bioconductor-dupradar`             | 1.18.0      | 1.28.0      |
| `bioconductor-summarizedexperiment` | 1.20.0      | 1.24.0      |
| `bioconductor-tximeta`              | 1.8.0       | 1.12.0      |
| `fq`                                |             | 0.9.1       |
| `salmon`                            | 1.5.2       | 1.9.0       |
| `samtools`                          | 1.15.1      | 1.16.1      |

> **NB:** Dependency has been **updated** if both old and new version information is present.
> **NB:** Dependency has been **added** if just the new version information is present.
> **NB:** Dependency has been **removed** if version information isn't present.

## [[3.9](https://github.com/nf-core/rnaseq/releases/tag/3.9)] - 2022-09-30

### Enhancements & fixes

- [[#746](https://github.com/nf-core/rnaseq/issues/746)] - Add `tin.py` output to MultiQC report
- [[#841](https://github.com/nf-core/rnaseq/issues/841)] - Turn `--deseq2_vst` on by default
- [[#853](https://github.com/nf-core/rnaseq/issues/853)] - Pipeline fails at email step: Failed to invoke `workflow.onComplete` event handler
- [[#857](https://github.com/nf-core/rnaseq/issues/857)] - Missing parameter required by StringTie if using STAR as aligner
- [[#862](https://github.com/nf-core/rnaseq/issues/862)] - Filter samples that have no reads after trimming
- [[#864](https://github.com/nf-core/rnaseq/issues/864)] - Pre-process transcripts fasta when using `--gencode`
- Expose additional arguments to UMI-tools as pipeline params: `--umitools_bc_pattern2` is required if the UMI is located on read 2. `--umitools_umi_separator` will often be needed in conjunction with `--skip_umi_extract` as most other tools such as Illumina's `BCL Convert` use a colon instead of an underscore to separate the UMIs. The `--umitools_grouping_method` allows to fine-tune handling of similar but non-identical UMIs.
- Updated pipeline template to [nf-core/tools 2.5.1](https://github.com/nf-core/tools/releases/tag/2.5.1)

### Parameters

| Old parameter | New parameter                |
| ------------- | ---------------------------- |
|               | `--umitools_bc_pattern2`     |
|               | `--umitools_umi_separator`   |
|               | `--umitools_grouping_method` |

### Software dependencies

Note, since the pipeline is now using Nextflow DSL2, each process will be run with its own [Biocontainer](https://biocontainers.pro/#/registry). This means that on occasion it is entirely possible for the pipeline to be using different versions of the same tool. However, the overall software dependency changes compared to the last release have been listed below for reference.

| Dependency | Old version | New version |
| ---------- | ----------- | ----------- |
| `hisat2`   | 2.2.0       | 2.2.1       |
| `multiqc`  | 1.11        | 1.13        |
| `picard`   | 2.26.10     | 2.27.4      |

> **NB:** Dependency has been **updated** if both old and new version information is present.
> **NB:** Dependency has been **added** if just the new version information is present.
> **NB:** Dependency has been **removed** if version information isn't present.

## [[3.8.1](https://github.com/nf-core/rnaseq/releases/tag/3.8.1)] - 2022-05-27

- [[#834](https://github.com/nf-core/rnaseq/issues/834)] - `nf-core download` fails with version 3.8 of the pipeline

## [[3.8](https://github.com/nf-core/rnaseq/releases/tag/3.8)] - 2022-05-25

### :warning: Major enhancements

Fixed quite a well hidden bug in the UMI processing mode of the pipeline when using `--with_umi --aligner star_salmon` as reported by [Lars Roed Ingerslev](https://github.com/lars-work-sund). Paired-end BAM files were not appropriately name sorted after `umi_tools dedup` which ultimately resulted in incorrect reading and quantification with Salmon. If you have used previous versions of the pipeline to analyse paired-end UMI data it will need to be reprocessed using this version of the pipeline. See [#828](https://github.com/nf-core/rnaseq/issues/828) for more context.

### Enhancements & fixes

- [[#824](https://github.com/nf-core/rnaseq/issues/824)] - Add explicit docs for usage of featureCounts in the pipeline
- [[#825](https://github.com/nf-core/rnaseq/issues/825)] - Pipeline fails due to trimming related removal of all reads from a sample
- [[#827](https://github.com/nf-core/rnaseq/issues/827)] - Control generation of --output-stats when running umi-tools dedup
- [[#828](https://github.com/nf-core/rnaseq/issues/828)] - Filter BAM output of UMI-tools dedup before passing to Salmon quant
- Updated pipeline template to [nf-core/tools 2.4.1](https://github.com/nf-core/tools/releases/tag/2.4.1)

### Parameters

| Old parameter | New parameter            |
| ------------- | ------------------------ |
|               | `--min_trimmed_reads`    |
|               | `--umitools_dedup_stats` |

## [[3.7](https://github.com/nf-core/rnaseq/releases/tag/3.7)] - 2022-05-03

### :warning: Major enhancements

- Updated default STAR version to latest available (`2.7.10a`; see [#808](https://github.com/nf-core/rnaseq/issues/808]))
- Vanilla Linux Docker container changed from `biocontainers/biocontainers:v1.2.0_cv1` to `ubuntu:20.04` to fix issues observed on GCP (see [#764](https://github.com/nf-core/rnaseq/issues/764]))

### Enhancements & fixes

- [[#762](https://github.com/nf-core/rnaseq/issues/762)] - Explicitly set `--skip_bbsplit false` with `--bbsplit_fasta_list` to use BBSplit
- [[#764](https://github.com/nf-core/rnaseq/issues/764)] - Test fails when using GCP due to missing tools in the basic biocontainer
- [[#765](https://github.com/nf-core/rnaseq/issues/765)] - Add docs for the usage of nf-core/rnaseq with prokaryotic data
- [[#775](https://github.com/nf-core/rnaseq/issues/775)] - Incorrect columns in Salmon transcript files
- [[#791](https://github.com/nf-core/rnaseq/issues/791)] - Add outputs for umitools dedup summary stats
- [[#797](https://github.com/nf-core/rnaseq/issues/797)] - Add `--skip_umi_extract` to account for pre-existing UMIs header embeddings.
- [[#798](https://github.com/nf-core/rnaseq/issues/798)] - Decompress transcript fasta error
- [[#799](https://github.com/nf-core/rnaseq/issues/799)] - Issue with using `--retain_unpaired` with the `FASTQC_UMITOOLS_TRIMGALORE:TRIMGALORE` module
- [[#802](https://github.com/nf-core/rnaseq/issues/802)] - `--bam_csi_index` error generated if `--skip_alignment` specified
- [[#808](https://github.com/nf-core/rnaseq/issues/808)] - Auto-detect usage of Illumina iGenomes reference
- [[#809](https://github.com/nf-core/rnaseq/issues/809)] - Add metro map for pipeline
- [[#814](https://github.com/nf-core/rnaseq/issues/814)] - Use decimal values for `--min_mapped_reads`
- Updated pipeline template to [nf-core/tools 2.3.2](https://github.com/nf-core/tools/releases/tag/2.3.2)

### Parameters

| Old parameter | New parameter        |
| ------------- | -------------------- |
|               | `--skip_umi_extract` |

### Software dependencies

Note, since the pipeline is now using Nextflow DSL2, each process will be run with its own [Biocontainer](https://biocontainers.pro/#/registry). This means that on occasion it is entirely possible for the pipeline to be using different versions of the same tool. However, the overall software dependency changes compared to the last release have been listed below for reference.

| Dependency  | Old version | New version |
| ----------- | ----------- | ----------- |
| `samtools`  | 1.14        | 1.15.1      |
| `star`      | 2.6.1d      | 2.7.10a     |
| `stringtie` | 2.1.7       | 2.2.1       |

> **NB:** Dependency has been **updated** if both old and new version information is present.
> **NB:** Dependency has been **added** if just the new version information is present.
> **NB:** Dependency has been **removed** if version information isn't present.

## [[3.6](https://github.com/nf-core/rnaseq/releases/tag/3.6)] - 2022-03-04

### Enhancements & fixes

- [nf-core/tools#1415](https://github.com/nf-core/tools/issues/1415) - Make `--outdir` a mandatory parameter
- [[#734](https://github.com/nf-core/rnaseq/issues/734)] - Is a vulnerable picard still used ? log4j vulnerability
- [[#744](https://github.com/nf-core/rnaseq/issues/744)] - Auto-detect and raise error if CSI is required for BAM indexing
- [[#750](https://github.com/nf-core/rnaseq/issues/750)] - Optionally ignore R1 / R2 after UMI extraction process
- [[#752](https://github.com/nf-core/rnaseq/issues/752)] - How to set publishing mode for all processes?
- [[#753](https://github.com/nf-core/rnaseq/issues/753)] - Add warning when user provides `--transcript_fasta`
- [[#754](https://github.com/nf-core/rnaseq/issues/754)] - DESeq2 QC issue linked to `--count_col` parameter
- [[#755](https://github.com/nf-core/rnaseq/issues/755)] - Rename RSEM_PREPAREREFERENCE_TRANSCRIPTS process
- [[#759](https://github.com/nf-core/rnaseq/issues/759)] - Empty lines in samplesheet.csv cause a crash
- [[#769](https://github.com/nf-core/rnaseq/issues/769)] - Do not run RSeQC tin.py by default

### Parameters

| Old parameter | New parameter        |
| ------------- | -------------------- |
|               | `--publish_dir_mode` |
|               | `--umi_discard_read` |

> **NB:** Parameter has been **updated** if both old and new parameter information is present.
>
> **NB:** Parameter has been **added** if just the new parameter information is present.
>
> **NB:** Parameter has been **removed** if new parameter information isn't present.

## [[3.5](https://github.com/nf-core/rnaseq/releases/tag/3.5)] - 2021-12-17

### Enhancements & fixes

- Port pipeline to the updated Nextflow DSL2 syntax adopted on nf-core/modules
  - Removed `--publish_dir_mode` as it is no longer required for the new syntax
- Bump minimum Nextflow version from `21.04.0` -> `21.10.3`
- Updated pipeline template to [nf-core/tools 2.2](https://github.com/nf-core/tools/releases/tag/2.2)
- [[#664](https://github.com/nf-core/rnaseq/issues/664)] - Conflict of library names for technical replicates
- [[#720](https://github.com/nf-core/rnaseq/issues/720)] - KeyError 'gene_id' in salmon_tx2gene.py
- [[#724](https://github.com/nf-core/rnaseq/issues/724)] - Deal with warnings generated when native NF processes are used
- [[#725](https://github.com/nf-core/rnaseq/issues/725)] - Untar needs `--no-same-owner` on DNAnexus
- [[#727](https://github.com/nf-core/rnaseq/issues/727)] - Fix transcriptome staging issues on DNAnexus for rsem/prepareference
- [[#728](https://github.com/nf-core/rnaseq/issues/728)] - Add RSeQC TIN.py as a quality metric for the pipeline

## [[3.4](https://github.com/nf-core/rnaseq/releases/tag/3.4)] - 2021-10-05

### Enhancements & fixes

- Software version(s) will now be reported for every module imported during a given pipeline execution
- Added `python3` shebang to appropriate scripts in `bin/` directory
- [[#407](https://github.com/nf-core/rnaseq/issues/407)] - Filter mouse reads from PDX samples
- [[#570](https://github.com/nf-core/rnaseq/issues/570)] - Update SortMeRNA to use SilvaDB 138 (for commercial use)
- [[#690](https://github.com/nf-core/rnaseq/issues/690)] - Error with post-trimmed read 2 sample names from FastQC in MultiQC
- [[#693](https://github.com/nf-core/rnaseq/issues/693)] - Cutadapt version missing from MultiQC report
- [[#697](https://github.com/nf-core/rnaseq/issues/697)] - pipeline_report.{txt,html} missing from pipeline_info directory
- [[#705](https://github.com/nf-core/rnaseq/issues/705)] - Sample sheet error check false positive

### Parameters

| Old parameter | New parameter          |
| ------------- | ---------------------- |
|               | `--bbsplit_fasta_list` |
|               | `--bbsplit_index`      |
|               | `--save_bbsplit_reads` |
|               | `--skip_bbsplit`       |

> **NB:** Parameter has been **updated** if both old and new parameter information is present.
> **NB:** Parameter has been **added** if just the new parameter information is present.
> **NB:** Parameter has been **removed** if parameter information isn't present.

### Software dependencies

Note, since the pipeline is now using Nextflow DSL2, each process will be run with its own [Biocontainer](https://biocontainers.pro/#/registry). This means that on occasion it is entirely possible for the pipeline to be using different versions of the same tool. However, the overall software dependency changes compared to the last release have been listed below for reference.

| Dependency    | Old version | New version |
| ------------- | ----------- | ----------- |
| `bbmap`       |             | 38.93       |
| `hisat2`      | 2.2.0       | 2.2.1       |
| `picard`      | 2.23.9      | 2.25.7      |
| `salmon`      | 1.4.0       | 1.5.2       |
| `samtools`    | 1.12        | 1.13        |
| `sortmerna`   | 4.2.0       | 4.3.4       |
| `trim-galore` | 0.6.6       | 0.6.7       |

> **NB:** Dependency has been **updated** if both old and new version information is present.
> **NB:** Dependency has been **added** if just the new version information is present.
> **NB:** Dependency has been **removed** if version information isn't present.

## [[3.3](https://github.com/nf-core/rnaseq/releases/tag/3.3)] - 2021-07-29

### Enhancements & fixes

- Updated pipeline template to [nf-core/tools 2.1](https://github.com/nf-core/tools/releases/tag/2.1)
- [[#556](https://github.com/nf-core/rnaseq/issues/556)] - Genome index is not recreated with --additional_fasta unless --star_index false
- [[#668](https://github.com/nf-core/rnaseq/issues/668)] - Salmon quant with UMI-tools does not work
- [[#674](https://github.com/nf-core/rnaseq/issues/674)] - Launch pipeline regex fails

### Software dependencies

Note, since the pipeline is now using Nextflow DSL2, each process will be run with its own [Biocontainer](https://biocontainers.pro/#/registry). This means that on occasion it is entirely possible for the pipeline to be using different versions of the same tool. However, the overall software dependency changes compared to the last release have been listed below for reference.

| Dependency  | Old version | New version |
| ----------- | ----------- | ----------- |
| `samtools`  | 1.10        | 1.12        |
| `stringtie` | 2.1.4       | 2.1.7       |
| `umi_tools` | 1.1.1       | 1.1.2       |

> **NB:** Dependency has been **updated** if both old and new version information is present.
> **NB:** Dependency has been **added** if just the new version information is present.
> **NB:** Dependency has been **removed** if version information isn't present.

## [[3.2](https://github.com/nf-core/rnaseq/releases/tag/3.2)] - 2021-06-18

### Enhancements & fixes

- Removed workflow to download data from public databases in favour of using [nf-core/fetchngs](https://nf-co.re/fetchngs)
- Added a stand-alone Python script [`bin/fastq_dir_to_samplesheet.py`](https://github.com/nf-core/rnaseq/blob/master/bin/fastq_dir_to_samplesheet.py) to auto-create samplesheet from a directory of FastQ files
- Added docs about overwriting default container definitions to use latest versions e.g. Pangolin
- [[#637](https://github.com/nf-core/rnaseq/issues/637)] - Add `--salmon_quant_libtype` parameter to provide the `--libType` option to salmon quantification
- [[#645](https://github.com/nf-core/rnaseq/issues/645)] - Remove trailing slash from `params.igenomes_base`
- [[#649](https://github.com/nf-core/rnaseq/issues/649)] - DESeq2 fails with only one sample
- [[#652](https://github.com/nf-core/rnaseq/issues/652)] - Results files have incorrect file names
- [[nf-core/viralrecon#201](https://github.com/nf-core/viralrecon/issues/201)] - Conditional include are not expected to work

### Parameters

| Old parameter               | New parameter            |
| --------------------------- | ------------------------ |
| `--public_data_ids`         |                          |
| `--skip_sra_fastq_download` |                          |
|                             | `--salmon_quant_libtype` |

> **NB:** Parameter has been **updated** if both old and new parameter information is present.
> **NB:** Parameter has been **added** if just the new parameter information is present.
> **NB:** Parameter has been **removed** if parameter information isn't present.

## [[3.1](https://github.com/nf-core/rnaseq/releases/tag/3.1)] - 2021-05-13

### :warning: Major enhancements

- Samplesheet format has changed from `group,replicate,fastq_1,fastq_2,strandedness` to `sample,fastq_1,fastq_2,strandedness`
  - This gives users the flexibility to name their samples however they wish (see [#550](https://github.com/nf-core/rnaseq/issues/550]))
  - PCA generated by DESeq2 will now be monochrome and will not be grouped by using the replicate id
- Updated Nextflow version to `v21.04.0` (see [nextflow#572](https://github.com/nextflow-io/nextflow/issues/1964))
- Restructure pipeline scripts into `modules/`, `subworkflows/` and `workflows/` directories

### Enhancements & fixes

- Updated pipeline template to nf-core/tools `1.14`
- Initial implementation of a standardised samplesheet JSON schema to use with user interfaces and for validation
- Only FastQ files that require to be concatenated will be passed to `CAT_FASTQ` process
- [[#449](https://github.com/nf-core/modules/pull/449)] - `--genomeSAindexNbases` will now be auto-calculated before building STAR indices
- [[#460](https://github.com/nf-core/rnaseq/issues/460)] - Auto-detect and bypass featureCounts execution if biotype doesn't exist in GTF
- [[#544](https://github.com/nf-core/rnaseq/issues/544)] - Update test-dataset for pipeline
- [[#553](https://github.com/nf-core/rnaseq/issues/553)] - Make tximport output files using all the samples; identified by @j-andrews7
- [[#561](https://github.com/nf-core/rnaseq/issues/561)] - Add gene symbols to merged output; identified by @grst
- [[#563](https://github.com/nf-core/rnaseq/issues/563)] - samplesheet.csv merge error
- [[#567](https://github.com/nf-core/rnaseq/issues/567)] - Update docs to mention trimgalore core usage nuances
- [[#568](https://github.com/nf-core/rnaseq/issues/568)] - `--star_index` argument is ignored with `--aligner star_rsem` option
- [[#569](https://github.com/nf-core/rnaseq/issues/569)] - nextflow edge release documentation for running 3.0
- [[#575](https://github.com/nf-core/rnaseq/issues/575)] - Remove duplicated salmon output files
- [[#576](https://github.com/nf-core/rnaseq/issues/576)] - umi_tools dedup : Run before salmon to dedup counts
- [[#582](https://github.com/nf-core/rnaseq/issues/582)] - Generate a separate bigwig tracks for each strand
- [[#583](https://github.com/nf-core/rnaseq/issues/583)] - Samtools error during run requires use of BAM CSI index
- [[#585](https://github.com/nf-core/rnaseq/issues/585)] - Clarify salmon uncertainty for some transcripts
- [[#604](https://github.com/nf-core/rnaseq/issues/604)] - Additional fasta with GENCODE annotation results in biotype error
- [[#610](https://github.com/nf-core/rnaseq/issues/610)] - save R objects as RDS
- [[#619](https://github.com/nf-core/rnaseq/issues/619)] - implicit declaration of the workflow in main
- [[#629](https://github.com/nf-core/rnaseq/pull/629)] - Add and fix EditorConfig linting in entire pipeline
- [[nf-core/modules#423](https://github.com/nf-core/modules/pull/423)] - Replace `publish_by_id` module option to `publish_by_meta`
- [[nextflow#2060](https://github.com/nextflow-io/nextflow/issues/2060)] - Pipeline execution hang when native task fail to be submitted

### Parameters

| Old parameter               | New parameter                  |
| --------------------------- | ------------------------------ |
| `--hisat_build_memory`      | `--hisat2_build_memory`        |
| `--gtf_count_type`          | `--featurecounts_feature_type` |
| `--gtf_group_features_type` | `--featurecounts_group_type`   |
|                             | `--bam_csi_index`              |
|                             | `--schema_ignore_params`       |
|                             | `--show_hidden_params`         |
|                             | `--validate_params`            |
| `--clusterOptions`          |                                |

> **NB:** Parameter has been **updated** if both old and new parameter information is present.
> **NB:** Parameter has been **added** if just the new parameter information is present.
> **NB:** Parameter has been **removed** if parameter information isn't present.

### Software dependencies

Note, since the pipeline is now using Nextflow DSL2, each process will be run with its own [Biocontainer](https://biocontainers.pro/#/registry). This means that on occasion it is entirely possible for the pipeline to be using different versions of the same tool. However, the overall software dependency changes compared to the last release have been listed below for reference.

| Dependency | Old version | New version |
| ---------- | ----------- | ----------- |
| `bedtools` | 2.29.2      | 2.30.0      |
| `multiqc`  | 1.9         | 1.10.1      |
| `preseq`   | 2.0.3       | 3.1.2       |

> **NB:** Dependency has been **updated** if both old and new version information is present.
> **NB:** Dependency has been **added** if just the new version information is present.
> **NB:** Dependency has been **removed** if version information isn't present.

## [[3.0](https://github.com/nf-core/rnaseq/releases/tag/3.0)] - 2020-12-15

### :warning: Major enhancements

- You will need to install Nextflow `>=20.11.0-edge` to run the pipeline. If you are using Singularity, then features introduced in that release now enable the pipeline to directly download Singularity images hosted by Biocontainers as opposed to performing a conversion from Docker images (see [#496](https://github.com/nf-core/rnaseq/issues/496)).
- The previous default of aligning BAM files using STAR and quantifying using featureCounts (`--aligner star`) has been removed. The new default is to align with STAR and quantify using Salmon (`--aligner star_salmon`).
  - This decision was made primarily because of the limitations of featureCounts to appropriately quantify gene expression data. Please see [Zhao et al., 2015](https://journals.plos.org/plosone/article?id=10.1371/journal.pone.0141910#pone-0141910-t001) and [Soneson et al., 2015](https://f1000research.com/articles/4-1521/v1)).
- For similar reasons, **quantification will not be performed** if using `--aligner hisat2` due to the lack of an appropriate option to calculate accurate expression estimates from HISAT2 derived genomic alignments.
  - This pipeline option is still available for those who have a preference for the alignment, QC and other types of downstream analysis compatible with the output of HISAT2. No gene-level quantification results will be generated.
  - In a future release we hope to add back quantitation for HISAT2 using different tools.

### Enhancements & fixes

- Updated pipeline template to nf-core/tools `1.12.1`
- Bumped Nextflow version `20.07.1` -> `20.11.0-edge`
- Added UCSC `bedClip` module to restrict bedGraph file coordinates to chromosome boundaries
- Check if Bioconda and conda-forge channels are set-up correctly when running with `-profile conda`
- Use `rsem-prepare-reference` and not `gffread` to create transcriptome fasta file
- [[#494](https://github.com/nf-core/rnaseq/issues/494)] - Issue running rnaseq v2.0 (DSL2) with test profile
- [[#496](https://github.com/nf-core/rnaseq/issues/496)] - Direct download of Singularity images via HTTPS
- [[#498](https://github.com/nf-core/rnaseq/issues/498)] - Significantly different versions of STAR in star_rsem (2.7.6a) and star (2.6.1d)
- [[#499](https://github.com/nf-core/rnaseq/issues/499)] - Use of salmon counts for DESeq2
- [[#500](https://github.com/nf-core/rnaseq/issues/500), [#509](https://github.com/nf-core/rnaseq/issues/509)] - Error with AWS batch params
- [[#511](https://github.com/nf-core/rnaseq/issues/511)] - rsem/star index fails with large genome
- [[#515](https://github.com/nf-core/rnaseq/issues/515)] - Add decoy-aware indexing for salmon
- [[#516](https://github.com/nf-core/rnaseq/issues/516)] - Unexpected error [InvocationTargetException]
- [[#525](https://github.com/nf-core/rnaseq/issues/525)] - sra_ids_to_runinfo.py UnicodeEncodeError
- [[#550](https://github.com/nf-core/rnaseq/issues/525)] - handle samplesheets with replicate=0

### Parameters

| Old parameter               | New parameter                          |
| --------------------------- | -------------------------------------- |
| `--fc_extra_attributes`     | `--gtf_extra_attributes`               |
|  `--fc_group_features`      |  `--gtf_group_features`                |
|  `--fc_count_type`          |  `--gtf_count_type`                    |
|  `--fc_group_features_type` |  `--gtf_group_features_type`           |
|                             |  `--singularity_pull_docker_container` |
|  `--skip_featurecounts`     |                                        |

> **NB:** Parameter has been **updated** if both old and new parameter information is present.
> **NB:** Parameter has been **added** if just the new parameter information is present.
> **NB:** Parameter has been **removed** if parameter information isn't present.

### Software dependencies

Note, since the pipeline is now using Nextflow DSL2, each process will be run with its own [Biocontainer](https://biocontainers.pro/#/registry). This means that on occasion it is entirely possible for the pipeline to be using different versions of the same tool. However, the overall software dependency changes compared to the last release have been listed below for reference.

| Dependency                          | Old version | New version |
| ----------------------------------- | ----------- | ----------- |
| `bioconductor-summarizedexperiment` | 1.18.1      | 1.20.0      |
| `bioconductor-tximeta`              | 1.6.3       | 1.8.0       |
| `picard`                            | 2.23.8      | 2.23.9      |
| `requests`                          |             | 2.24.0      |
| `salmon`                            | 1.3.0       | 1.4.0       |
| `ucsc-bedclip`                      |             | 377         |
| `umi_tools`                         | 1.0.1       | 1.1.1       |

> **NB:** Dependency has been **updated** if both old and new version information is present.
> **NB:** Dependency has been **added** if just the new version information is present.
> **NB:** Dependency has been **removed** if version information isn't present.

## [[2.0](https://github.com/nf-core/rnaseq/releases/tag/2.0)] - 2020-11-12

### Major enhancements

- Pipeline has been re-implemented in [Nextflow DSL2](https://www.nextflow.io/docs/latest/dsl2.html)
- All software containers are now exclusively obtained from [Biocontainers](https://biocontainers.pro/#/registry)
- Added a separate workflow to download FastQ files via SRA, ENA or GEO ids and to auto-create the input samplesheet ([`ENA FTP`](https://ena-docs.readthedocs.io/en/latest/retrieval/file-download.html); see [`--public_data_ids`](https://nf-co.re/rnaseq/parameters#public_data_ids) parameter)
- Added and refined a Groovy `lib/` of functions that include the automatic rendering of parameters defined in the JSON schema for the help and summary log information
- Replace [edgeR](https://bioconductor.org/packages/release/bioc/html/edgeR.html) with [DESeq2](https://bioconductor.org/packages/release/bioc/html/DESeq2.html) for the generation of PCA and heatmaps (also included in the MultiQC report)
- Creation of bigWig coverage files using [BEDTools](https://github.com/arq5x/bedtools2/) and [bedGraphToBigWig](http://hgdownload.soe.ucsc.edu/admin/exe/)
- [[#70](https://github.com/nf-core/rnaseq/issues/70)] - Added new genome mapping and quantification route with [RSEM](https://github.com/deweylab/RSEM) via the `--aligner star_rsem` parameter
- [[#72](https://github.com/nf-core/rnaseq/issues/72)] - Samples skipped due to low alignment reported in the MultiQC report
- [[#73](https://github.com/nf-core/rnaseq/issues/73), [#435](https://github.com/nf-core/rnaseq/pull/435)] - UMI barcode support
- [[#91](https://github.com/nf-core/rnaseq/issues/91)] - Ability to concatenate multiple runs of the same samples via the input samplesheet
- [[#123](https://github.com/nf-core/rnaseq/issues/123)] - The primary input for the pipeline has changed from `--reads` glob to samplesheet `--input`. See [usage docs](https://nf-co.re/rnaseq/docs/usage#introduction).
- [[#197](https://github.com/nf-core/rnaseq/issues/197)] - Samples failing strand-specificity checks reported in the MultiQC report
- [[#227](https://github.com/nf-core/rnaseq/issues/227)] - Removal of ribosomal RNA via [SortMeRNA](https://github.com/biocore/sortmerna)
- [[#419](https://github.com/nf-core/rnaseq/pull/419)] - Add `--additional_fasta` parameter to provide ERCC spike-ins, transgenes such as GFP or CAR-T as additional sequences to align to

### Other enhancements & fixes

- Updated pipeline template to nf-core/tools `1.11`
- Optimise MultiQC configuration for faster run-time on huge sample numbers
- Add information about SILVA licensing when removing rRNA to `usage.md`
- Fixed ansi colours for pipeline summary, added summary logs of alignment results
- [[#281](https://github.com/nf-core/rnaseq/issues/281)] - Add nag to cite the pipeline in summary
- [[#302](https://github.com/nf-core/rnaseq/issues/302)] - Fixed MDS plot axis labels
- [[#338](https://github.com/nf-core/rnaseq/issues/338)] - Add option for turning on/off STAR command line option (--sjdbGTFfile)
- [[#344](https://github.com/nf-core/rnaseq/issues/344)] - Added multi-core TrimGalore support
- [[#351](https://github.com/nf-core/rnaseq/issues/351)] - Fixes missing Qualimap parameter `-p`
- [[#353](https://github.com/nf-core/rnaseq/issues/353)] - Fixes an issue where MultiQC fails to run with `--skip_biotype_qc` option
- [[#357](https://github.com/nf-core/rnaseq/issues/357)] - Fixes broken links
- [[#362](https://github.com/nf-core/rnaseq/issues/362)] - Fix error with gzipped annotation file
- [[#384](https://github.com/nf-core/rnaseq/issues/384)] - Changed SortMeRNA reference dbs path to use stable URLs (v4.2.0)
- [[#396](https://github.com/nf-core/rnaseq/issues/396)] - Deterministic mapping for STAR aligner
- [[#412](https://github.com/nf-core/rnaseq/issues/412)] - Fix Qualimap not being passed on correct strand-specificity parameter
- [[#413](https://github.com/nf-core/rnaseq/issues/413)] - Fix STAR unmapped reads not output
- [[#434](https://github.com/nf-core/rnaseq/issues/434)] - Fix typo reported for work-dir
- [[#437](https://github.com/nf-core/rnaseq/issues/434)] - FastQC uses correct number of threads now
- [[#440](https://github.com/nf-core/rnaseq/issues/440)] - Fixed issue where featureCounts process fails when setting `--fc_count_type` to gene
- [[#452](https://github.com/nf-core/rnaseq/issues/452)] - Fix `--gff` input bug
- [[#345](https://github.com/nf-core/rnaseq/pull/345)] - Fixes label name in FastQC process
- [[#391](https://github.com/nf-core/rnaseq/pull/391)] - Make publishDir mode configurable
- [[#431](https://github.com/nf-core/rnaseq/pull/431)] - Update AWS GitHub actions workflow with organization level secrets
- [[#435](https://github.com/nf-core/rnaseq/pull/435)] - Fix a bug where gzipped references were not extracted when `--additional_fasta` was not specified
- [[#435](https://github.com/nf-core/rnaseq/pull/435)] - Fix a bug where merging of RSEM output would fail if only one fastq provided as input
- [[#435](https://github.com/nf-core/rnaseq/pull/435)] - Correct RSEM output name (was saving counts but calling them TPMs; now saving both properly labelled)
- [[#436](https://github.com/nf-core/rnaseq/pull/436)] - Fix a bug where the RSEM reference could not be built
- [[#458](https://github.com/nf-core/rnaseq/pull/458)] - Fix `TMP_DIR` for process MarkDuplicates and Qualimap

### Parameters

#### Updated

| Old parameter                 | New parameter               |
| ----------------------------- | --------------------------- |
| `--reads`                     | `--input`                   |
|  `--igenomesIgnore`           |  `--igenomes_ignore`        |
|  `--removeRiboRNA`            |  `--remove_ribo_rna`        |
|  `--rRNA_database_manifest`   |  `--ribo_database_manifest` |
|  `--save_nonrRNA_reads`       |  `--save_non_ribo_reads`    |
|  `--saveAlignedIntermediates` |  `--save_align_intermeds`   |
|  `--saveReference`            |  `--save_reference`         |
|  `--saveTrimmed`              |  `--save_trimmed`           |
|  `--saveUnaligned`            |  `--save_unaligned`         |
|  `--skipAlignment`            |  `--skip_alignment`         |
|  `--skipBiotypeQC`            |  `--skip_biotype_qc`        |
|  `--skipDupRadar`             |  `--skip_dupradar`          |
|  `--skipFastQC`               |  `--skip_fastqc`            |
|  `--skipMultiQC`              |  `--skip_multiqc`           |
|  `--skipPreseq`               |  `--skip_preseq`            |
|  `--skipQC`                   |  `--skip_qc`                |
|  `--skipQualimap`             |  `--skip_qualimap`          |
|  `--skipRseQC`                |  `--skip_rseqc`             |
|  `--skipTrimming`             |  `--skip_trimming`          |
|  `--stringTieIgnoreGTF`       |  `--stringtie_ignore_gtf`   |

#### Added

- `--additional_fasta` - FASTA file to concatenate to genome FASTA file e.g. containing spike-in sequences
- `--deseq2_vst` - Use vst transformation instead of rlog with DESeq2
- `--enable_conda` - Run this workflow with Conda. You can also use '-profile conda' instead of providing this parameter
- `--min_mapped_reads` - Minimum percentage of uniquely mapped reads below which samples are removed from further processing
- `--multiqc_title` - MultiQC report title. Printed as page header, used for filename if not otherwise specified
- `--public_data_ids` - File containing SRA/ENA/GEO identifiers one per line in order to download their associated FastQ files
- `--publish_dir_mode` - Method used to save pipeline results to output directory
- `--rsem_index` - Path to directory or tar.gz archive for pre-built RSEM index
- `--rseqc_modules` - Specify the RSeQC modules to run
- `--save_merged_fastq` - Save FastQ files after merging re-sequenced libraries in the results directory
- `--save_umi_intermeds` - If this option is specified, intermediate FastQ and BAM files produced by UMI-tools are also saved in the results directory
- `--skip_bigwig` - Skip bigWig file creation
- `--skip_deseq2_qc` - Skip DESeq2 PCA and heatmap plotting
- `--skip_featurecounts` - Skip featureCounts
- `--skip_markduplicates` - Skip picard MarkDuplicates step
- `--skip_sra_fastq_download` - Only download metadata for public data database ids and don't download the FastQ files
- `--skip_stringtie` - Skip StringTie
- `--star_ignore_sjdbgtf` - See [#338](https://github.com/nf-core/rnaseq/issues/338)
- `--umitools_bc_pattern` - The UMI barcode pattern to use e.g. 'NNNNNN' indicates that the first 6 nucleotides of the read are from the UMI
- `--umitools_extract_method` - UMI pattern to use. Can be either 'string' (default) or 'regex'
- `--with_umi` - Enable UMI-based read deduplication

#### Removed

- `--awsqueue` can now be provided via nf-core/configs if using AWS
- `--awsregion` can now be provided via nf-core/configs if using AWS
- `--compressedReference` now auto-detected
- `--markdup_java_options` in favour of updating centrally on nf-core/modules
- `--project` parameter from old NGI template
- `--readPaths` is not required since these are provided from the input samplesheet
- `--sampleLevel` not required
- `--singleEnd` is now auto-detected from the input samplesheet
- `--skipEdgeR` qc not performed by DESeq2 instead
- `--star_memory` in favour of updating centrally on nf-core/modules if required
- Strandedness is now specified at the sample-level via the input samplesheet
  - `--forwardStranded`
  - `--reverseStranded`
  - `--unStranded`
  - `--pico`

### Software dependencies

Note, since the pipeline is now using Nextflow DSL2, each process will be run with its own [Biocontainer](https://biocontainers.pro/#/registry). This means that on occasion it is entirely possible for the pipeline to be using different versions of the same tool. However, the overall software dependency changes compared to the last release have been listed below for reference.

| Dependency                          | Old version | New version |
| ----------------------------------- | ----------- | ----------- |
| `bioconductor-dupradar`             | 1.14.0      | 1.18.0      |
| `bioconductor-summarizedexperiment` | 1.14.0      | 1.18.1      |
| `bioconductor-tximeta`              | 1.2.2       | 1.6.3       |
| `fastqc`                            | 0.11.8      | 0.11.9      |
| `gffread`                           | 0.11.4      | 0.12.1      |
| `hisat2`                            | 2.1.0       | 2.2.0       |
| `multiqc`                           | 1.7         | 1.9         |
| `picard`                            | 2.21.1      | 2.23.8      |
| `qualimap`                          | 2.2.2c      | 2.2.2d      |
| `r-base`                            | 3.6.1       | 4.0.3       |
| `salmon`                            | 0.14.2      | 1.3.0       |
| `samtools`                          | 1.9         | 1.10        |
| `sortmerna`                         | 2.1b        | 4.2.0       |
| `stringtie`                         | 2.0         | 2.1.4       |
| `subread`                           | 1.6.4       | 2.0.1       |
| `trim-galore`                       | 0.6.4       | 0.6.6       |
| `bedtools`                          | -           | 2.29.2      |
| `bioconductor-biocparallel`         | -           | 1.22.0      |
| `bioconductor-complexheatmap`       | -           | 2.4.2       |
| `bioconductor-deseq2`               | -           | 1.28.0      |
| `bioconductor-tximport`             | -           | 1.16.0      |
| `perl`                              | -           | 5.26.2      |
| `python`                            | -           | 3.8.3       |
| `r-ggplot2`                         | -           | 3.3.2       |
| `r-optparse`                        | -           | 1.6.6       |
| `r-pheatmap`                        | -           | 1.0.12      |
| `r-rcolorbrewer`                    | -           | 1.1_2       |
| `rsem`                              | -           | 1.3.3       |
| `ucsc-bedgraphtobigwig`             | -           | 377         |
| `umi_tools`                         | -           | 1.0.1       |
| `bioconductor-edger`                | -           | -           |
| `deeptools`                         | -           | -           |
| `matplotlib`                        | -           | -           |
| `r-data.table`                      | -           | -           |
| `r-gplots`                          | -           | -           |
| `r-markdown`                        | -           | -           |

> **NB:** Dependency has been **updated** if both old and new version information is present.
> **NB:** Dependency has been **added** if just the new version information is present.
> **NB:** Dependency has been **removed** if version information isn't present.

## [[1.4.2](https://github.com/nf-core/rnaseq/releases/tag/1.4.2)] - 2019-10-18

- Minor version release for keeping Git History in sync
- No changes with respect to 1.4.1 on pipeline level

## [[1.4.1](https://github.com/nf-core/rnaseq/releases/tag/1.4.1)] - 2019-10-17

Major novel changes include:

- Update `igenomes.config` with NCBI `GRCh38` and most recent UCSC genomes
- Set `autoMounts = true` by default for `singularity` profile

### Pipeline enhancements & fixes

- Fixed parameter warnings [#316](https://github.com/nf-core/rnaseq/issues/316) and [318](https://github.com/nf-core/rnaseq/issues/318)
- Fixed [#307](https://github.com/nf-core/rnaseq/issues/307) - Confusing Info Printout about GFF and GTF

## [[1.4](https://github.com/nf-core/rnaseq/releases/tag/1.4)] - 2019-10-15

Major novel changes include:

- Support for Salmon as an alternative method to STAR and HISAT2
- Several improvements in `featureCounts` handling of types other than `exon`. It is possible now to handle nuclearRNAseq data. Nuclear RNA has un-spliced RNA, and the whole transcript, including the introns, needs to be counted, e.g. by specifying `--fc_count_type transcript`.
- Support for [outputting unaligned data](https://github.com/nf-core/rnaseq/issues/277) to results folders.
- Added options to skip several steps
  - Skip trimming using `--skipTrimming`
  - Skip BiotypeQC using `--skipBiotypeQC`
  - Skip Alignment using `--skipAlignment` to only use pseudoalignment using Salmon

### Documentation updates

- Adjust wording of skipped samples [in pipeline output](https://github.com/nf-core/rnaseq/issues/290)
- Fixed link to guidelines [#203](https://github.com/nf-core/rnaseq/issues/203)
- Add `Citation` and `Quick Start` section to `README.md`
- Add in documentation of the `--gff` parameter

### Reporting Updates

- Generate MultiQC plots in the results directory [#200](https://github.com/nf-core/rnaseq/issues/200)
- Get MultiQC to save plots as [standalone files](https://github.com/nf-core/rnaseq/issues/183)
- Get MultiQC to write out the software versions in a `.csv` file [#185](https://github.com/nf-core/rnaseq/issues/185)
- Use `file` instead of `new File` to create `pipeline_report.{html,txt}` files, and properly create subfolders

### Pipeline enhancements & fixes

- Restore `SummarizedExperimment` object creation in the salmon_merge process avoiding increasing memory with sample size.
- Fix sample names in feature counts and dupRadar to remove suffixes added in other processes
- Removed `genebody_coverage` process [#195](https://github.com/nf-core/rnaseq/issues/195)
- Implemented Pearsons correlation instead of Euclidean distance [#146](https://github.com/nf-core/rnaseq/issues/146)
- Add `--stringTieIgnoreGTF` parameter [#206](https://github.com/nf-core/rnaseq/issues/206)
- Removed unused `stringtie` channels for `MultiQC`
- Integrate changes in `nf-core/tools v1.6` template which resolved [#90](https://github.com/nf-core/rnaseq/issues/90)
- Moved process `convertGFFtoGTF` before `makeSTARindex` [#215](https://github.com/nf-core/rnaseq/issues/215)
- Change all boolean parameters from `snake_case` to `camelCase` and vice versa for value parameters
- Add SM ReadGroup info for QualiMap compatibility[#238](https://github.com/nf-core/rnaseq/issues/238)
- Obtain edgeR + dupRadar version information [#198](https://github.com/nf-core/rnaseq/issues/198) and [#112](https://github.com/nf-core/rnaseq/issues/112)
- Add `--gencode` option for compatibility of Salmon and featureCounts biotypes with GENCODE gene annotations
- Added functionality to accept compressed reference data in the pipeline
- Check that gtf features are on chromosomes that exist in the genome fasta file [#274](https://github.com/nf-core/rnaseq/pull/274)
- Maintain all gff features upon gtf conversion (keeps `gene_biotype` or `gene_type` to make `featureCounts` happy)
- Add SortMeRNA as an optional step to allow rRNA removal [#280](https://github.com/nf-core/rnaseq/issues/280)
- Minimal adjustment of memory and CPU constraints for clusters with locked memory / CPU relation
- Cleaned up usage, `parameters.settings.json` and the `nextflow.config`

### Dependency Updates

- Dependency list is now sorted appropriately
- Force matplotlib=3.0.3

#### Updated Packages

- Picard 2.20.0 -> 2.21.1
- bioconductor-dupradar 1.12.1 -> 1.14.0
- bioconductor-edger 3.24.3 -> 3.26.5
- gffread 0.9.12 -> 0.11.4
- trim-galore 0.6.1 -> 0.6.4
- gffread 0.9.12 -> 0.11.4
- rseqc 3.0.0 -> 3.0.1
- R-Base 3.5 -> 3.6.1

#### Added / Removed Packages

- Dropped CSVtk in favor of Unix's simple `cut` and `paste` utilities
- Added Salmon 0.14.2
- Added TXIMeta 1.2.2
- Added SummarizedExperiment 1.14.0
- Added SortMeRNA 2.1b
- Add tximport and summarizedexperiment dependency [#171](https://github.com/nf-core/rnaseq/issues/171)
- Add Qualimap dependency [#202](https://github.com/nf-core/rnaseq/issues/202)

## [[1.3](https://github.com/nf-core/rnaseq/releases/tag/1.3)] - 2019-03-26

### Pipeline Updates

- Added configurable options to specify group attributes for featureCounts [#144](https://github.com/nf-core/rnaseq/issues/144)
- Added support for RSeqC 3.0 [#148](https://github.com/nf-core/rnaseq/issues/148)
- Added a `parameters.settings.json` file for use with the new `nf-core launch` helper tool.
- Centralized all configuration profiles using [nf-core/configs](https://github.com/nf-core/configs)
- Fixed all centralized configs [for offline usage](https://github.com/nf-core/rnaseq/issues/163)
- Hide %dup in [multiqc report](https://github.com/nf-core/rnaseq/issues/150)
- Add option for Trimming NextSeq data properly ([@jburos work](https://github.com/jburos))

### Bug fixes

- Fixing HISAT2 Index Building for large reference genomes [#153](https://github.com/nf-core/rnaseq/issues/153)
- Fixing HISAT2 BAM sorting using more memory than available on the system
- Fixing MarkDuplicates memory consumption issues following [#179](https://github.com/nf-core/rnaseq/pull/179)
- Use `file` instead of `new File` to create the `pipeline_report.{html,txt}` files to avoid creating local directories when outputting to AWS S3 folders
- Fix SortMeRNA default rRNA db paths specified in assets/rrna-db-defaults.txt

### Dependency Updates

- RSeQC 2.6.4 -> 3.0.0
- Picard 2.18.15 -> 2.20.0
- r-data.table 1.11.4 -> 1.12.2
- bioconductor-edger 3.24.1 -> 3.24.3
- r-markdown 0.8 -> 0.9
- csvtk 0.15.0 -> 0.17.0
- stringtie 1.3.4 -> 1.3.6
- subread 1.6.2 -> 1.6.4
- gffread 0.9.9 -> 0.9.12
- multiqc 1.6 -> 1.7
- deeptools 3.2.0 -> 3.2.1
- trim-galore 0.5.0 -> 0.6.1
- qualimap 2.2.2b
- matplotlib 3.0.3
- r-base 3.5.1

## [[1.2](https://github.com/nf-core/rnaseq/releases/tag/1.2)] - 2018-12-12

### Pipeline updates

- Removed some outdated documentation about non-existent features
- Config refactoring and code cleaning
- Added a `--fcExtraAttributes` option to specify more than ENSEMBL gene names in `featureCounts`
- Remove legacy rseqc `strandRule` config code. [#119](https://github.com/nf-core/rnaseq/issues/119)
- Added STRINGTIE ballgown output to results folder [#125](https://github.com/nf-core/rnaseq/issues/125)
- HiSAT index build now requests `200GB` memory, enough to use the exons / splice junction option for building.
  - Added documentation about the `--hisatBuildMemory` option.
- BAM indices are stored and re-used between processes [#71](https://github.com/nf-core/rnaseq/issues/71)

### Bug Fixes

- Fixed conda bug which caused problems with environment resolution due to changes in bioconda [#113](https://github.com/nf-core/rnaseq/issues/113)
- Fixed wrong gffread command line [#117](https://github.com/nf-core/rnaseq/issues/117)
- Added `cpus = 1` to `workflow summary process` [#130](https://github.com/nf-core/rnaseq/issues/130)

## [[1.1](https://github.com/nf-core/rnaseq/releases/tag/1.1)] - 2018-10-05

### Pipeline updates

- Wrote docs and made minor tweaks to the `--skip_qc` and associated options
- Removed the depreciated `uppmax-modules` config profile
- Updated the `hebbe` config profile to use the new `withName` syntax too
- Use new `workflow.manifest` variables in the pipeline script
- Updated minimum nextflow version to `0.32.0`

### Bug Fixes

- [#77](https://github.com/nf-core/rnaseq/issues/77): Added back `executor = 'local'` for the `workflow_summary_mqc`
- [#95](https://github.com/nf-core/rnaseq/issues/95): Check if task.memory is false instead of null
- [#97](https://github.com/nf-core/rnaseq/issues/97): Resolved edge-case where numeric sample IDs are parsed as numbers causing some samples to be incorrectly overwritten.

## [[1.0](https://github.com/nf-core/rnaseq/releases/tag/1.0)] - 2018-08-20

This release marks the point where the pipeline was moved from [SciLifeLab/NGI-RNAseq](https://github.com/SciLifeLab/NGI-RNAseq)
over to the new [nf-core](http://nf-co.re/) community, at [nf-core/rnaseq](https://github.com/nf-core/rnaseq).

View the previous changelog at [SciLifeLab/NGI-RNAseq/CHANGELOG.md](https://github.com/SciLifeLab/NGI-RNAseq/blob/master/CHANGELOG.md)

In addition to porting to the new nf-core community, the pipeline has had a number of major changes in this version.
There have been 157 commits by 16 different contributors covering 70 different files in the pipeline: 7,357 additions and 8,236 deletions!

In summary, the main changes are:

- Rebranding and renaming throughout the pipeline to nf-core
- Updating many parts of the pipeline config and style to meet nf-core standards
- Support for GFF files in addition to GTF files
  - Just use `--gff` instead of `--gtf` when specifying a file path
- New command line options to skip various quality control steps
- More safety checks when launching a pipeline
  - Several new sanity checks - for example, that the specified reference genome exists
- Improved performance with memory usage (especially STAR and Picard)
- New BigWig file outputs for plotting coverage across the genome
- Refactored gene body coverage calculation, now much faster and using much less memory
- Bugfixes in the MultiQC process to avoid edge cases where it wouldn't run
- MultiQC report now automatically attached to the email sent when the pipeline completes
- New testing method, with data on GitHub
  - Now run pipeline with `-profile test` instead of using bash scripts
- Rewritten continuous integration tests with Travis CI
- New explicit support for Singularity containers
- Improved MultiQC support for DupRadar and featureCounts
  - Now works for all users instead of just NGI Stockholm
- New configuration for use on AWS batch
- Updated config syntax to support latest versions of Nextflow
- Built-in support for a number of new local HPC systems
  - CCGA, GIS, UCT HEX, updates to UPPMAX, CFC, BINAC, Hebbe, c3se
- Slightly improved documentation (more updates to come)
- Updated software packages

...and many more minor tweaks.

Thanks to everyone who has worked on this release!<|MERGE_RESOLUTION|>--- conflicted
+++ resolved
@@ -71,12 +71,9 @@
 - [PR #1297](https://github.com/nf-core/rnaseq/pull/1297) - Important! Template update for nf-core/tools v2.14.1
 - [PR #1302](https://github.com/nf-core/rnaseq/pull/1302) - Add missing files from Tximport processing
 - [PR #1304](https://github.com/nf-core/rnaseq/pull/1304) - Remove redundant gene TPM outputs
-<<<<<<< HEAD
-- [PR #1312](https://github.com/nf-core/rnaseq/pull/1312) - Fix issues with unzipping of GTF/ GFF files without absolute paths
-=======
 - [PR #1317](https://github.com/nf-core/rnaseq/pull/1317) - Strip problematic ifEmpty()
 - [PR #1319](https://github.com/nf-core/rnaseq/pull/1319) - Reinstate oncomplete error messages
->>>>>>> 1f19abab
+- [PR #1312](https://github.com/nf-core/rnaseq/pull/1312) - Fix issues with unzipping of GTF/ GFF files without absolute paths
 
 ### Parameters
 
