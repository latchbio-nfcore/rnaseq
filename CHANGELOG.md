# nf-core/rnaseq

<<<<<<< HEAD
## [dev]

* Added a `--fcExtraAttributes` option to specify more than ENSEMBL gene names in `featureCounts`
=======
## Version 1.2dev

#### Bug Fixes
* Fixed conda bug which caused problems with environment resolution due to changes in bioconda [#113](https://github.com/nf-core/rnaseq/issues/113)
* Remove legacy rseqc `strandRule` config code. [#119](https://github.com/nf-core/rnaseq/issues/119)
* Removed some outdated documentation about non-existent features
* Config refactoring and code cleaning
>>>>>>> 1e7a44ee

## [Version 1.1](https://github.com/nf-core/rnaseq/releases/tag/1.1) - 2018-10-05

#### Pipeline updates
* Wrote docs and made minor tweaks to the `--skip_qc` and associated options
* Removed the depreciated `uppmax-modules` config profile
* Updated the `hebbe` config profile to use the new `withName` syntax too
* Use new `workflow.manifest` variables in the pipeline script
* Updated minimum nextflow version to `0.32.0`

#### Bug Fixes
* [#77](https://github.com/nf-core/rnaseq/issues/77): Added back `executor = 'local'` for the `workflow_summary_mqc`
* [#95](https://github.com/nf-core/rnaseq/issues/95): Check if task.memory is false instead of null
* [#97](https://github.com/nf-core/rnaseq/issues/97): Resolved edge-case where numeric sample IDs are parsed as numbers causing some samples to be incorrectly overwritten.


## [Version 1.0](https://github.com/nf-core/rnaseq/releases/tag/1.0) - 2018-08-20

This release marks the point where the pipeline was moved from [SciLifeLab/NGI-RNAseq](https://github.com/SciLifeLab/NGI-RNAseq)
over to the new [nf-core](http://nf-co.re/) community, at [nf-core/rnaseq](https://github.com/nf-core/rnaseq).

View the previous changelog at [SciLifeLab/NGI-RNAseq/CHANGELOG.md](https://github.com/SciLifeLab/NGI-RNAseq/blob/master/CHANGELOG.md)

In addition to porting to the new nf-core community, the pipeline has had a number of major changes in this version.
There have been 157 commits by 16 different contributors covering 70 different files in the pipeline: 7,357 additions and 8,236 deletions!

In summary, the main changes are:

* Rebranding and renaming throughout the pipeline to nf-core
* Updating many parts of the pipeline config and style to meet nf-core standards
* Support for GFF files in addition to GTF files
    * Just use `--gff` instead of `--gtf` when specifying a file path
* New command line options to skip various quality control steps
* More safety checks when launching a pipeline
    * Several new sanity checks - for example, that the specified reference genome exists
* Improved performance with memory usage (especially STAR and Picard)
* New BigWig file outputs for plotting coverage across the genome
* Refactored gene body coverage calculation, now much faster and using much less memory
* Bugfixes in the MultiQC process to avoid edge cases where it wouldn't run
* MultiQC report now automatically attached to the email sent when the pipeline completes
* New testing method, with data on GitHub
    * Now run pipeline with `-profile test` instead of using bash scripts
* Rewritten continuous integration tests with Travis CI
* New explicit support for Singularity containers
* Improved MultiQC support for DupRadar and featureCounts
    * Now works for all users instead of just NGI Stockholm
* New configuration for use on AWS batch
* Updated config syntax to support latest versions of Nextflow
* Built-in support for a number of new local HPC systems
    * CCGA, GIS, UCT HEX, updates to UPPMAX, CFC, BINAC, Hebbe, c3se
* Slightly improved documentation (more updates to come)
* Updated software packages

...and many more minor tweaks.

Thanks to everyone who has worked on this release!<|MERGE_RESOLUTION|>--- conflicted
+++ resolved
@@ -1,10 +1,5 @@
 # nf-core/rnaseq
 
-<<<<<<< HEAD
-## [dev]
-
-* Added a `--fcExtraAttributes` option to specify more than ENSEMBL gene names in `featureCounts`
-=======
 ## Version 1.2dev
 
 #### Bug Fixes
@@ -12,7 +7,7 @@
 * Remove legacy rseqc `strandRule` config code. [#119](https://github.com/nf-core/rnaseq/issues/119)
 * Removed some outdated documentation about non-existent features
 * Config refactoring and code cleaning
->>>>>>> 1e7a44ee
+* Added a `--fcExtraAttributes` option to specify more than ENSEMBL gene names in `featureCounts`
 
 ## [Version 1.1](https://github.com/nf-core/rnaseq/releases/tag/1.1) - 2018-10-05
 
