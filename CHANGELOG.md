--- conflicted
+++ resolved
@@ -5,15 +5,12 @@
 #### Pipeline Updates
 * Added configurable options to specify group attributes for featureCounts [#144](https://github.com/nf-core/rnaseq/issues/144)
 * Added support for RSeqC 3.0 [#148](https://github.com/nf-core/rnaseq/issues/148)
-<<<<<<< HEAD
 * Added a `parameters.settings.json` file for use with the new `nf-core launch` helper tool.
-=======
 * Centralized all configuration profiles using [nf-core/configs](https://github.com/nf-core/configs)
 
 #### Bug fixes
 * Fixing HISAT2 Index Building for large reference genomes [#153](https://github.com/nf-core/rnaseq/issues/153)
 
->>>>>>> 0af5a42e
 
 #### Dependency Updates
 * RSeQC 2.6.4 -> 3.0.0
