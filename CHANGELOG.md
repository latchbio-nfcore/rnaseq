--- conflicted
+++ resolved
@@ -1,15 +1,12 @@
 # nf-core/rnaseq: Changelog
 
-<<<<<<< HEAD
-## Version 1.4.3dev
-=======
 The format is based on [Keep a Changelog](https://keepachangelog.com/en/1.0.0/)
 and this project adheres to [Semantic Versioning](https://semver.org/spec/v2.0.0.html).
->>>>>>> e83acfb2
+
+## Version 1.4.3dev
 
 ### Pipeline enhancements & fixes
 
-<<<<<<< HEAD
 * Minor tweaks to software version commands
 * Add information about SILVA licensing when removing rRNA to `usage.md`
 * Fixed ansi colours for pipeline summary, added summary logs of alignment results
@@ -33,9 +30,6 @@
 * Correct RSEM output name (was saving counts but calling them TPMs; now saving both properly labelled) [#435](https://github.com/nf-core/rnaseq/pull/435)
 * Fix typo reported for work-dir [#434](https://github.com/nf-core/rnaseq/issues/434)
 * Changed SortMeRNA reference dbs path to use stable URLs (v4.2.0) [#384](https://github.com/nf-core/rnaseq/issues/384)
-=======
-Initial release of nf-core/rnaseq, created with the [nf-core](https://nf-co.re/) template.
->>>>>>> e83acfb2
 
 #### Updated Packages
 
