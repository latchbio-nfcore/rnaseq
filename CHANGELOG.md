--- conflicted
+++ resolved
@@ -8,13 +8,9 @@
 * Added a `--fcExtraAttributes` option to specify more than ENSEMBL gene names in `featureCounts`
 * Remove legacy rseqc `strandRule` config code. [#119](https://github.com/nf-core/rnaseq/issues/119)
 * Added STRINGTIE ballgown output to results folder [#125](https://github.com/nf-core/rnaseq/issues/125)
-<<<<<<< HEAD
 * HiSAT index build now requests `200GB` memory, enough to use the exons / splice junction option for building.
   * Added documentation about the `--hisatBuildMemory` option.
-=======
 * BAM indices are stored and re-used between processes [#71](https://github.com/nf-core/rnaseq/issues/71)
-
->>>>>>> dc7e2611
 
 #### Bug Fixes
 * Fixed conda bug which caused problems with environment resolution due to changes in bioconda [#113](https://github.com/nf-core/rnaseq/issues/113)
