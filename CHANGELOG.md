--- conflicted
+++ resolved
@@ -8,13 +8,9 @@
 * Add information about SILVA licensing when removing rRNA to `usage.md`
 * Fixed ansi colours for pipeline summary, added summary logs of alignment results
 * Fixes an issue where multiqc fails to run with `--skipbiotypeQC` option [#353](https://github.com/nf-core/rnaseq/issues/353)
-<<<<<<< HEAD
 * Fixes missing parameter `-p` [#351](https://github.com/nf-core/rnaseq/issues/351)
-* Fixes label name in fastQC process, Issue #345
-=======
 * Fixes broken links [#357](https://github.com/nf-core/rnaseq/issues/357)
 * Fixes label name in fastQC process, Issue [#345]
->>>>>>> 662ac676
 
 #### Updated Packages
 
