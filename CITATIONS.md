--- conflicted
+++ resolved
@@ -10,7 +10,6 @@
 
 ## Pipeline tools
 
-<<<<<<< HEAD
 * [BBMap](https://sourceforge.net/projects/bbmap/)
 
 * [BEDTools](https://pubmed.ncbi.nlm.nih.gov/20110278/)
@@ -29,12 +28,6 @@
 
 * [MultiQC](https://pubmed.ncbi.nlm.nih.gov/27312411/)
     > Ewels P, Magnusson M, Lundin S, Käller M. MultiQC: summarize analysis results for multiple tools and samples in a single report. Bioinformatics. 2016 Oct 1;32(19):3047-8. doi: 10.1093/bioinformatics/btw354. Epub 2016 Jun 16. PubMed PMID: 27312411; PubMed Central PMCID: PMC5039924.
-=======
-- [FastQC](https://www.bioinformatics.babraham.ac.uk/projects/fastqc/)
-
-- [MultiQC](https://pubmed.ncbi.nlm.nih.gov/27312411/)
-  > Ewels P, Magnusson M, Lundin S, Käller M. MultiQC: summarize analysis results for multiple tools and samples in a single report. Bioinformatics. 2016 Oct 1;32(19):3047-8. doi: 10.1093/bioinformatics/btw354. Epub 2016 Jun 16. PubMed PMID: 27312411; PubMed Central PMCID: PMC5039924.
->>>>>>> 4caab238
 
 * [picard-tools](http://broadinstitute.github.io/picard)
 
