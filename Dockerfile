<<<<<<< HEAD
FROM nfcore/base:1.10.2
=======
FROM nfcore/base:1.11
LABEL authors="Phil Ewels, Rickard Hammarén" \
      description="Docker image containing all software requirements for the nf-core/rnaseq pipeline"
>>>>>>> fa449cbc

## NOTE:
##     THIS FILE ISNT REQUIRED FOR THE PIPELINE.
##     ALL DOCKER CONTAINERS ARE CURRENTLY OBTAINED FROM BIOCONTAINERS.
##     WAITING FOR NF-CORE LINT TESTS TO BE UPDATED BEFORE DELETING IT.<|MERGE_RESOLUTION|>--- conflicted
+++ resolved
@@ -1,10 +1,6 @@
-<<<<<<< HEAD
-FROM nfcore/base:1.10.2
-=======
 FROM nfcore/base:1.11
 LABEL authors="Phil Ewels, Rickard Hammarén" \
       description="Docker image containing all software requirements for the nf-core/rnaseq pipeline"
->>>>>>> fa449cbc
 
 ## NOTE:
 ##     THIS FILE ISNT REQUIRED FOR THE PIPELINE.
