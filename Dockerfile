--- conflicted
+++ resolved
@@ -1,8 +1,4 @@
-<<<<<<< HEAD
-FROM nfcore/base:dev
-=======
 FROM nfcore/base:1.10.2
->>>>>>> e83acfb2
 LABEL authors="Phil Ewels, Rickard Hammarén" \
       description="Docker image containing all software requirements for the nf-core/rnaseq pipeline"
 
