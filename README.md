--- conflicted
+++ resolved
@@ -16,23 +16,11 @@
 
 ## Introduction
 
-<<<<<<< HEAD
 **nf-core/rnaseq** is a bioinformatics pipeline that can be used to analyse RNA sequencing data obtained from organisms with a reference genome and annotation.
-=======
-<!-- TODO nf-core: Write a 1-2 sentence summary of what data the pipeline is for and what it does -->
-
-**nf-core/rnaseq** is a bioinformatics best-practice analysis pipeline for Nextflow RNA-Seq analysis pipeline, part of the nf-core community..
->>>>>>> 4caab238
 
 On release, automated continuous integration tests run the pipeline on a [full-sized dataset](https://github.com/nf-core/test-datasets/tree/rnaseq#full-test-dataset-origin) obtained from the ENCODE Project Consortium on the AWS cloud infrastructure. This ensures that the pipeline runs on AWS, has sensible resource allocation defaults set to run on real-world datasets, and permits the persistent storage of results to benchmark between pipeline releases and other analysis sources. The results obtained from running the full-sized tests individually for each `--aligner` option can be viewed on the [nf-core website](https://nf-co.re/rnaseq/results) e.g. the results for running the pipeline with `--aligner star_salmon` will be in a folder called `aligner_star_salmon` and so on.
 
-<<<<<<< HEAD
 The pipeline is built using [Nextflow](https://www.nextflow.io), a workflow tool to run tasks across multiple compute infrastructures in a very portable manner. It uses Docker/Singularity containers making installation trivial and results highly reproducible. The [Nextflow DSL2](https://www.nextflow.io/docs/latest/dsl2.html) implementation of this pipeline uses one container per process which makes it much easier to maintain and update software dependencies. Where possible, these processes have been submitted to and installed from [nf-core/modules](https://github.com/nf-core/modules) in order to make them available to all nf-core pipelines, and to everyone within the Nextflow community!
-=======
-<!-- TODO nf-core: Add full-sized test dataset and amend the paragraph below if applicable -->
-
-On release, automated continuous integration tests run the pipeline on a full-sized dataset on the AWS cloud infrastructure. This ensures that the pipeline runs on AWS, has sensible resource allocation defaults set to run on real-world datasets, and permits the persistent storage of results to benchmark between pipeline releases and other analysis sources. The results obtained from the full-sized test can be viewed on the [nf-core website](https://nf-co.re/rnaseq/results).
->>>>>>> 4caab238
 
 ## Pipeline summary
 
@@ -69,11 +57,7 @@
 
 1. Install [`Nextflow`](https://www.nextflow.io/docs/latest/getstarted.html#installation) (`>=21.10.3`)
 
-<<<<<<< HEAD
-2. Install any of [`Docker`](https://docs.docker.com/engine/installation/), [`Singularity`](https://www.sylabs.io/guides/3.0/user-guide/), [`Podman`](https://podman.io/), [`Shifter`](https://nersc.gitlab.io/development/shifter/how-to-use/) or [`Charliecloud`](https://hpc.github.io/charliecloud/) for full pipeline reproducibility *(please only use [`Conda`](https://conda.io/miniconda.html) as a last resort; see [docs](https://nf-co.re/usage/configuration#basic-configuration-profiles))*. Note: This pipeline does not currently support running with Conda on macOS if the `--remove_ribo_rna` parameter is used because the latest version of the SortMeRNA package is not available for this platform.
-=======
-2. Install any of [`Docker`](https://docs.docker.com/engine/installation/), [`Singularity`](https://www.sylabs.io/guides/3.0/user-guide/) (you can follow [this tutorial](https://singularity-tutorial.github.io/01-installation/)), [`Podman`](https://podman.io/), [`Shifter`](https://nersc.gitlab.io/development/shifter/how-to-use/) or [`Charliecloud`](https://hpc.github.io/charliecloud/) for full pipeline reproducibility _(you can use [`Conda`](https://conda.io/miniconda.html) both to install Nextflow itself and also to manage software within pipelines. Please only use it within pipelines as a last resort; see [docs](https://nf-co.re/usage/configuration#basic-configuration-profiles))_.
->>>>>>> 4caab238
+2. Install any of [`Docker`](https://docs.docker.com/engine/installation/), [`Singularity`](https://www.sylabs.io/guides/3.0/user-guide/) (you can follow [this tutorial](https://singularity-tutorial.github.io/01-installation/)), [`Podman`](https://podman.io/), [`Shifter`](https://nersc.gitlab.io/development/shifter/how-to-use/) or [`Charliecloud`](https://hpc.github.io/charliecloud/) for full pipeline reproducibility _(you can use [`Conda`](https://conda.io/miniconda.html) both to install Nextflow itself and also to manage software within pipelines. Please only use it within pipelines as a last resort; see [docs](https://nf-co.re/usage/configuration#basic-configuration-profiles))_. Note: This pipeline does not currently support running with Conda on macOS if the `--remove_ribo_rna` parameter is used because the latest version of the SortMeRNA package is not available for this platform.
 
 3. Download the pipeline and test it on a minimal dataset with a single command:
 
@@ -90,17 +74,9 @@
 
 4. Start running your own analysis!
 
-<<<<<<< HEAD
     ```console
     nextflow run nf-core/rnaseq --input samplesheet.csv --outdir <OUTDIR> --genome GRCh37 -profile <docker/singularity/podman/shifter/charliecloud/conda/institute>
     ```
-=======
-   <!-- TODO nf-core: Update the example "typical command" below used to run the pipeline -->
-
-   ```console
-   nextflow run nf-core/rnaseq --input samplesheet.csv --outdir <OUTDIR> --genome GRCh37 -profile <docker/singularity/podman/shifter/charliecloud/conda/institute>
-   ```
->>>>>>> 4caab238
 
     * An executable Python script called [`fastq_dir_to_samplesheet.py`](https://github.com/nf-core/rnaseq/blob/master/bin/fastq_dir_to_samplesheet.py) has been provided if you would like to auto-create an input samplesheet based on a directory containing FastQ files **before** you run the pipeline (requires Python 3 installed locally) e.g.
 
@@ -139,11 +115,6 @@
 
 If you use  nf-core/rnaseq for your analysis, please cite it using the following doi: [10.5281/zenodo.1400710](https://doi.org/10.5281/zenodo.1400710)
 
-<<<<<<< HEAD
-=======
-<!-- TODO nf-core: Add bibliography of tools and data used in your pipeline -->
-
->>>>>>> 4caab238
 An extensive list of references for the tools used by the pipeline can be found in the [`CITATIONS.md`](CITATIONS.md) file.
 
 You can cite the `nf-core` publication as follows:
