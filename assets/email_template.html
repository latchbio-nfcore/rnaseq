<html>
<head>
  <meta charset="utf-8">
  <meta http-equiv="X-UA-Compatible" content="IE=edge">
  <meta name="viewport" content="width=device-width, initial-scale=1">

  <meta name="description" content="nf-core/rnaseq: Nextflow RNA-Seq analysis pipeline, part of the nf-core community.">
  <title>nf-core/rnaseq Pipeline Report</title>
</head>
<body>
<div style="font-family: Helvetica, Arial, sans-serif; padding: 30px; max-width: 800px; margin: 0 auto;">

<img src="cid:nfcorepipelinelogo">

<h1>nf-core/rnaseq v${version}</h1>
<h2>Run Name: $runName</h2>

<% if (!success){
    out << """
    <div style="color: #a94442; background-color: #f2dede; border-color: #ebccd1; padding: 15px; margin-bottom: 20px; border: 1px solid transparent; border-radius: 4px;">
        <h4 style="margin-top:0; color: inherit;">nf-core/rnaseq execution completed unsuccessfully!</h4>
        <p>The exit status of the task that caused the workflow execution to fail was: <code>$exitStatus</code>.</p>
        <p>The full error message was:</p>
<<<<<<< HEAD
        <pre style="white-space: pre-wrap; overflow: visible; margin-bottom: 0">${errorReport}</pre>
      </div>
      """ } else if(fail_percent_mapped.size() > 0) { out << """
      <div
        style="
          color: #856404;
          background-color: #fff3cd;
          border-color: #ffeeba;
          padding: 15px;
          margin-bottom: 20px;
          border: 1px solid transparent;
          border-radius: 4px;
        "
      >
        <h4 style="margin-top: 0; color: inherit">nf-core/rnaseq execution completed with warnings!</h4>
        <p>
          The pipeline finished successfully, but the following samples were skipped due to very low alignment (&lt;
          ${min_mapped_reads}%):
        </p>
        <ul>
          <li><code>${fail_percent_mapped.join('</code></li>
          <li><code>')}</code></li>
        </ul>
        <p></p>
      </div>

      """ } else { out << """
      <div
        style="
          color: #3c763d;
          background-color: #dff0d8;
          border-color: #d6e9c6;
          padding: 15px;
          margin-bottom: 20px;
          border: 1px solid transparent;
          border-radius: 4px;
        "
      >
=======
        <pre style="white-space: pre-wrap; overflow: visible; margin-bottom: 0;">${errorReport}</pre>
    </div>
    """
} else {
    out << """
    <div style="color: #3c763d; background-color: #dff0d8; border-color: #d6e9c6; padding: 15px; margin-bottom: 20px; border: 1px solid transparent; border-radius: 4px;">
>>>>>>> 15b3da1c
        nf-core/rnaseq execution completed successfully!
    </div>
    """
}
%>

<p>The workflow was completed at <strong>$dateComplete</strong> (duration: <strong>$duration</strong>)</p>
<p>The command used to launch the workflow was as follows:</p>
<pre style="white-space: pre-wrap; overflow: visible; background-color: #ededed; padding: 15px; border-radius: 4px; margin-bottom:30px;">$commandLine</pre>

<h3>Pipeline Configuration:</h3>
<table style="width:100%; max-width:100%; border-spacing: 0; border-collapse: collapse; border:0; margin-bottom: 30px;">
    <tbody style="border-bottom: 1px solid #ddd;">
        <% out << summary.collect{ k,v -> "<tr><th style='text-align:left; padding: 8px 0; line-height: 1.42857143; vertical-align: top; border-top: 1px solid #ddd;'>$k</th><td style='text-align:left; padding: 8px; line-height: 1.42857143; vertical-align: top; border-top: 1px solid #ddd;'><pre style='white-space: pre-wrap; overflow: visible;'>$v</pre></td></tr>" }.join("\n") %>
    </tbody>
</table>

<p>nf-core/rnaseq</p>
<p><a href="https://github.com/nf-core/rnaseq">https://github.com/nf-core/rnaseq</a></p>

</div>

</body>
</html><|MERGE_RESOLUTION|>--- conflicted
+++ resolved
@@ -21,7 +21,6 @@
         <h4 style="margin-top:0; color: inherit;">nf-core/rnaseq execution completed unsuccessfully!</h4>
         <p>The exit status of the task that caused the workflow execution to fail was: <code>$exitStatus</code>.</p>
         <p>The full error message was:</p>
-<<<<<<< HEAD
         <pre style="white-space: pre-wrap; overflow: visible; margin-bottom: 0">${errorReport}</pre>
       </div>
       """ } else if(fail_percent_mapped.size() > 0) { out << """
@@ -60,14 +59,6 @@
           border-radius: 4px;
         "
       >
-=======
-        <pre style="white-space: pre-wrap; overflow: visible; margin-bottom: 0;">${errorReport}</pre>
-    </div>
-    """
-} else {
-    out << """
-    <div style="color: #3c763d; background-color: #dff0d8; border-color: #d6e9c6; padding: 15px; margin-bottom: 20px; border: 1px solid transparent; border-radius: 4px;">
->>>>>>> 15b3da1c
         nf-core/rnaseq execution completed successfully!
     </div>
     """
