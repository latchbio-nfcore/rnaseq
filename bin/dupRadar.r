--- conflicted
+++ resolved
@@ -55,35 +55,6 @@
 # Convert x values back to real counts
 curve_x = 10^curve_x
 # Write to file
-<<<<<<< HEAD
-line="#id: dupRadar_plot
-#title: DupRadar General Linear Model
-#tt_label: '<b>{point.x:.1f} reads/kbp</b>: {point.y:,.2f}% duplicates'
-#xLog: true
-#xlab: expression (reads/kbp)
-#ylab: '% duplicate reads'
-#ymax: 101
-#ymin: 1
-#xPlotLines:
-#- color: green
-#  dashStyle: LongDash
-#  label:
-#    style: {color: green}
-#    text: 1.5 RPKM
-#    verticalAlign: bottom
-#    y: -64
-#  value: 1.5
-#  width: 2
-#- color: red
-#  dashStyle: LongDash
-#  label:
-#    style: {color: red}
-#    text: 2 read/bp
-#    verticalAlign: bottom
-#    y: -64
-#  value: 1001
-#  width: 2"
-=======
 line="#id: DupRadar
 #section_name: 'DupRadar'
 #section_href: 'bioconductor.org/packages/release/bioc/html/dupRadar.html'
@@ -117,7 +88,6 @@
 #          value: 1000
 #          width: 1"
 
->>>>>>> f97e05da
 write(line,file=paste0(input_bam_basename, "_duprateExpDensCurve_mqc.txt"),append=TRUE)
 write.table(
   cbind(curve_x, curve_y),
