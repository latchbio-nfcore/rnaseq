--- conflicted
+++ resolved
@@ -23,7 +23,6 @@
     )
     parser.add_argument(
         "-r1",
-<<<<<<< HEAD
         "--read1_pattern",
         type=str,
         dest="READ1_PATTERN",
@@ -37,21 +36,6 @@
         dest="READ2_PATTERN",
         default="*_R2_001.fastq.gz",
         help="File pattern for read 2.",
-=======
-        "--read1_extension",
-        type=str,
-        dest="READ1_EXTENSION",
-        default="_R1_001.fastq.gz",
-        help="File extension for read 1.",
-    )
-    parser.add_argument(
-        "-r2",
-        "--read2_extension",
-        type=str,
-        dest="READ2_EXTENSION",
-        default="_R2_001.fastq.gz",
-        help="File extension for read 2.",
->>>>>>> 38ee4636
     )
     parser.add_argument(
         "-se",
@@ -90,19 +74,13 @@
     fastq_dir,
     samplesheet_file,
     strandedness="unstranded",
-<<<<<<< HEAD
     read1_pattern="*_R1_001.fastq.gz",
     read2_pattern="*_R2_001.fastq.gz",
-=======
-    read1_extension="_R1_001.fastq.gz",
-    read2_extension="_R2_001.fastq.gz",
->>>>>>> 38ee4636
     single_end=False,
     sanitise_name=False,
     sanitise_name_delimiter="_",
     sanitise_name_index=1,
 ):
-<<<<<<< HEAD
     def sanitize_sample(path):
         sample = os.path.splitext(os.path.basename(path))[0]
         if sanitise_name:
@@ -118,48 +96,16 @@
     read1_files = glob.glob(os.path.join(fastq_dir, read1_pattern), recursive=False)
     for read1_file in read1_files:
         sample = sanitize_sample(read1_file)
-        read_dict[sample] = [read1_file]
+        if sample not in read_dict:
+            read_dict[sample] = {"R1": [], "R2": []}
+        read_dict[sample]["R1"].append(read1_file)
 
     ## Get read 2 files
     if not single_end:
         read2_files = glob.glob(os.path.join(fastq_dir, read2_pattern), recursive=False)
         for read2_file in read2_files:
             sample = sanitize_sample(read2_file)
-            read_dict[sample] += [read2_file]
-=======
-
-    ## Get read 1 files
-    read_dict = {}
-    read1_files = glob.glob(
-        os.path.join(fastq_dir, f"*{read1_extension}"), recursive=False
-    )
-    for read1_file in read1_files:
-        sample = os.path.basename(read1_file).replace(read1_extension, "")
-        if sanitise_name:
-            sample = sanitise_name_delimiter.join(
-                os.path.basename(read1_file).split(sanitise_name_delimiter)[
-                    :sanitise_name_index
-                ]
-            )
-        if sample not in read_dict:
-            read_dict[sample] = {"R1": [], "R2": []}
-        read_dict[sample]["R1"].append(read1_file)
-
-    ## Get read 2 files
-    read2_files = glob.glob(
-        os.path.join(fastq_dir, f"*{read2_extension}"), recursive=False
-    )
-    if not single_end and len(read2_files) != 0:
-        for read2_file in read2_files:
-            sample = os.path.basename(read2_file).replace(read2_extension, "")
-            if sanitise_name:
-                sample = sanitise_name_delimiter.join(
-                    os.path.basename(read2_file).split(sanitise_name_delimiter)[
-                        :sanitise_name_index
-                    ]
-                )
             read_dict[sample]["R2"].append(read2_file)
->>>>>>> 38ee4636
 
     ## Write to file
     if len(read_dict) > 0:
@@ -170,13 +116,6 @@
         with open(samplesheet_file, "w") as fout:
             header = ["sample", "fastq_1", "fastq_2", "strandedness"]
             fout.write(",".join(header) + "\n")
-<<<<<<< HEAD
-            for sample, reads in read_dict.items():
-                sample_info = ",".join([sample] + reads + [strandedness])
-                if len(reads) == 1:
-                    sample_info += ","
-                fout.write(f"{sample_info}\n")
-=======
             for sample, reads in sorted(read_dict.items()):
                 for idx, read_1 in enumerate(reads["R1"]):
                     read_2 = ""
@@ -184,7 +123,6 @@
                         read_2 = reads["R2"][idx]
                     sample_info = ",".join([sample, read_1, read_2, strandedness])
                     fout.write(f"{sample_info}\n")
->>>>>>> 38ee4636
     else:
         error_str = (
             "\nWARNING: No FastQ files found so samplesheet has not been created!\n\n"
@@ -208,13 +146,8 @@
         fastq_dir=args.FASTQ_DIR,
         samplesheet_file=args.SAMPLESHEET_FILE,
         strandedness=strandedness,
-<<<<<<< HEAD
         read1_pattern=args.READ1_PATTERN,
         read2_pattern=args.READ2_PATTERN,
-=======
-        read1_extension=args.READ1_EXTENSION,
-        read2_extension=args.READ2_EXTENSION,
->>>>>>> 38ee4636
         single_end=args.SINGLE_END,
         sanitise_name=args.SANITISE_NAME,
         sanitise_name_delimiter=args.SANITISE_NAME_DELIMITER,
