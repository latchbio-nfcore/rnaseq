/*
 * -------------------------------------------------
 *  Nextflow base config file
 * -------------------------------------------------
 * A 'blank slate' config file, appropriate for general
 * use on most high performace compute environments.
 * Assumes that all software is installed and available
 * on the PATH. Runs in `local` mode - all jobs will be
 * run on the logged in environment.
 */

process {

  container = params.container

  cpus = { check_max( 1 * task.attempt, 'cpus' ) }
  memory = { check_max( 8.GB * task.attempt, 'memory' ) }
  time = { check_max( 2.h * task.attempt, 'time' ) }

  errorStrategy = { task.exitStatus in [143,137] ? 'retry' : 'terminate' }
  maxRetries = 1
  maxErrors = '-1'

  // Process-specific resource requirements
  withName:makeSTARindex {
    cpus = { check_max( 10 * task.attempt, 'cpus' ) }
    memory = { check_max( 80.GB * task.attempt, 'memory' ) }
    time = { check_max( 5.h * task.attempt, 'time' ) }
  }
  withName:makeHISATindex {
    cpus = { check_max( 10 * task.attempt, 'cpus' ) }
    memory = { check_max( 80.GB * task.attempt, 'memory' ) }
    time = { check_max( 5.h * task.attempt, 'time' ) }
  }
  withName:fastqc {
    errorStrategy = { task.exitStatus in [143,137] ? 'retry' : 'ignore' }
  }
  withName:trim_galore {
    cpus = { check_max( 2 * task.attempt, 'cpus' ) }
    memory = { check_max( 16.GB * task.attempt, 'memory' ) }
    time = { check_max( 8.h * task.attempt, 'time' ) }
  }
<<<<<<< HEAD
  $star {
    cpus = 10 
=======
  withName:star {
    cpus = { check_max( 10 * task.attempt, 'cpus' ) }
>>>>>>> d64b7f53
    memory = { check_max( 80.GB * task.attempt, 'memory' ) }
    time = { check_max( 8.h * task.attempt, 'time' ) }
    errorStrategy = { task.exitStatus in [1,143,137,104] ? 'retry' : 'terminate' }
    maxRetries = 2
  }
  withName:hisat2Align {
    cpus = { check_max( 8 * task.attempt, 'cpus' ) }
    memory = { check_max( 64.GB * task.attempt, 'memory' ) }
    time = { check_max( 8.h * task.attempt, 'time' ) }
  }
  withName:hisat2_sortOutput {
    cpus = { check_max( 4 * task.attempt, 'cpus' ) }
    memory = { check_max( 32.GB * task.attempt, 'memory' ) }
    time = { check_max( 8.h * task.attempt, 'time' ) }
  }
  withName:rseqc {
    cpus = { check_max( 8 * task.attempt, 'cpus' ) }
    memory = { check_max( 32.GB * task.attempt, 'memory' ) }
    time = { check_max( 7.h * task.attempt, 'time' ) }
    errorStrategy = { task.exitStatus in [143,137] ? 'retry' : 'ignore' }
  }
  withName:genebody_coverage {
    cpus = { check_max( 1 * task.attempt, 'cpus' ) }
    memory = { check_max( 32.GB * task.attempt, 'memory' ) }
    time = { check_max( 7.h * task.attempt, 'time' ) }
    errorStrategy = { task.exitStatus in [143,137] ? 'retry' : 'ignore' }
  }
  withName:preseq {
    errorStrategy = { task.exitStatus in [143,137] ? 'retry' : 'ignore' }
  }
<<<<<<< HEAD
  $markDuplicates {
    cpus = 2 
=======
  withName:markDuplicates {
    cpus = { check_max( 2 * task.attempt, 'cpus' ) }
>>>>>>> d64b7f53
    memory = { check_max( 16.GB * task.attempt, 'memory' ) }
    errorStrategy = { task.exitStatus in [1,143,137] ? 'retry' : 'terminate' }
    maxRetries = 3
  }
<<<<<<< HEAD
  $dupradar {
    cpus = 1
    memory = { check_max( 16.GB * task.attempt, 'memory' ) }
    errorStrategy = { task.exitStatus in [1,143,137,139] ? 'retry' : 'terminate' }
    maxRetries = 3
  }
  $featureCounts {
    cpus = 2
=======
  withName:dupradar {
    cpus = { check_max( 2 * task.attempt, 'cpus' ) }
>>>>>>> d64b7f53
    memory = { check_max( 16.GB * task.attempt, 'memory' ) }
    errorStrategy = { task.exitStatus in [1,143,137,134,104] ? 'retry' : 'terminate' }
    maxRetries = 3
  }
  withName:sample_correlation {
    cpus = { check_max( 2 * task.attempt, 'cpus' ) }
    memory = { check_max( 16.GB * task.attempt, 'memory' ) }
  }
  withName:multiqc {
    memory = { check_max( 2.GB * task.attempt, 'memory' ) }
    errorStrategy = { task.exitStatus in [143,137] ? 'retry' : 'ignore' }
  }
  withName:get_software_versions {
    memory = { check_max( 2.GB, 'memory' ) }
    cache = false
    errorStrategy = 'ignore'
  }
  withName:workflow_summary_mqc {
    memory = { check_max( 2.GB, 'memory' ) }
    cache = false
    executor = 'local'
    errorStrategy = 'ignore'
  }
}

params {
  // Defaults only, expecting to be overwritten
  max_memory = 128.GB
  max_cpus = 16
  max_time = 240.h
  igenomes_base = 's3://ngi-igenomes/igenomes/'
  maxMultiqcEmailFileSize = 25.MB
}<|MERGE_RESOLUTION|>--- conflicted
+++ resolved
@@ -40,13 +40,8 @@
     memory = { check_max( 16.GB * task.attempt, 'memory' ) }
     time = { check_max( 8.h * task.attempt, 'time' ) }
   }
-<<<<<<< HEAD
-  $star {
-    cpus = 10 
-=======
   withName:star {
     cpus = { check_max( 10 * task.attempt, 'cpus' ) }
->>>>>>> d64b7f53
     memory = { check_max( 80.GB * task.attempt, 'memory' ) }
     time = { check_max( 8.h * task.attempt, 'time' ) }
     errorStrategy = { task.exitStatus in [1,143,137,104] ? 'retry' : 'terminate' }
@@ -77,30 +72,14 @@
   withName:preseq {
     errorStrategy = { task.exitStatus in [143,137] ? 'retry' : 'ignore' }
   }
-<<<<<<< HEAD
-  $markDuplicates {
-    cpus = 2 
-=======
   withName:markDuplicates {
     cpus = { check_max( 2 * task.attempt, 'cpus' ) }
->>>>>>> d64b7f53
     memory = { check_max( 16.GB * task.attempt, 'memory' ) }
     errorStrategy = { task.exitStatus in [1,143,137] ? 'retry' : 'terminate' }
     maxRetries = 3
   }
-<<<<<<< HEAD
-  $dupradar {
-    cpus = 1
-    memory = { check_max( 16.GB * task.attempt, 'memory' ) }
-    errorStrategy = { task.exitStatus in [1,143,137,139] ? 'retry' : 'terminate' }
-    maxRetries = 3
-  }
-  $featureCounts {
-    cpus = 2
-=======
   withName:dupradar {
     cpus = { check_max( 2 * task.attempt, 'cpus' ) }
->>>>>>> d64b7f53
     memory = { check_max( 16.GB * task.attempt, 'memory' ) }
     errorStrategy = { task.exitStatus in [1,143,137,134,104] ? 'retry' : 'terminate' }
     maxRetries = 3
