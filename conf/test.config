--- conflicted
+++ resolved
@@ -14,10 +14,9 @@
   // Limit resources so that this can run CI
   max_cpus   = 2
   max_memory = 6.GB
-  max_time   = 48.h
+  max_time   = 6.h
 
   // Input data
-<<<<<<< HEAD
   input = 'https://raw.githubusercontent.com/nf-core/test-datasets/rnaseq/samplesheet/rnaseq_v3.1/samplesheet_test.csv'
 
   // Genome references
@@ -44,15 +43,3 @@
   }
 }
 
-=======
-  // TODO nf-core: Specify the paths to your test data on nf-core/test-datasets
-  // TODO nf-core: Give any required params for the test so that command line flags are not needed
-  single_end = false
-  input_paths = [
-    ['Testdata', ['https://github.com/nf-core/test-datasets/raw/exoseq/testdata/Testdata_R1.tiny.fastq.gz', 'https://github.com/nf-core/test-datasets/raw/exoseq/testdata/Testdata_R2.tiny.fastq.gz']],
-    ['SRR389222', ['https://github.com/nf-core/test-datasets/raw/methylseq/testdata/SRR389222_sub1.fastq.gz', 'https://github.com/nf-core/test-datasets/raw/methylseq/testdata/SRR389222_sub2.fastq.gz']]
-  ]
-  // Ignore `--input` as otherwise the parameter validation will throw an error
-  schema_ignore_params = 'genomes,input_paths,input'
-}
->>>>>>> ccfb140d
