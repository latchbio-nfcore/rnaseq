--- conflicted
+++ resolved
@@ -10,10 +10,7 @@
 params {
   config_profile_name = 'Test profile'
   config_profile_description = 'Minimal test dataset to check pipeline function'
-<<<<<<< HEAD
-=======
   // Limit resources so that this can run on Travis
->>>>>>> 55d617ea
   max_cpus = 2
   max_memory = 6.GB
   max_time = 48.h
