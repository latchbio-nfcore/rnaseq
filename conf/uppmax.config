/*
vim: syntax=groovy
-*- mode: groovy;-*-
 * -------------------------------------------------
 *  Nextflow config file for UPPMAX (milou / irma)
 * -------------------------------------------------
 * Defines reference genomes, using iGenome paths
 * Imported under the default 'standard' Nextflow
 * profile in nextflow.config
 */

singularity {
  enabled = true
}

process {
  executor = 'slurm'
  clusterOptions = { "-A $params.project ${params.clusterOptions ?: ''}" }
<<<<<<< HEAD

  // Environment modules and resource requirements
  $makeSTARindex {
    module = ['bioinfo-tools', 'star/2.5.1b']
  }
  $makeHisatSplicesites {
    module = ['bioinfo-tools', 'HISAT2/2.1.0']
  }
  $makeHISATindex {
    module = ['bioinfo-tools', 'HISAT2/2.1.0']
  }
  $fastqc {
    module = ['bioinfo-tools', 'FastQC/0.11.5']
  }
  $trim_galore {
    module = ['bioinfo-tools', 'FastQC/0.11.5', 'TrimGalore/0.4.1']
  }
  $star {
    module = ['bioinfo-tools', 'star/2.5.1b']
  }
  $hisat2Align {
    module = ['bioinfo-tools', 'samtools/1.3', 'HISAT2/2.1.0']
  }
  $hisat2_sortOutput {
    module = ['bioinfo-tools', 'samtools/1.3']
  }
  $rseqc {
    module = ['bioinfo-tools', 'rseqc/2.6.1', 'samtools/1.3']
  }
  $genebody_coverage {
    module = ['bioinfo-tools', 'rseqc/2.6.1', 'samtools/1.3']
  }
  $preseq {
    module = ['bioinfo-tools', 'preseq/0.1.0']
  }
  $markDuplicates {
    module = ['bioinfo-tools', 'samtools/1.3', 'picard/2.0.1']
  }
  $dupradar {
    module = ['bioinfo-tools', 'R/3.4.1']
  }
  $featureCounts {
    module = ['bioinfo-tools', 'subread/1.5.1']
  }
  $merge_featureCounts {
    module = ['python/2.7.11']
  }
  $stringtieFPKM {
    module = ['bioinfo-tools', 'StringTie/1.3.3']
  }
  $sample_correlation {
    module = ['bioinfo-tools', 'R/3.4.1']
  }
  // NB: Overwrite this in a config file in the working directory (nextflow.config) or with -c
  // if you have your own installation of MultiQC outside of the environment module system.
  // eg: Add the line: process.$multiqc.module = []
  $multiqc {
    module = ['bioinfo-tools', 'MultiQC/1.0']
  }
=======
  container = "docker://$wf_container"
>>>>>>> 1a609ef3
}

params {
  saveReference = true
  reverse_stranded = true
  rlocation = "/usr/local/lib/R/library"
  // Max resources requested by a normal node on milou. If you need more memory, run on a fat node using:
  //   --clusterOptions "-C mem512GB" --max_memory "512GB"
  max_memory = 128.GB
  max_cpus = 16
  max_time = 240.h
  // illumina iGenomes reference file paths on UPPMAX
  igenomes_base = '/sw/data/uppnex/igenomes/'
}<|MERGE_RESOLUTION|>--- conflicted
+++ resolved
@@ -16,69 +16,7 @@
 process {
   executor = 'slurm'
   clusterOptions = { "-A $params.project ${params.clusterOptions ?: ''}" }
-<<<<<<< HEAD
-
-  // Environment modules and resource requirements
-  $makeSTARindex {
-    module = ['bioinfo-tools', 'star/2.5.1b']
-  }
-  $makeHisatSplicesites {
-    module = ['bioinfo-tools', 'HISAT2/2.1.0']
-  }
-  $makeHISATindex {
-    module = ['bioinfo-tools', 'HISAT2/2.1.0']
-  }
-  $fastqc {
-    module = ['bioinfo-tools', 'FastQC/0.11.5']
-  }
-  $trim_galore {
-    module = ['bioinfo-tools', 'FastQC/0.11.5', 'TrimGalore/0.4.1']
-  }
-  $star {
-    module = ['bioinfo-tools', 'star/2.5.1b']
-  }
-  $hisat2Align {
-    module = ['bioinfo-tools', 'samtools/1.3', 'HISAT2/2.1.0']
-  }
-  $hisat2_sortOutput {
-    module = ['bioinfo-tools', 'samtools/1.3']
-  }
-  $rseqc {
-    module = ['bioinfo-tools', 'rseqc/2.6.1', 'samtools/1.3']
-  }
-  $genebody_coverage {
-    module = ['bioinfo-tools', 'rseqc/2.6.1', 'samtools/1.3']
-  }
-  $preseq {
-    module = ['bioinfo-tools', 'preseq/0.1.0']
-  }
-  $markDuplicates {
-    module = ['bioinfo-tools', 'samtools/1.3', 'picard/2.0.1']
-  }
-  $dupradar {
-    module = ['bioinfo-tools', 'R/3.4.1']
-  }
-  $featureCounts {
-    module = ['bioinfo-tools', 'subread/1.5.1']
-  }
-  $merge_featureCounts {
-    module = ['python/2.7.11']
-  }
-  $stringtieFPKM {
-    module = ['bioinfo-tools', 'StringTie/1.3.3']
-  }
-  $sample_correlation {
-    module = ['bioinfo-tools', 'R/3.4.1']
-  }
-  // NB: Overwrite this in a config file in the working directory (nextflow.config) or with -c
-  // if you have your own installation of MultiQC outside of the environment module system.
-  // eg: Add the line: process.$multiqc.module = []
-  $multiqc {
-    module = ['bioinfo-tools', 'MultiQC/1.0']
-  }
-=======
   container = "docker://$wf_container"
->>>>>>> 1a609ef3
 }
 
 params {
