--- conflicted
+++ resolved
@@ -14,7 +14,6 @@
 
 The pipeline is built using [Nextflow](https://www.nextflow.io/) and processes data using the following steps:
 
-<<<<<<< HEAD
 * [Preprocessing](#preprocessing)
     * [cat](#cat) - Merge re-sequenced FastQ files
     * [FastQC](#fastqc) - Raw read QC
@@ -60,11 +59,6 @@
 </details>
 
 If multiple libraries/runs have been provided for the same sample in the input samplesheet (e.g. to increase sequencing depth) then these will be merged at the very beginning of the pipeline in order to have consistent sample naming throughout the pipeline. Please refer to the [usage documentation](https://nf-co.re/rnaseq/usage#samplesheet-input) to see how to specify these samples in the input samplesheet.
-=======
-- [FastQC](#fastqc) - Raw read QC
-- [MultiQC](#multiqc) - Aggregate report describing results and QC from the whole pipeline
-- [Pipeline information](#pipeline-information) - Report metrics generated during the workflow execution
->>>>>>> 4caab238
 
 ### FastQC
 
@@ -640,16 +634,9 @@
 <details markdown="1">
 <summary>Output files</summary>
 
-<<<<<<< HEAD
 * `multiqc/<ALIGNER>/`
     * `multiqc_report.html`: a standalone HTML file that can be viewed in your web browser.
     * `multiqc_data/`: directory containing parsed statistics from the different tools used in the pipeline.
-=======
-- `multiqc/`
-  - `multiqc_report.html`: a standalone HTML file that can be viewed in your web browser.
-  - `multiqc_data/`: directory containing parsed statistics from the different tools used in the pipeline.
-  - `multiqc_plots/`: directory containing static images from the report in various formats.
->>>>>>> 4caab238
 
 </details>
 
