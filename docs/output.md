--- conflicted
+++ resolved
@@ -2,52 +2,40 @@
 
 This document describes the output produced by the pipeline. Most of the plots are taken from the MultiQC report, which summarises results at the end of the pipeline.
 
-<<<<<<< HEAD
-=======
-The directories listed below will be created in the results directory after the pipeline has finished. All paths are relative to the top-level results directory.
-
-<!-- TODO nf-core: Write this documentation describing your workflow's output -->
-
->>>>>>> e83acfb2
 ## Pipeline overview
 
 The pipeline is built using [Nextflow](https://www.nextflow.io/)
 and processes data using the following steps:
 
-<<<<<<< HEAD
-- [nf-core/rnaseq: Output](#nf-corernaseq-output)
-  - [Pipeline overview](#pipeline-overview)
-  - [FastQC](#fastqc)
-  - [TrimGalore](#trimgalore)
-  - [SortMeRNA](#sortmerna)
-  - [STAR](#star)
-  - [UMI tools](#umi-tools)
-  - [RSeQC](#rseqc)
-    - [BAM stat](#bam-stat)
-    - [Infer experiment](#infer-experiment)
-    - [Junction saturation](#junction-saturation)
-    - [RPKM saturation](#rpkm-saturation)
-    - [Read duplication](#read-duplication)
-    - [Inner distance](#inner-distance)
-    - [Read distribution](#read-distribution)
-    - [Junction annotation](#junction-annotation)
-  - [Qualimap](#qualimap)
-  - [dupRadar](#dupradar)
-  - [Preseq](#preseq)
-  - [featureCounts](#featurecounts)
-  - [RSEM](#RSEM)
-  - [Salmon](#salmon)
-  - [tximport](#tximport)
-    - [Index files](#index-files)
-    - [Quantification output](#quantification-output)
-  - [StringTie](#stringtie)
-  - [Sample Correlation](#sample-correlation)
-  - [MultiQC](#multiqc)
-=======
-* [FastQC](#fastqc) - Read quality control
-* [MultiQC](#multiqc) - Aggregate report describing results from the whole pipeline
-* [Pipeline information](#pipeline-information) - Report metrics generated during the workflow execution
->>>>>>> e83acfb2
+* [nf-core/rnaseq: Output](#nf-corernaseq-output)
+  * [Pipeline overview](#pipeline-overview)
+  * [FastQC](#fastqc)
+  * [TrimGalore](#trimgalore)
+  * [SortMeRNA](#sortmerna)
+  * [STAR](#star)
+  * [UMI tools](#umi-tools)
+  * [RSeQC](#rseqc)
+    * [BAM stat](#bam-stat)
+    * [Infer experiment](#infer-experiment)
+    * [Junction saturation](#junction-saturation)
+    * [RPKM saturation](#rpkm-saturation)
+    * [Read duplication](#read-duplication)
+    * [Inner distance](#inner-distance)
+    * [Read distribution](#read-distribution)
+    * [Junction annotation](#junction-annotation)
+  * [Qualimap](#qualimap)
+  * [dupRadar](#dupradar)
+  * [Preseq](#preseq)
+  * [featureCounts](#featurecounts)
+  * [RSEM](#rsem)
+  * [Salmon](#salmon)
+  * [tximport](#tximport)
+    * [Index files](#index-files)
+    * [Quantification output](#quantification-output)
+  * [StringTie](#stringtie)
+  * [Sample Correlation](#sample-correlation)
+  * [MultiQC](#multiqc)
+  * [Pipeline information](#pipeline-information)
 
 ## FastQC
 
@@ -62,11 +50,10 @@
 * `fastqc/zips/`
   * `*_fastqc.zip`: Zip archive containing the FastQC report, tab-delimited data file and plot images.
 
-<<<<<<< HEAD
-- `sample_fastqc.html`
-  - FastQC report, containing quality metrics for your untrimmed raw fastq files
-- `zips/sample_fastqc.zip`
-  - zip file containing the FastQC report, tab-delimited data file and plot images
+* `sample_fastqc.html`
+  * FastQC report, containing quality metrics for your untrimmed raw fastq files
+* `zips/sample_fastqc.zip`
+  * zip file containing the FastQC report, tab-delimited data file and plot images
 
 ## TrimGalore
 
@@ -78,13 +65,13 @@
 
 Contains FastQ files with quality and adapter trimmed reads for each sample, along with a log file describing the trimming.
 
-- `sample_val_1.fq.gz`, `sample_val_2.fq.gz`
-  - Trimmed FastQ data, reads 1 and 2.
-  - NB: Only saved if `--saveTrimmed` has been specified.
-- `logs/sample_val_1.fq.gz_trimming_report.txt`
-  - Trimming report (describes which parameters that were used)
-- `FastQC/sample_val_1_fastqc.zip`
-  - FastQC report for trimmed reads
+* `sample_val_1.fq.gz`, `sample_val_2.fq.gz`
+  * Trimmed FastQ data, reads 1 and 2.
+  * NB: Only saved if `--saveTrimmed` has been specified.
+* `logs/sample_val_1.fq.gz_trimming_report.txt`
+  * Trimming report (describes which parameters that were used)
+* `FastQC/sample_val_1_fastqc.zip`
+  * FastQC report for trimmed reads
 
 Single-end data will have slightly different file names and only one FastQ file per sample.
 
@@ -96,11 +83,11 @@
 
 Contains FastQ files with quality and adapter trimmed reads for each sample, along with a log file describing the trimming.
 
-- `reads/sample-fw.fq.gz`, `reads/sample-rv.fq.gz`
-  - Trimmed and rRNA depleted FastQ data, reads forward and reverse.
-  - NB: Only saved if `--save_nonrRNA_reads` has been specified.
-- `logs/sample_rRNA_report.txt`
-  - Report how many reads where removed due to matches to reference database(s).
+* `reads/sample-fw.fq.gz`, `reads/sample-rv.fq.gz`
+  * Trimmed and rRNA depleted FastQ data, reads forward and reverse.
+  * NB: Only saved if `--save_nonrRNA_reads` has been specified.
+* `logs/sample_rRNA_report.txt`
+  * Report how many reads where removed due to matches to reference database(s).
 
 Single-end data will have slightly different file names (`reads/sample.fq.gz`) and only one FastQ file per sample.
 
@@ -114,16 +101,16 @@
 
 **Output directory: `results/STAR`**
 
-- `Sample_Aligned.sortedByCoord.out.bam`
-  - The aligned BAM file
-- `Sample_Log.final.out`
-  - The STAR alignment report, contains mapping results summary
-- `Sample_Log.out` and `Sample_Log.progress.out`
-  - STAR log files, containing a lot of detailed information about the run. Typically only useful for debugging purposes.
-- `Sample_SJ.out.tab`
-  - Filtered splice junctions detected in the mapping
-- `unaligned/...`
-  - Contains the unmapped reads that couldn't be mapped against the reference genome chosen. This is only available when the user specifically asks for `--saveUnaligned` output.
+* `Sample_Aligned.sortedByCoord.out.bam`
+  * The aligned BAM file
+* `Sample_Log.final.out`
+  * The STAR alignment report, contains mapping results summary
+* `Sample_Log.out` and `Sample_Log.progress.out`
+  * STAR log files, containing a lot of detailed information about the run. Typically only useful for debugging purposes.
+* `Sample_SJ.out.tab`
+  * Filtered splice junctions detected in the mapping
+* `unaligned/...`
+  * Contains the unmapped reads that couldn't be mapped against the reference genome chosen. This is only available when the user specifically asks for `--saveUnaligned` output.
 
 ## UMI tools
 
@@ -220,8 +207,8 @@
 
 **Output:**
 
-- `Sample_rseqc.junctionSaturation_plot.pdf`
-- `Sample_rseqc.junctionSaturation_plot.r`
+* `Sample_rseqc.junctionSaturation_plot.pdf`
+* `Sample_rseqc.junctionSaturation_plot.r`
 
 This script shows the number of splice sites detected at the data at various levels of subsampling. A sample that reaches a plateau before getting to 100% data indicates that all junctions in the library have been detected, and that further sequencing will not yield more observations. A good sample should approach such a plateau of _Known junctions_, very deep sequencing is typically requires to saturate all _Novel Junctions_ in a sample.
 
@@ -235,10 +222,10 @@
 
 **Output:**
 
-- `Sample_RPKM_saturation.eRPKM.xls`
-- `Sample_RPKM_saturation.rawCount.xls`
-- `Sample_RPKM_saturation.saturation.pdf`
-- `Sample_RPKM_saturation.saturation.r`
+* `Sample_RPKM_saturation.eRPKM.xls`
+* `Sample_RPKM_saturation.rawCount.xls`
+* `Sample_RPKM_saturation.saturation.pdf`
+* `Sample_RPKM_saturation.saturation.r`
 
 This tool resamples a subset of the total RNA reads and calculates the RPKM value for each subset. We use the default subsets of every 5% of the total reads.
 A percent relative error is then calculated based on the subsamples; this is the y-axis in the graph. A typical PDF figure looks as follows:
@@ -255,10 +242,10 @@
 
 **Output:**
 
-- `Sample_read_duplication.DupRate_plot.pdf`
-- `Sample_read_duplication.DupRate_plot.r`
-- `Sample_read_duplication.pos.DupRate.xls`
-- `Sample_read_duplication.seq.DupRate.xls`
+* `Sample_read_duplication.DupRate_plot.pdf`
+* `Sample_read_duplication.DupRate_plot.r`
+* `Sample_read_duplication.pos.DupRate.xls`
+* `Sample_read_duplication.seq.DupRate.xls`
 
 This plot shows the number of reads (y-axis) with a given number of exact duplicates (x-axis). Most reads in an RNA-seq library should have a low number of exact duplicates. Samples which have many reads with many duplicates (a large area under the curve) may be suffering excessive technical duplication.
 
@@ -270,9 +257,9 @@
 
 **Output:**
 
-- `Sample_rseqc.inner_distance.txt`
-- `Sample_rseqc.inner_distance_freq.txt`
-- `Sample_rseqc.inner_distance_plot.r`
+* `Sample_rseqc.inner_distance.txt`
+* `Sample_rseqc.inner_distance_freq.txt`
+* `Sample_rseqc.inner_distance_plot.r`
 
 The inner distance script tries to calculate the inner distance between two paired RNA reads. It is the distance between the end of read 1 to the start of read 2,
 and it is sometimes confused with the insert size (see [this blog post](http://thegenomefactory.blogspot.com.au/2013/08/paired-end-read-confusion-library.html) for disambiguation):
@@ -301,11 +288,11 @@
 
 **Output:**
 
-- `Sample_junction_annotation_log.txt`
-- `Sample_rseqc.junction.xls`
-- `Sample_rseqc.junction_plot.r`
-- `Sample_rseqc.splice_events.pdf`
-- `Sample_rseqc.splice_junction.pdf`
+* `Sample_junction_annotation_log.txt`
+* `Sample_rseqc.junction.xls`
+* `Sample_rseqc.junction_plot.r`
+* `Sample_rseqc.splice_events.pdf`
+* `Sample_rseqc.splice_junction.pdf`
 
 Junction annotation compares detected splice junctions to a reference gene model. An RNA read can be spliced 2 or more times, each time is called a splicing event.
 
@@ -319,11 +306,11 @@
 
 **Output directory: `results/qualimap`**
 
-- `rnaseq_qc_results.txt`
-- `qualimapReport.html`
-- `css`
-- `raw_data_qualimapReport`
-- `images_qualimapReport`
+* `rnaseq_qc_results.txt`
+* `qualimapReport.html`
+* `css`
+* `raw_data_qualimapReport`
+* `images_qualimapReport`
 
 Qualimap RNAseq documentation: [Qualimap docs](http://qualimap.bioinfo.cipf.es/doc_html/analysis.html#rna-seq-qc).
 
@@ -337,12 +324,12 @@
 
 **Output directory: `results/dupRadar`**
 
-- `Sample_markDups.bam_duprateExpDens.pdf`
-- `Sample_markDups.bam_duprateExpBoxplot.pdf`
-- `Sample_markDups.bam_expressionHist.pdf`
-- `Sample_markDups.bam_dupMatrix.txt`
-- `Sample_markDups.bam_duprateExpDensCurve.txt`
-- `Sample_markDups.bam_intercept_slope.txt`
+* `Sample_markDups.bam_duprateExpDens.pdf`
+* `Sample_markDups.bam_duprateExpBoxplot.pdf`
+* `Sample_markDups.bam_expressionHist.pdf`
+* `Sample_markDups.bam_dupMatrix.txt`
+* `Sample_markDups.bam_duprateExpDensCurve.txt`
+* `Sample_markDups.bam_intercept_slope.txt`
 
 DupRadar documentation: [dupRadar docs](https://www.bioconductor.org/packages/devel/bioc/vignettes/dupRadar/inst/doc/dupRadar.html)
 
@@ -356,8 +343,8 @@
 
 **Output directory: `results/preseq`**
 
-- `sample_ccurve.txt`
-  - This file contains plot values for the complexity curve, plotted in the MultiQC report.
+* `sample_ccurve.txt`
+  * This file contains plot values for the complexity curve, plotted in the MultiQC report.
 
 ## featureCounts
 
@@ -371,14 +358,14 @@
 
 **Output directory: `results/featureCounts`**
 
-- `Sample.bam_biotype_counts.txt`
-  - Read counts for the different gene biotypes that featureCounts distinguishes.
-- `Sample.featureCounts.txt`
-  - Read counts for each gene provided in the reference `gtf` file
-- `Sample.featureCounts.txt.summary`
-  - Summary file, containing statistics about the counts
-- `merged_gene_counts.txt`
-  - Read count table for all samples
+* `Sample.bam_biotype_counts.txt`
+  * Read counts for the different gene biotypes that featureCounts distinguishes.
+* `Sample.featureCounts.txt`
+  * Read counts for each gene provided in the reference `gtf` file
+* `Sample.featureCounts.txt.summary`
+  * Summary file, containing statistics about the counts
+* `merged_gene_counts.txt`
+  * Read count table for all samples
 
 ## RSEM
 
@@ -386,20 +373,20 @@
 
 **Output directory: `results/RSEM`**
 
-- `rsem_tpm_gene.txt`
-  - Main gene-level TPM matrix including all genes
-- `rsem_tpm_isoform.txt`
-  - Main isoform-level TPM matrix
-- `rsem_transcript_counts_gene.txt`
-  - Main gene-level count matrix including all genes
-- `rsem_transcript_counts_isoform.txt`
-  - Main isoform-level count matrix
-- `*.stat`
-  - RSEM statistics for each sample
-- `*.genes.results`
-  - RSEM gene-level output for each sample
-- `*.isoforms.results`
-  - RSEM isoform-level output for each sample
+* `rsem_tpm_gene.txt`
+  * Main gene-level TPM matrix including all genes
+* `rsem_tpm_isoform.txt`
+  * Main isoform-level TPM matrix
+* `rsem_transcript_counts_gene.txt`
+  * Main gene-level count matrix including all genes
+* `rsem_transcript_counts_isoform.txt`
+  * Main isoform-level count matrix
+* `*.stat`
+  * RSEM statistics for each sample
+* `*.genes.results`
+  * RSEM gene-level output for each sample
+* `*.isoforms.results`
+  * RSEM isoform-level output for each sample
 
 ## Salmon
 
@@ -407,14 +394,14 @@
 
 **Output directory: `results/salmon`**
 
-- `Sample/quant.sf`
-  - Read counts for the different transcripts.
-- `Sample/quant.genes.sf`
-  - Read the counts for each gene provided in the reference `gtf` file
-- `Sample/logs`
-  - Summary file with information about the process
-- `unaligned/`
-  - Contains a list of unmapped reads that can be used to generate a FastQ of unmapped reads for downstream analysis.
+* `Sample/quant.sf`
+  * Read counts for the different transcripts.
+* `Sample/quant.genes.sf`
+  * Read the counts for each gene provided in the reference `gtf` file
+* `Sample/logs`
+  * Summary file with information about the process
+* `unaligned/`
+  * Contains a list of unmapped reads that can be used to generate a FastQ of unmapped reads for downstream analysis.
 
 ## tximport
 
@@ -422,64 +409,64 @@
 
 **Output directory: `results/salmon`**
 
-- `salmon_merged_transcript_tpm.csv`
-  - TPM counts for the different transcripts.
-- `salmon_merged_gene_tpm.csv`
-  - TPM counts for the different genes.
-- `salmon_merged_transcript_counts.csv`
-  - estimated counts for the different transcripts.
-- `salmon_merged_gene_counts.csv`
-  - estimated counts for the different genes.
-- `tx2gene.csv`
-  - CSV file with transcript and genes (`params.fc_group_features`) and extra name (`params.fc_extra_attributes`) in each column.
-- `salmon_merged_transcript_counts.rds`
-  - RDS object to be loaded in R that contains a [SummarizedExperiment](https://bioconductor.org/packages/release/bioc/html/SummarizedExperiment.html) with the TPM (`abundance`), estimated counts (`counts`) and transcript length (`length`) in the assays slot for transcripts.
-- `salmon_merged_gene_counts.rds`
-  - RDS object to be loaded in R that contains a [SummarizedExperiment](https://bioconductor.org/packages/release/bioc/html/SummarizedExperiment.html) with the TPM (`abundance`), estimated counts (`counts`) and transcript length (`length`) in the assays slot for genes.
+* `salmon_merged_transcript_tpm.csv`
+  * TPM counts for the different transcripts.
+* `salmon_merged_gene_tpm.csv`
+  * TPM counts for the different genes.
+* `salmon_merged_transcript_counts.csv`
+  * estimated counts for the different transcripts.
+* `salmon_merged_gene_counts.csv`
+  * estimated counts for the different genes.
+* `tx2gene.csv`
+  * CSV file with transcript and genes (`params.fc_group_features`) and extra name (`params.fc_extra_attributes`) in each column.
+* `salmon_merged_transcript_counts.rds`
+  * RDS object to be loaded in R that contains a [SummarizedExperiment](https://bioconductor.org/packages/release/bioc/html/SummarizedExperiment.html) with the TPM (`abundance`), estimated counts (`counts`) and transcript length (`length`) in the assays slot for transcripts.
+* `salmon_merged_gene_counts.rds`
+  * RDS object to be loaded in R that contains a [SummarizedExperiment](https://bioconductor.org/packages/release/bioc/html/SummarizedExperiment.html) with the TPM (`abundance`), estimated counts (`counts`) and transcript length (`length`) in the assays slot for genes.
 
 ### Index files
 
 **Output directory: `results/reference_genome/salmon_index`**
 
-- `duplicate_clusters.tsv`
-  - Stores which transcripts are duplicates of one another
-- `hash.bin`
-- `header.json`
-  - Information about k-mer size, uniquely identifying hashes for the reference
-- `indexing.log`
-  - Time log for creating transcriptome index
-- `quasi_index.log`
-  - Step-by-step log for making transcriptome index
-- `refInfo.json`
-  - Information about file used for the reference
-- `rsd.bin`
-- `sa.bin`
-- `txpInfo.bin`
-- `versionInfo.json`
-  - Salmon and indexing version sed to make the index
+* `duplicate_clusters.tsv`
+  * Stores which transcripts are duplicates of one another
+* `hash.bin`
+* `header.json`
+  * Information about k-mer size, uniquely identifying hashes for the reference
+* `indexing.log`
+  * Time log for creating transcriptome index
+* `quasi_index.log`
+  * Step-by-step log for making transcriptome index
+* `refInfo.json`
+  * Information about file used for the reference
+* `rsd.bin`
+* `sa.bin`
+* `txpInfo.bin`
+* `versionInfo.json`
+  * Salmon and indexing version sed to make the index
 
 ### Quantification output
 
 **Output directory: `results/salmon`**
 
-- `aux_info/`
-  - Auxiliary info e.g. versions and number of mapped reads
-- `cmd_info.json`
-  - Information about the Salmon quantification command, version, and options
-- `lib_format_counts.json`
-  - Number of fragments assigned, unassigned and incompatible
-- `libParams/`
-  - Contains the file `flenDist.txt` for the fragment length distribution
-- `logs/`
-  - Contains the file `salmon_quant.log` giving a record of Salmon's quantification
-- `quant.sf`
-  - _Transcript_-level quantification of the sample, including gene length, effective length, TPM, and number of reads
-- `quant.genes.sf`
-  - _Gene_-level quantification of the sample, including gene length, effective length, TPM, and number of reads
-- `Sample.transcript.tpm.txt`
-  - Subset of `quant.sf`, only containing the transcript id and TPM values
-- `Sample.gene.tpm.txt`
-  - Subset of `quant.genes.sf`, only containing the gene id and TPM values
+* `aux_info/`
+  * Auxiliary info e.g. versions and number of mapped reads
+* `cmd_info.json`
+  * Information about the Salmon quantification command, version, and options
+* `lib_format_counts.json`
+  * Number of fragments assigned, unassigned and incompatible
+* `libParams/`
+  * Contains the file `flenDist.txt` for the fragment length distribution
+* `logs/`
+  * Contains the file `salmon_quant.log` giving a record of Salmon's quantification
+* `quant.sf`
+  * _Transcript_-level quantification of the sample, including gene length, effective length, TPM, and number of reads
+* `quant.genes.sf`
+  * _Gene_-level quantification of the sample, including gene length, effective length, TPM, and number of reads
+* `Sample.transcript.tpm.txt`
+  * Subset of `quant.sf`, only containing the transcript id and TPM values
+* `Sample.gene.tpm.txt`
+  * Subset of `quant.genes.sf`, only containing the gene id and TPM values
 
 ## StringTie
 
@@ -489,12 +476,12 @@
 
 **Output directory: `results/stringtie`**
 
-- `<sample>_Aligned.sortedByCoord.out.bam.gene_abund.txt`
-  - Gene aboundances, FPKM values
-- `<sample>_Aligned.sortedByCoord.out.bam_transcripts.gtf`
-  - This `.gtf` file contains all of the assembled transcipts from StringTie
-- `<sample>_Aligned.sortedByCoord.out.bam.cov_refs.gtf`
-  - This `.gtf` file contains the transcripts that are fully covered by reads.
+* `<sample>_Aligned.sortedByCoord.out.bam.gene_abund.txt`
+  * Gene aboundances, FPKM values
+* `<sample>_Aligned.sortedByCoord.out.bam_transcripts.gtf`
+  * This `.gtf` file contains all of the assembled transcipts from StringTie
+* `<sample>_Aligned.sortedByCoord.out.bam.cov_refs.gtf`
+  * This `.gtf` file contains the transcripts that are fully covered by reads.
 
 ## Sample Correlation
 
@@ -510,21 +497,18 @@
 
 **Output directory: `results/sample_correlation`**
 
-- `edgeR_MDS_plot.pdf`
-  - MDS scatter plot showing sample similarity
-- `edgeR_MDS_distance_matrix.csv`
-  - Distance matrix containing raw data from MDS analysis
-- `edgeR_MDS_Aplot_coordinates_mqc.csv`
-  - Scatter plot coordinates from MDS plot, used for MultiQC report
-- `log2CPM_sample_distances_dendrogram.pdf`
-  - Dendrogram showing the Euclidean distance between your samples
-- `log2CPM_sample_correlation_heatmap.pdf`
-  - Heatmap showing the Pearsons correlation between your samples
-- `log2CPM_sample_correlation_mqc.csv`
-  - Raw data from Pearsons correlation heatmap, used for MultiQC report
-=======
-> **NB:** The FastQC plots displayed in the MultiQC report shows _untrimmed_ reads. They may contain adapter sequence and potentially regions with low quality.
->>>>>>> e83acfb2
+* `edgeR_MDS_plot.pdf`
+  * MDS scatter plot showing sample similarity
+* `edgeR_MDS_distance_matrix.csv`
+  * Distance matrix containing raw data from MDS analysis
+* `edgeR_MDS_Aplot_coordinates_mqc.csv`
+  * Scatter plot coordinates from MDS plot, used for MultiQC report
+* `log2CPM_sample_distances_dendrogram.pdf`
+  * Dendrogram showing the Euclidean distance between your samples
+* `log2CPM_sample_correlation_heatmap.pdf`
+  * Heatmap showing the Pearsons correlation between your samples
+* `log2CPM_sample_correlation_mqc.csv`
+  * Raw data from Pearsons correlation heatmap, used for MultiQC report
 
 ## MultiQC
 
@@ -545,14 +529,10 @@
 
 [Nextflow](https://www.nextflow.io/docs/latest/tracing.html) provides excellent functionality for generating various reports relevant to the running and execution of the pipeline. This will allow you to troubleshoot errors with the running of the pipeline, and also provide you with other information such as launch commands, run times and resource usage.
 
-<<<<<<< HEAD
-- `Project_multiqc_report.html`
-  - MultiQC report - a standalone HTML file that can be viewed in your web browser
-- `Project_multiqc_data/`
-  - Directory containing parsed statistics from the different tools used in the pipeline
-=======
-**Output files:**
->>>>>>> e83acfb2
+* `Project_multiqc_report.html`
+  * MultiQC report - a standalone HTML file that can be viewed in your web browser
+* `Project_multiqc_data/`
+  * Directory containing parsed statistics from the different tools used in the pipeline
 
 * `pipeline_info/`
   * Reports generated by Nextflow: `execution_report.html`, `execution_timeline.html`, `execution_trace.txt` and `pipeline_dag.dot`/`pipeline_dag.svg`.
