# nf-core/rnaseq: Usage

## Table of contents

<!-- Install Atom plugin markdown-toc-auto for this ToC to auto-update on save -->
<!-- TOC START min:2 max:3 link:true asterisk:true update:true -->
* [Table of contents](#table-of-contents)
* [Introduction](#introduction)
* [Running the pipeline](#running-the-pipeline)
  * [Updating the pipeline](#updating-the-pipeline)
  * [Reproducibility](#reproducibility)
* [Main arguments](#main-arguments)
  * [`-profile`](#-profile)
  * [`--reads`](#--reads)
  * [`--singleEnd`](#--singleend)
  * [Library strandedness](#library-strandedness)
* [FeatureCounts Extra Gene Names](#featurecounts-extra-gene-names)
  * [Default "`gene_name`" Attribute Type](#default-attribute-type)
  * [Extra Gene Names](#extra-gene-names)
  * [Default "`exon`" Attribute](#default-exon-type)
* [Transcriptome mapping with Salmon](#transcriptome-mapping-with-salmon)
* [Alignment tool](#alignment-tool)
* [Reference genomes](#reference-genomes)
  * [`--genome` (using iGenomes)](#--genome-using-igenomes)
  * [`--star_index`, `--hisat2_index`, `--fasta`, `--gtf`, `--bed12`](#--star_index---hisat2_index---fasta---gtf---bed12)
  * [`--saveReference`](#--savereference)
  * [`--saveTrimmed`](#--savetrimmed)
  * [`--saveAlignedIntermediates`](#--savealignedintermediates)
  * [`--gencode`](#--gencode)
    * ["Type" of gene](#type-of-gene)
    * [Transcript IDs in FASTA files](#transcript-ids-in-fasta-files)
  * [`--skipAlignment`](#--skipAlignment)
  * [`--compressedReference`](#--compressedReference)
    * [Create compressed (tar.gz) STAR indices](#create-compressed-tar-gz-star-indices)
    * [Create compressed (tar.gz) HiSat2 indices](#create-compressed-tar-gz-hisat2-indices)
    * [Create compressed (tar.gz) Salmon indices](#create-compressed-tar-gz-salmon-indices)
* [Adapter Trimming](#adapter-trimming)
  * [`--clip_r1 [int]`](#--clip_r1-int)
  * [`--clip_r2 [int]`](#--clip_r2-int)
  * [`--three_prime_clip_r1 [int]`](#--three_prime_clip_r1-int)
  * [`--three_prime_clip_r2 [int]`](#--three_prime_clip_r2-int)
  * [`--trim_nextseq [int]`](#--trim_nextseq)
  * [`--skipTrimming`](#--skipTrimming)
* [Ribosomal RNA removal](#ribosomal-rna-removal)
  * [`--remove_rRNA`](#--remove_rrna)
  * [`--save_nonrRNA_reads`](#--save_nonrrna_reads)
  * [`--rRNA_database_manifest`](#--rrna_database_manifest)
* [Library Prep Presets](#library-prep-presets)
  * [`--pico`](#--pico)
* [Skipping QC steps](#skipping-qc-steps)
* [Job resources](#job-resources)
  * [Automatic resubmission](#automatic-resubmission)
  * [Custom resource requests](#custom-resource-requests)
* [AWS Batch specific parameters](#aws-batch-specific-parameters)
  * [`--awsqueue`](#--awsqueue)
  * [`--awsregion`](#--awsregion)
* [Other command line parameters](#other-command-line-parameters)
  * [`--outdir`](#--outdir)
  * [`--email`](#--email)
  * [`--email_on_fail`](#--email_on_fail)
  * [`-name`](#-name)
  * [`-resume`](#-resume)
  * [`-c`](#-c)
  * [`--custom_config_version`](#--custom_config_version)
  * [`--custom_config_base`](#--custom_config_base)
  * [`--max_memory`](#--max_memory)
  * [`--max_time`](#--max_time)
  * [`--max_cpus`](#--max_cpus)
  * [`--hisat_build_memory`](#--hisat_build_memory)
  * [`--sampleLevel`](#--samplelevel)
  * [`--plaintext_email`](#--plaintext_email)
  * [`--monochrome_logs`](#--monochrome_logs)
  * [`--multiqc_config`](#--multiqc_config)
* [Stand-alone scripts](#stand-alone-scripts)
<!-- TOC END -->

## Introduction

Nextflow handles job submissions on SLURM or other environments, and supervises running the jobs. Thus the Nextflow process must run until the pipeline is finished. We recommend that you put the process running in the background through `screen` / `tmux` or similar tool. Alternatively you can run nextflow within a cluster job submitted your job scheduler.

It is recommended to limit the Nextflow Java virtual machines memory. We recommend adding the following line to your environment (typically in `~/.bashrc` or `~./bash_profile`):

```bash
NXF_OPTS='-Xms1g -Xmx4g'
```

## Running the pipeline

The typical command for running the pipeline is as follows:

```bash
nextflow run nf-core/rnaseq --reads '*_R{1,2}.fastq.gz' --genome GRCh37 -profile docker
```

This will launch the pipeline with the `docker` configuration profile. See below for more information about profiles.

Note that the pipeline will create the following files in your working directory:

```bash
work            # Directory containing the nextflow working files
results         # Finished results (configurable, see below)
.nextflow_log   # Log file from Nextflow
# Other nextflow hidden files, eg. history of pipeline runs and old logs.
```

### Updating the pipeline

When you run the above command, Nextflow automatically pulls the pipeline code from GitHub and stores it as a cached version. When running the pipeline after this, it will always use the cached version if available - even if the pipeline has been updated since. To make sure that you're running the latest version of the pipeline, make sure that you regularly update the cached version of the pipeline:

```bash
nextflow pull nf-core/rnaseq
```

### Reproducibility

It's a good idea to specify a pipeline version when running the pipeline on your data. This ensures that a specific version of the pipeline code and software are used when you run your pipeline. If you keep using the same tag, you'll be running the same version of the pipeline, even if there have been changes to the code since.

First, go to the [nf-core/rnaseq releases page](https://github.com/nf-core/rnaseq/releases) and find the latest version number - numeric only (eg. `1.3.1`). Then specify this when running the pipeline with `-r` (one hyphen) - eg. `-r 1.3.1`.

This version number will be logged in reports when you run the pipeline, so that you'll know what you used when you look back in the future.

## Main arguments

### `-profile`

Use this parameter to choose a configuration profile. Profiles can give configuration presets for different compute environments. Note that multiple profiles can be loaded, for example: `-profile docker` - the order of arguments is important!

If `-profile` is not specified at all the pipeline will be run locally and expects all software to be installed and available on the `PATH`.

* `awsbatch`
  * A generic configuration profile to be used with AWS Batch.
* `conda`
  * A generic configuration profile to be used with [conda](https://conda.io/docs/)
  * Pulls most software from [Bioconda](https://bioconda.github.io/)
* `docker`
  * A generic configuration profile to be used with [Docker](http://docker.com/)
  * Pulls software from dockerhub: [`nfcore/rnaseq`](http://hub.docker.com/r/nfcore/rnaseq/)
* `singularity`
  * A generic configuration profile to be used with [Singularity](http://singularity.lbl.gov/)
  * Pulls software from DockerHub: [`nfcore/rnaseq`](http://hub.docker.com/r/nfcore/rnaseq/)
* `test`
  * A profile with a complete configuration for automated testing
  * Includes links to test data so needs no other parameters

### `--reads`

Use this to specify the location of your input FastQ files. For example:

```bash
--reads 'path/to/data/sample_*_{1,2}.fastq'
```

Please note the following requirements:

1. The path must be enclosed in quotes
2. The path must have at least one `*` wildcard character
3. When using the pipeline with paired end data, the path must use `{1,2}` notation to specify read pairs.

If left unspecified, a default pattern is used: `data/*{1,2}.fastq.gz`

### `--singleEnd`

By default, the pipeline expects paired-end data. If you have single-end data, you need to specify `--singleEnd` on the command line when you launch the pipeline. A normal glob pattern, enclosed in quotation marks, can then be used for `--reads`. For example:

```bash
--singleEnd --reads '*.fastq'
```

It is not possible to run a mixture of single-end and paired-end files in one run.

### Library strandedness

Three command line flags / config parameters set the library strandedness for a run:

* `--forwardStranded`
* `--reverseStranded`
* `--unStranded`

If not set, the pipeline will be run as unstranded. Specifying `--pico` makes the pipeline run in `forwardStranded` mode.

You can set a default in a cutom Nextflow configuration file such as one saved in `~/.nextflow/config` (see the [nextflow docs](https://www.nextflow.io/docs/latest/config.html) for more). For example:

```nextflow
params {
    reverseStranded = true
}
```

If you have a default strandedness set in your personal config file you can use `--unStranded` to overwrite it for a given run.

These flags affect the commands used for several steps in the pipeline - namely HISAT2, featureCounts, RSeQC (`RPKM_saturation.py`), Qualimap and StringTie:

* `--forwardStranded`
  * HISAT2: `--rna-strandness F` / `--rna-strandness FR`
  * featureCounts: `-s 1`
  * RSeQC: `-d ++,--` / `-d 1++,1--,2+-,2-+`
  * Qualimap: `-pe strand-specific-forward`
  * StringTie: `--fr`
* `--reverseStranded`
  * HISAT2: `--rna-strandness R` / `--rna-strandness RF`
  * featureCounts: `-s 2`
  * RSeQC: `-d +-,-+` / `-d 1+-,1-+,2++,2--`
  * Qualimap: `-pe strand-specific-reverse`
  * StringTie: `--rf`

## FeatureCounts Extra Gene Names

### Default "`gene_name`" Attribute Type

By default, the pipeline uses `gene_name` as the default gene identifier group. In case you need to adjust this, specify using the option `--fc_group_features` to use a different category present in your provided GTF file. Please also take care to use a suitable attribute to categorize the `biotype` of the selected features in your GTF then, using the option `--fc_group_features_type` (default: `gene_biotype`).

### Extra Gene Names

By default, the pipeline uses `gene_names` as additional gene identifiers apart from ENSEMBL identifiers in the pipeline.
This behaviour can be modified by specifying `--fc_extra_attributes` when running the pipeline, which is passed on to featureCounts as an `--extraAttributes` parameter.
See the user guide of the [Subread package here](http://bioinf.wehi.edu.au/subread-package/SubreadUsersGuide.pdf).
Note that you can also specify more than one desired value, separated by a comma:
`--fc_extra_attributes gene_id,...`

### Default "`exon`" Type

By default, the pipeline uses `exon` as the default to assign reads. In case you need to adjust this, specify using the option `--fc_count_type` to use a different category present in your provided GTF file (3rd column). For example, for nuclear RNA-seq, one could count reads in introns in addition to exons using `--fc_count_type transcript`.

## Transcriptome mapping with Salmon

Use the `--pseudo aligner salmon` option to perform additional quantification at the transcript- and gene-level using [Salmon](https://salmon.readthedocs.io/en/latest/salmon.html). This will be run in addition to either STAR or HiSat2 and cannot be run in isolation, mainly because it allows you to obtain QC metrics with respect to the genomic alignments. By default, the pipeline will use the genome fasta and gtf file to generate the transcript fasta file, and then to build the Salmon index. You can override these parameters using the `--transcript_fasta` and `--salmon_index`, respectively.

The default Salmon parameters and a k-mer size of 31 are used to create the index. As [discussed here](https://salmon.readthedocs.io/en/latest/salmon.html#preparing-transcriptome-indices-mapping-based-mode)), a k-mer size off 31 works well with reads that are 75bp or longer.

## Alignment tool

By default, the pipeline uses [STAR](https://github.com/alexdobin/STAR) to align the raw FastQ reads to the reference genome. STAR is fast and common, but requires a lot of memory to run, typically around 38GB for the Human GRCh37 reference genome.

If you prefer, you can use [HISAT2](https://ccb.jhu.edu/software/hisat2/index.shtml) as the alignment tool instead. Developed by the same group behind the popular Tophat aligner, HISAT2 has a much smaller memory footprint.

To use HISAT2, use the parameter `--aligner hisat2` or set `params.aligner = 'hisat2'` in your config file. Alternatively, you can also use `--aligner salmon` if you want to just perform a fast mapping to the transcriptome with Salmon (you will also have to supply the `--transcriptome` parameter or both a `--fasta` and `--gtf`/`--gff`).

## Reference genomes

The pipeline config files come bundled with paths to the illumina iGenomes reference index files. If running with docker or AWS, the configuration is set up to use the [AWS-iGenomes](https://ewels.github.io/AWS-iGenomes/) resource.

### `--genome` (using iGenomes)

There are 31 different species supported in the iGenomes references. To run the pipeline, you must specify which to use with the `--genome` flag.

You can find the keys to specify the genomes in the [iGenomes config file](../conf/igenomes.config). Common genomes that are supported are:

* Human
  * `--genome GRCh37`
* Mouse
  * `--genome GRCm38`
* _Drosophila_
  * `--genome BDGP6`
* _S. cerevisiae_
  * `--genome 'R64-1-1'`

> There are numerous others - check the config file for more.

Note that you can use the same configuration setup to save sets of reference files for your own use, even if they are not part of the iGenomes resource. See the [Nextflow documentation](https://www.nextflow.io/docs/latest/config.html) for instructions on where to save such a file.

The syntax for this reference configuration is as follows:

```nextflow
params {
  genomes {
    'GRCh37' {
      star    = '<path to the star index folder>'
      fasta   = '<path to the genome fasta file>' // Used if no star index given
      gtf     = '<path to the genome gtf file>'
      bed12   = '<path to the genome bed file>' // Generated from GTF if not given
    }
    // Any number of additional genomes, key is used with --genome
  }
}
```

### `--star_index`, `--hisat2_index`, `--fasta`, `--gtf`, `--bed12`

If you prefer, you can specify the full path to your reference genome when you run the pipeline:

```bash
--star_index '[path to STAR index]' \
--hisat2_index '[path to HISAT2 index]' \
--fasta '[path to Fasta reference]' \
--gtf '[path to GTF file]' \
--gff '[path to GFF file]' \
--bed12 '[path to bed12 file]'
```

Note that only one of `--star_index` / `--hisat2_index` are needed depending on which aligner you are using (see below).

The minimum requirements are a Fasta and GTF file. If these are provided and no others, then all other reference files will be automatically generated by the pipeline. If you specify a `--gff` file, it will be converted to GTF format automatically by the pipeline. If you specify both, the GTF is preferred over the GFF by the pipeline.

### `--saveReference`

Supply this parameter to save any generated reference genome files to your results folder.
These can then be used for future pipeline runs, reducing processing times.

### `--saveTrimmed`

By default, trimmed FastQ files will not be saved to the results directory. Specify this
flag (or set to true in your config file) to copy these files when complete.

### `--saveUnaligned``

By default, the pipeline doesn't export unaligned/unmapped reads to a separate file. Using this option, STAR / HISAT2 and Salmon will produce a separate BAM file or a list of reads that were not aligned in a separate output directory.

### `--saveAlignedIntermediates`

As above, by default intermediate BAM files from the alignment will not be saved. The final BAM files created after the Picard MarkDuplicates step are always saved. Set to true to also copy out BAM files from STAR / HISAT2 and sorting steps.

### `--gencode`

If your `--gtf` file is in GENCODE format and you would like to run Salmon (`--pseudo_aligner salmon`) you will need to provide this parameter in order to build the Salmon index appropriately. The `params.fc_group_features_type=gene_type` will also be set as explained below.

[GENCODE](gencodegenes.org/) gene annotations are slightly different from ENSEMBL or iGenome annotations in two ways.

#### "Type" of gene

The `gene_biotype` field which is typically found in Ensembl GTF files contains a key word description regarding the type of gene e.g. `protein_coding`, `lincRNA`, `rRNA`. In GENCODE GTF files this field has been renamed to `gene_type`.

ENSEMBL version:

```bash
8       havana  transcript      70635318        70669174        .       -       .       gene_id "ENSG00000147592"; gene_version "9"; transcript_id "ENST00000522447"; transcript_version "5"; gene_name "LACTB2"; gene_source "ensembl_havana"; gene_biotype "protein_coding"; transcript_name "LACTB2-203"; transcript_source "havana"; transcript_biotype "protein_coding"; tag "CCDS"; ccds_id "CCDS6208"; tag "basic"; transcript_support_level "2";
```

GENCODE version:

```bash
chr8    HAVANA  transcript      70635318        70669174        .       -       .       gene_id "ENSG00000147592.9"; transcript_id "ENST00000522447.5"; gene_type "protein_coding"; gene_name "LACTB2"; transcript_type "protein_coding"; transcript_name "LACTB2-203"; level 2; protein_id "ENSP00000428801.1"; transcript_support_level "2"; tag "alternative_3_UTR"; tag "basic"; tag "appris_principal_1"; tag "CCDS"; ccdsid "CCDS6208.1"; havana_gene "OTTHUMG00000164430.2"; havana_transcript "OTTHUMT00000378747.1";
```

Therefore, for `featureCounts` to correctly count the different biotypes when using a GENCODE annotation the `fc_group_features_type` is automatically set to `gene_type` when the `--gencode` flag is specified.

#### Transcript IDs in FASTA files

The transcript IDs in GENCODE fasta files are separated by vertical pipes (`|`) rather than spaces.

ENSEMBL version:

```bash
>ENST00000522447.5 cds chromosome:GRCh38:8:70635318:70669174:-1 gene:ENSG00000147592.9 gene_biotype:protein_coding transcript_biotype:protein_coding gene_symbol:LACTB2 description:lactamase beta 2 [Source:HGNC Symbol;Acc:HGNC:18512]
```

GENCODE version:

```bash
>ENST00000522447.5|ENSG00000147592.9|OTTHUMG00000164430.2|OTTHUMT00000378747.1|LACTB2-203|LACTB2|1034|protein_coding|
```

This [issue](https://github.com/COMBINE-lab/salmon/issues/15) can be overcome by specifying the `--gencode` flag when building the Salmon index.

### `--skipBiotypeQC`

This skips the BiotypeQC step in the `featureCounts` process, explicitly useful when there is no available GTF/GFF with any `biotype` or similar information that could be used before.

### `--skipAlignment`

By default, the pipeline aligns the input reads to the genome using either HISAT2 or STAR and counts gene expression using featureCounts. If you prefer to skip alignment altogether and only get transcript/gene expression counts with pseudo alignment, use this flag. Note that you will also need to specify `--pseudo_aligner salmon`. If you have a custom transcriptome, supply that with `--transcript_fasta`.

### Compressed Reference File Input

By default, the pipeline assumes that the reference genome files are all uncompressed, i.e. raw fasta or gtf files. If instead you intend to use compressed or gzipped references, like directly from ENSEMBL:

```bash
nextflow run --reads 'data/{R1,R2}*.fastq.gz' \
    --genome ftp://ftp.ensembl.org/pub/release-97/fasta/microcebus_murinus/dna_index/Microcebus_murinus.Mmur_3.0.dna.toplevel.fa.gz \
    --gtf ftp://ftp.ensembl.org/pub/release-97/gtf/microcebus_murinus/Microcebus_murinus.Mmur_3.0.97.gtf.gz
```

This assumes that ALL of the reference files are compressed, including the reference indices, e.g. for STAR, HiSat2 or Salmon. For instructions on how to create your own compressed reference files, see the instructions below. This also includes any files specified with `--additional_fasta`, which are assumed to be compressed as well when the `--fasta` file is compressed. The pipeline auto-detects `gz` input for reference files. Mixing of `gz` and non-compressed input is not possible!

#### Create compressed (tar.gz) STAR indices

STAR indices can be created by using `--saveReference`, and then using `tar` on them:

```bash
cd results/reference_genome
tar -zcvf star.tar.gz star
```

#### HISAT2 indices

HiSAT2 indices can be created by using `--saveReference`, and then using `tar` on them:

```bash
cd results/reference_genome
tar -zcvf hisat2.tar.gz *.hisat2_*
```

#### Salmon index

Salmon indices can be created by using `--saveReference`, and then using `tar` on them:

```bash
cd results/reference_genome
tar -zcvf salmon_index.tar.gz salmon_index
```

## Adapter Trimming

If specific additional trimming is required (for example, from additional tags),
you can use any of the following command line parameters. These affect the command
used to launch TrimGalore!

### `--clip_r1 [int]`

Instructs Trim Galore to remove bp from the 5' end of read 1 (or single-end reads).

### `--clip_r2 [int]`

Instructs Trim Galore to remove bp from the 5' end of read 2 (paired-end reads only).

### `--three_prime_clip_r1 [int]`

Instructs Trim Galore to remove bp from the 3' end of read 1 _AFTER_ adapter/quality trimming has been performed.

### `--three_prime_clip_r2 [int]`

Instructs Trim Galore to remove bp from the 3' end of read 2 _AFTER_ adapter/quality trimming has been performed.

### `--trim_nextseq [int]`

This enables the option --nextseq-trim=3'CUTOFF within Cutadapt in Trim Galore, which will set a quality cutoff (that is normally given with -q instead), but qualities of G bases are ignored. This trimming is in common for the NextSeq- and NovaSeq-platforms, where basecalls without any signal are called as high-quality G bases.

### `--skipTrimming`

This allows to skip the trimming process to save time when re-analyzing data that has been trimmed already.

## Ribosomal RNA removal

If rRNA removal is desired (for example, metatranscriptomics),
add the following command line parameters.

### `--remove_rRNA`

Instructs to use SortMeRNA to remove reads related to ribosomal RNA (or any patterns found in the sequences defined by `--rRNA_database_manifest`).

### `--save_nonrRNA_reads`

By default, non-rRNA FastQ files will not be saved to the results directory. Specify this
flag (or set to true in your config file) to copy these files when complete.

### `--rRNA_database_manifest`

By default, rRNA databases in github [`biocore/sortmerna/rRNA_databases`](https://github.com/biocore/sortmerna/tree/master/rRNA_databases) are used. Here the path to a text file can be provided that contains paths to fasta files (one per line, no ' or " for file names) that will be used for database creation for SortMeRNA instead of the default ones. You can see an example in the directory `assets/rrna-default-dbs.txt`. Consequently, similar reads to these sequences will be removed.

## Library Prep Presets

Some command line options are available to automatically set parameters for common RNA-seq library preparation kits.

> Note that these presets override other command line arguments. So if you specify `--pico --clip_r1 0`, the `--clip_r1` bit will be ignored.

If you have a kit that you'd like a preset added for, please let us know!

### `--pico`

Sets trimming and standedness settings for the _SMARTer Stranded Total RNA-Seq Kit - Pico Input_ kit.

Equivalent to: `--forwardStranded` `--clip_r1 3` `--three_prime_clip_r2 3`

## Skipping QC steps

The pipeline contains a large number of quality control steps. Sometimes, it may not be desirable to run all of them if time and compute resources are limited.
The following options make this easy:

* `--skipQC` -                Skip **all QC steps**, apart from MultiQC
* `--skipFastQC` -            Skip FastQC
* `--skipRseQC` -             Skip RSeQC
* `--skipQualimap` -          Skip Qualimap
* `--skipPreseq` -            Skip Preseq
* `--skipDupRadar` -          Skip dupRadar (and Picard MarkDuplicates)
* `--skipEdgeR` -             Skip edgeR MDS plot and heatmap
* `--skipMultiQC` -           Skip MultiQC

## Job resources

### Automatic resubmission

Each step in the pipeline has a default set of requirements for number of CPUs, memory and time. For most of the steps in the pipeline, if the job exits with an error code of `143` (exceeded requested resources) it will automatically resubmit with higher requests (2 x original, then 3 x original). If it still fails after three times then the pipeline is stopped.

### Custom resource requests

Wherever process-specific requirements are set in the pipeline, the default value can be changed by creating a custom config file. See the files hosted at [`nf-core/configs`](https://github.com/nf-core/configs/tree/master/conf) for examples.

If you are likely to be running `nf-core` pipelines regularly it may be a good idea to request that your custom config file is uploaded to the `nf-core/configs` git repository. Before you do this please can you test that the config file works with your pipeline of choice using the `-c` parameter (see definition below). You can then create a pull request to the `nf-core/configs` repository with the addition of your config file, associated documentation file (see examples in [`nf-core/configs/docs`](https://github.com/nf-core/configs/tree/master/docs)), and amending [`nfcore_custom.config`](https://github.com/nf-core/configs/blob/master/nfcore_custom.config) to include your custom profile.

<<<<<<< HEAD
If you have any questions or issues please send us a message on [Slack](https://nfcore.slack.com/channels/rnaseq).
=======
If you have any questions or issues please send us a message on [Slack](https://nf-co.re/join/slack/).
>>>>>>> 46f2b76f

## AWS Batch specific parameters

Running the pipeline on AWS Batch requires a couple of specific parameters to be set according to your AWS Batch configuration. Please use the `-awsbatch` profile and then specify all of the following parameters.

### `--awsqueue`

The JobQueue that you intend to use on AWS Batch.

### `--awsregion`

The AWS region to run your job in. Default is set to `eu-west-1` but can be adjusted to your needs.

Please make sure to also set the `-w/--work-dir` and `--outdir` parameters to a S3 storage bucket of your choice - you'll get an error message notifying you if you didn't.

## Other command line parameters

### `--outdir`

The output directory where the results will be saved.

### `--email`

Set this parameter to your e-mail address to get a summary e-mail with details of the run sent to you when the workflow exits. If set in your user config file (`~/.nextflow/config`) then you don't need to specify this on the command line for every run.

### `--email_on_fail`
This works exactly as with `--email`, except emails are only sent if the workflow is not successful.

### `-name`

Name for the pipeline run. If not specified, Nextflow will automatically generate a random mnemonic.

This is used in the MultiQC report (if not default) and in the summary HTML / e-mail (always).

**NB:** Single hyphen (core Nextflow option)

### `-resume`

Specify this when restarting a pipeline. Nextflow will used cached results from any pipeline steps where the inputs are the same, continuing from where it got to previously.

You can also supply a run name to resume a specific run: `-resume [run-name]`. Use the `nextflow log` command to show previous run names.

**NB:** Single hyphen (core Nextflow option)

### `-c`

Specify the path to a specific config file (this is a core NextFlow command).

**NB:** Single hyphen (core Nextflow option)

Note - you can use this to override pipeline defaults.

### `--custom_config_version`

Provide git commit id for custom Institutional configs hosted at `nf-core/configs`. This was implemented for reproducibility purposes. Default is set to `master`.

```bash
## Download and use config file with following git commid id
--custom_config_version d52db660777c4bf36546ddb188ec530c3ada1b96
```

### `--custom_config_base`

If you're running offline, nextflow will not be able to fetch the institutional config files
from the internet. If you don't need them, then this is not a problem. If you do need them,
you should download the files from the repo and tell nextflow where to find them with the
`custom_config_base` option. For example:

```bash
## Download and unzip the config files
cd /path/to/my/configs
wget https://github.com/nf-core/configs/archive/master.zip
unzip master.zip

## Run the pipeline
cd /path/to/my/data
nextflow run /path/to/pipeline/ --custom_config_base /path/to/my/configs/configs-master/
```

> Note that the nf-core/tools helper package has a `download` command to download all required pipeline
> files + singularity containers + institutional configs in one go for you, to make this process easier.

### `--max_memory`

Use to set a top-limit for the default memory requirement for each process.
Should be a string in the format integer-unit. eg. `--max_memory '8.GB'`

### `--max_time`

Use to set a top-limit for the default time requirement for each process.
Should be a string in the format integer-unit. eg. `--max_time '2.h'`

### `--max_cpus`

Use to set a top-limit for the default CPU requirement for each process.
Should be a string in the format integer-unit. eg. `--max_cpus 1`

### `--hisat_build_memory`

Required amount of memory in GB to build HISAT2 index with splice sites.
The HiSAT2 index build can proceed with or without exon / splice junction information.
To work with this, a very large amount of memory is required.
If this memory is not available, the index build will proceed without splicing information.
The `--hisat_build_memory` option changes this threshold. By default it is `200GB` - if your system
`--max_memory` is set to `128GB` but your genome is small enough to build using this, then you can
allow the exon build to proceed by supplying `--hisat_build_memory 100GB`

### `--sampleLevel`

Used to turn of the edgeR MDS and heatmap. Set automatically when running on fewer than 3 samples.

### `--plaintext_email`

Set to receive plain-text e-mails instead of HTML formatted.

### `--monochrome_logs`

Set to disable colourful command line output and live life in monochrome.

### `--multiqc_config`

Specify a path to a custom MultiQC configuration file.

## Stand-alone scripts

The `bin` directory contains some scripts used by the pipeline which may also be run manually:

* `gtf2bed`
  * Script used to generate the BED12 reference files used by RSeQC. Takes a `.gtf` file as input
* `dupRadar.r`
  * dupRadar script used in the _dupRadar_ pipeline process.
* `edgeR_heatmap_MDS.r`
  * edgeR script used in the _Sample Correlation_ process<|MERGE_RESOLUTION|>--- conflicted
+++ resolved
@@ -486,11 +486,7 @@
 
 If you are likely to be running `nf-core` pipelines regularly it may be a good idea to request that your custom config file is uploaded to the `nf-core/configs` git repository. Before you do this please can you test that the config file works with your pipeline of choice using the `-c` parameter (see definition below). You can then create a pull request to the `nf-core/configs` repository with the addition of your config file, associated documentation file (see examples in [`nf-core/configs/docs`](https://github.com/nf-core/configs/tree/master/docs)), and amending [`nfcore_custom.config`](https://github.com/nf-core/configs/blob/master/nfcore_custom.config) to include your custom profile.
 
-<<<<<<< HEAD
-If you have any questions or issues please send us a message on [Slack](https://nfcore.slack.com/channels/rnaseq).
-=======
 If you have any questions or issues please send us a message on [Slack](https://nf-co.re/join/slack/).
->>>>>>> 46f2b76f
 
 ## AWS Batch specific parameters
 
