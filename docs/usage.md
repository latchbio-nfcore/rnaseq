--- conflicted
+++ resolved
@@ -445,12 +445,8 @@
 
 ### `--rRNA_database_manifest`
 
-<<<<<<< HEAD
-By default, rRNA databases in github [`https://github.com/biocore/sortmerna/tree/master/data/rRNA_databases`](https://github.com/biocore/sortmerna/tree/master/rRNA_databases) are used. Here the path to a text file can be provided that contains paths to fasta files (one per line, no ' or " for file names) that will be used for database creation for SortMeRNA instead of the default ones. You can see an example in the directory `assets/rrna-default-dbs.txt`. Consequently, similar reads to these sequences will be removed.
-=======
 By default, rRNA databases in github [`biocore/sortmerna/rRNA_databases`](https://github.com/biocore/sortmerna/tree/master/data/rRNA_databases) are used. Here the path to a text file can be provided that contains paths to fasta files (one per line, no ' or " for file names) that will be used for database creation for SortMeRNA instead of the default ones. You can see an example in the directory `assets/rrna-default-dbs.txt`. Consequently, similar reads to these sequences will be removed.
 Be aware that commercial/non-academic entities require [`licensing for SILVA`](https://www.arb-silva.de/silva-license-information) with these default databases.
->>>>>>> 6fc1fe17
 
 ## Library Prep Presets
 
