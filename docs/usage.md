# nf-core/rnaseq: Usage

<<<<<<< HEAD
## Samplesheet input
=======
## :warning: Please read this documentation on the nf-core website: [https://nf-co.re/rnaseq/usage](https://nf-co.re/rnaseq/usage)

> _Documentation of pipeline parameters is generated automatically from the pipeline schema and can no longer be found in markdown files._

## Introduction
>>>>>>> fa449cbc

You will need to create a samplesheet file with information about the samples in your experiment before running the pipeline. Use this parameter to specify its location. It has to be a comma-separated file with 5 columns, and a header row as shown in the examples below.

```bash
--input '[path to samplesheet file]'
```

### Multiple replicates

The `group` identifier is the same when you have multiple replicates from the same experimental group, just increment the `replicate` identifier appropriately. The first replicate value for any given experimental group must be 1. Below is an example for a single experimental group in triplicate:

```bash
group,replicate,fastq_1,fastq_2,strandedness
control,1,AEG588A1_S1_L002_R1_001.fastq.gz,AEG588A1_S1_L002_R2_001.fastq.gz,reverse
control,2,AEG588A2_S2_L002_R1_001.fastq.gz,AEG588A2_S2_L002_R2_001.fastq.gz,reverse
control,3,AEG588A3_S3_L002_R1_001.fastq.gz,AEG588A3_S3_L002_R2_001.fastq.gz,reverse
```

### Multiple runs of the same library

The `group` and `replicate` identifiers are the same when you have re-sequenced the same sample more than once (e.g. to increase sequencing depth). The pipeline will concatenate the raw reads before alignment. Below is an example for two samples sequenced across multiple lanes:

```bash
group,replicate,fastq_1,fastq_2,strandedness
control,1,AEG588A1_S1_L002_R1_001.fastq.gz,AEG588A1_S1_L002_R2_001.fastq.gz,unstranded
control,1,AEG588A1_S1_L003_R1_001.fastq.gz,AEG588A1_S1_L003_R2_001.fastq.gz,unstranded
treatment,1,AEG588A4_S4_L003_R1_001.fastq.gz,AEG588A4_S4_L003_R2_001.fastq.gz,unstranded
treatment,1,AEG588A4_S4_L004_R1_001.fastq.gz,AEG588A4_S4_L004_R2_001.fastq.gz,unstranded
```

### Full design

A final design file consisting of both single- and paired-end data may look something like the one below. This is for two experimental groups in triplicate, where the last replicate of the `treatment` group has been sequenced twice.

```bash
group,replicate,fastq_1,fastq_2,strandedness
control,1,AEG588A1_S1_L002_R1_001.fastq.gz,AEG588A1_S1_L002_R2_001.fastq.gz,forward
control,2,AEG588A2_S2_L002_R1_001.fastq.gz,AEG588A2_S2_L002_R2_001.fastq.gz,forward
control,3,AEG588A3_S3_L002_R1_001.fastq.gz,AEG588A3_S3_L002_R2_001.fastq.gz,forward
treatment,1,AEG588A4_S4_L003_R1_001.fastq.gz,,forward
treatment,2,AEG588A5_S5_L003_R1_001.fastq.gz,,forward
treatment,3,AEG588A6_S6_L003_R1_001.fastq.gz,,forward
treatment,3,AEG588A6_S6_L004_R1_001.fastq.gz,,forward
```

| Column         | Description                                                                                                 |
|----------------|-------------------------------------------------------------------------------------------------------------|
| `group`        | Group identifier for sample. This will be identical for replicate samples from the same experimental group. |
| `replicate`    | Integer representing replicate number. Must start from `1..<number of replicates>`.                         |
| `fastq_1`      | Full path to FastQ file for read 1. File has to be zipped and have the extension ".fastq.gz" or ".fq.gz".   |
| `fastq_2`      | Full path to FastQ file for read 2. File has to be zipped and have the extension ".fastq.gz" or ".fq.gz".   |
| `strandedness` | Sample strand-specificity. Must be one of `unstranded`, `forward` or `reverse`.                             |

An [example samplesheet](../assets/samplesheet.csv) has been provided with the pipeline.

## Alignment options

By default, the pipeline uses [STAR](https://github.com/alexdobin/STAR) (i.e. `--aligner star`) to align the raw FastQ reads to the reference genome. STAR is fast but requires a lot of memory to run, typically around 38GB for the Human GRCh37 reference genome. Since the [RSEM](https://github.com/deweylab/RSEM) (i.e. `--aligner star_rsem`) workflow in the pipeline also uses STAR you should use the [HISAT2](https://ccb.jhu.edu/software/hisat2/index.shtml) aligner (i.e. `--aligner hisat2`) if you have memory limitations.

You also have the option to pseudo-align and quantify your data with [Salmon](https://salmon.readthedocs.io/en/latest/salmon.html) by providing the `--pseudo_aligner salmon` parameter. Salmon will then be run in addition to the standard alignment workflow defined by `--aligner`, mainly because it allows you to obtain QC metrics with respect to the genomic alignments. However, you can provide the `--skip_alignment` parameter if you would like to run Salmon in isolation. By default, the pipeline will use the genome fasta and gtf file to generate the transcripts fasta file, and then to build the Salmon index. You can override these parameters using the `--transcript_fasta` and `--salmon_index` parameters, respectively.

## Reference genome files

The minimum reference genome requirements are a FASTA and GTF file, all other files required to run the pipeline can be generated from these files. However, it is more storage and compute friendly if you are able to re-use reference genome files as efficiently as possible. It is recommended to use the `--save_reference` parameter if you are using the pipeline to build new indices (e.g. those unavailable on [AWS iGenomes](https://nf-co.re/usage/reference_genomes)) so that you can save them somewhere locally. The index building step can be quite a time-consuming process and it permits their reuse for future runs of the pipeline to save disk space. You can then either provide the appropriate reference genome files on the command-line via the appropriate parameters (e.g. `--star_index '/path/to/STAR/index/'`) or via a custom config file.

* If `--genome` is provided then the FASTA and GTF files (and existing indices) will be automatically obtained from AWS-iGenomes unless these have already been downloaded locally in the path specified by `--igenomes_base`.
* If `--gff` is provided as input then this will be converted to a GTF file, or the latter will be used if both are provided.
* If `--gene_bed` is not provided then it will be generated from the GTF file.
* If `--additional_fasta` is provided then the features in this file (e.g. ERCC spike-ins) will be automatically concatenated onto both the reference FASTA file as well as the GTF annotation before building the appropriate indices.

> **NB:** Compressed reference files are also supported by the pipeline i.e. standard files with the `.gz` extension and indices folders with the `tar.gz` extension.

If you are using [GENCODE](https://www.gencodegenes.org/) reference genome files please specify the `--gencode` parameter because the format of these files is slightly different to ENSEMBL genome files:

* The `--fc_group_features_type` parameter will automatically be set to `gene_type` as opposed to `gene_biotype`, respectively.
* If you are running Salmon, the `--gencode` flag will also be passed to the index building step to overcome parsing issues resulting from the transcript IDs in GENCODE fasta files being separated by vertical pipes (`|`) instead of spaces (see [this issue](https://github.com/COMBINE-lab/salmon/issues/15)).

## Running the pipeline

The typical command for running the pipeline is as follows:

```bash
nextflow run nf-core/rnaseq --input samplesheet.csv --genome GRCh37 -profile docker
```

This will launch the pipeline with the `docker` configuration profile. See below for more information about profiles.

Note that the pipeline will create the following files in your working directory:

```bash
work            # Directory containing the nextflow working files
results         # Finished results (configurable, see below)
.nextflow_log   # Log file from Nextflow
# Other nextflow hidden files, eg. history of pipeline runs and old logs.
```

### Updating the pipeline

When you run the above command, Nextflow automatically pulls the pipeline code from GitHub and stores it as a cached version. When running the pipeline after this, it will always use the cached version if available - even if the pipeline has been updated since. To make sure that you're running the latest version of the pipeline, make sure that you regularly update the cached version of the pipeline:

```bash
nextflow pull nf-core/rnaseq
```

### Reproducibility

It's a good idea to specify a pipeline version when running the pipeline on your data. This ensures that a specific version of the pipeline code and software are used when you run your pipeline. If you keep using the same tag, you'll be running the same version of the pipeline, even if there have been changes to the code since.

First, go to the [nf-core/rnaseq releases page](https://github.com/nf-core/rnaseq/releases) and find the latest version number - numeric only (eg. `1.3.1`). Then specify this when running the pipeline with `-r` (one hyphen) - eg. `-r 1.3.1`.

This version number will be logged in reports when you run the pipeline, so that you'll know what you used when you look back in the future.

## Core Nextflow arguments

> **NB:** These options are part of Nextflow and use a _single_ hyphen (pipeline parameters use a double-hyphen).

### `-profile`

Use this parameter to choose a configuration profile. Profiles can give configuration presets for different compute environments.

Several generic profiles are bundled with the pipeline which instruct the pipeline to use software packaged using different methods (Docker, Singularity, Podman, Conda) - see below.

> We highly recommend the use of Docker or Singularity containers for full pipeline reproducibility, however when this is not possible, Conda is also supported.

The pipeline also dynamically loads configurations from [https://github.com/nf-core/configs](https://github.com/nf-core/configs) when it runs, making multiple config profiles for various institutional clusters available at run time. For more information and to see if your system is available in these configs please see the [nf-core/configs documentation](https://github.com/nf-core/configs#documentation).

Note that multiple profiles can be loaded, for example: `-profile test,docker` - the order of arguments is important!
They are loaded in sequence, so later profiles can overwrite earlier profiles.

If `-profile` is not specified, the pipeline will run locally and expect all software to be installed and available on the `PATH`. This is _not_ recommended.

* `docker`
  * A generic configuration profile to be used with [Docker](https://docker.com/)
  * Pulls software from Docker Hub: [`nfcore/rnaseq`](https://hub.docker.com/r/nfcore/rnaseq/)
* `singularity`
  * A generic configuration profile to be used with [Singularity](https://sylabs.io/docs/)
  * Pulls software from Docker Hub: [`nfcore/rnaseq`](https://hub.docker.com/r/nfcore/rnaseq/)
* `podman`
  * A generic configuration profile to be used with [Podman](https://podman.io/)
  * Pulls software from Docker Hub: [`nfcore/rnaseq`](https://hub.docker.com/r/nfcore/rnaseq/)
* `conda`
  * Please only use Conda as a last resort i.e. when it's not possible to run the pipeline with Docker, Singularity or Podman.
  * A generic configuration profile to be used with [Conda](https://conda.io/docs/)
  * Pulls most software from [Bioconda](https://bioconda.github.io/)
* `test`
  * A profile with a complete configuration for automated testing
  * Includes links to test data so needs no other parameters

### `-resume`

Specify this when restarting a pipeline. Nextflow will used cached results from any pipeline steps where the inputs are the same, continuing from where it got to previously.

You can also supply a run name to resume a specific run: `-resume [run-name]`. Use the `nextflow log` command to show previous run names.

### `-c`

Specify the path to a specific config file (this is a core Nextflow command). See the [nf-core website documentation](https://nf-co.re/usage/configuration) for more information.

#### Custom resource requests

Each step in the pipeline has a default set of requirements for number of CPUs, memory and time. For most of the steps in the pipeline, if the job exits with an error code of `143` (exceeded requested resources) it will automatically resubmit with higher requests (2 x original, then 3 x original). If it still fails after three times then the pipeline is stopped.

Whilst these default requirements will hopefully work for most people with most data, you may find that you want to customise the compute resources that the pipeline requests. You can do this by creating a custom config file. For example, to give the workflow process `star` 32GB of memory, you could use the following config:

```nextflow
process {
  withName: star {
    memory = 32.GB
  }
}
```

See the main [Nextflow documentation](https://www.nextflow.io/docs/latest/config.html) for more information.

If you are likely to be running `nf-core` pipelines regularly it may be a good idea to request that your custom config file is uploaded to the `nf-core/configs` git repository. Before you do this please can you test that the config file works with your pipeline of choice using the `-c` parameter (see definition above). You can then create a pull request to the `nf-core/configs` repository with the addition of your config file, associated documentation file (see examples in [`nf-core/configs/docs`](https://github.com/nf-core/configs/tree/master/docs)), and amending [`nfcore_custom.config`](https://github.com/nf-core/configs/blob/master/nfcore_custom.config) to include your custom profile.

If you have any questions or issues please send us a message on [Slack](https://nf-co.re/join/slack) on the [`#configs` channel](https://nfcore.slack.com/channels/configs).

### Running in the background

Nextflow handles job submissions and supervises the running jobs. The Nextflow process must run until the pipeline is finished.

The Nextflow `-bg` flag launches Nextflow in the background, detached from your terminal so that the workflow does not stop if you log out of your session. The logs are saved to a file.

Alternatively, you can use `screen` / `tmux` or similar tool to create a detached session which you can log back into at a later time.
Some HPC setups also allow you to run nextflow within a cluster job submitted your job scheduler (from where it submits more jobs).

#### Nextflow memory requirements

In some cases, the Nextflow Java virtual machines can start to request a large amount of memory.
We recommend adding the following line to your environment to limit this (typically in `~/.bashrc` or `~./bash_profile`):

```bash
NXF_OPTS='-Xms1g -Xmx4g'
```<|MERGE_RESOLUTION|>--- conflicted
+++ resolved
@@ -1,14 +1,10 @@
 # nf-core/rnaseq: Usage
 
-<<<<<<< HEAD
+## :warning: Please read this documentation on the nf-core website: [https://nf-co.re/rnaseq/usage](https://nf-co.re/rnaseq/usage)
+
+> _Documentation of pipeline parameters is generated automatically from the pipeline schema and can no longer be found in markdown files._
+
 ## Samplesheet input
-=======
-## :warning: Please read this documentation on the nf-core website: [https://nf-co.re/rnaseq/usage](https://nf-co.re/rnaseq/usage)
-
-> _Documentation of pipeline parameters is generated automatically from the pipeline schema and can no longer be found in markdown files._
-
-## Introduction
->>>>>>> fa449cbc
 
 You will need to create a samplesheet file with information about the samples in your experiment before running the pipeline. Use this parameter to specify its location. It has to be a comma-separated file with 5 columns, and a header row as shown in the examples below.
 
