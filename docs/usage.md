--- conflicted
+++ resolved
@@ -135,20 +135,6 @@
 
 Please refer to the [nf-core website](https://nf-co.re/usage/reference_genomes) for general usage docs and guidelines regarding reference genomes.
 
-<<<<<<< HEAD
-:::warning
-When using the --genome parameter (e.g. --genome GRCh37), you are referring to references from AWS-iGenomes. Please be aware that:
-
-- The igenomes file usage triggered by this option is outdated with respect to gene annotations. This can be particularly problematic for RNA-seq analysis, which relies on accurate gene annotation.
-- Some iGenomes references (e.g., GRCh38) point to annotation files that use gene symbols as the primary identifier. This can cause issues for downstream analysis, such as the nf-core [differential abundance workflow](https://nf-co.re/differentialabundance) workflow.
-
-We recommend that you provide reference files directly, via `--gtf` and `--fasta`, and that supplied GTF files do not use gene names as `gene_id`.
-:::
-
-The minimum reference genome requirements for this pipeline are a FASTA and GTF file, all other files required to run the pipeline can be generated from these files. However, it is more storage and compute friendly if you are able to re-use reference genome files as efficiently as possible. It is recommended to use the `--save_reference` parameter if you are using the pipeline to build new indices (e.g. custom genomes that are unavailable on [AWS iGenomes](https://nf-co.re/usage/reference_genomes#custom-genomes)) so that you can save them somewhere locally. The index building step can be quite a time-consuming process and it permits their reuse for future runs of the pipeline to save disk space. You can then either provide the appropriate reference genome files on the command-line via the appropriate parameters (e.g. `--star_index '/path/to/STAR/index/'`) or via a custom config file. Another option is to run the pipeline once with `--save_reference --skip_alignment --skip_pseudo_alignment` to generate and save all of the required reference files and indices to the results directory. You can then move the reference files in `<RESULTS_DIR>/genome/` to a more permanent location and use these paths to override the relevant parameters in the pipeline e.g. `--star_index`.
-
-- If `--genome` (discouraged- see warning above) is provided then the FASTA and GTF files (and existing indices) will be automatically obtained from AWS-iGenomes unless these have already been downloaded locally in the path specified by `--igenomes_base`.
-=======
 ### Explicit reference file specification (recommended)
 
 The minimum reference genome requirements for this pipeline are a FASTA and GTF file, all other files required to run the pipeline can be generated from these files. For example, the latest reference files for human can be derived from Ensembl like:
@@ -164,7 +150,7 @@
 Notes:
 
 - Compressed reference files are supported by the pipeline i.e. standard files with the `.gz` extension and indices folders with the `tar.gz` extension.
->>>>>>> c7421924
+
 - If `--gff` is provided as input then this will be converted to a GTF file, or the latter will be used if both are provided.
 - If `--gene_bed` is not provided then it will be generated from the GTF file.
 - If `--additional_fasta` is provided then the features in this file (e.g. ERCC spike-ins) will be automatically concatenated onto both the reference FASTA file as well as the GTF annotation before building the appropriate indices.
@@ -219,15 +205,10 @@
     nf-core/rnaseq \
     --input <SAMPLESHEET> \
     --outdir <OUTDIR> \
-<<<<<<< HEAD
-    --gtf Homo_sapiens.GRCh38.110.gtf.gz \
-    --fasta Homo_sapiens.GRCh38.dna_sm.primary_assembly.fa.gz \
-=======
     --gtf <GTF> \
     --fasta <GENOME FASTA> \
     --igenomes_ignore \
     --genome null \
->>>>>>> c7421924
     -profile docker
 ```
 
