# nf-core/rnaseq: Usage

## :warning: Please read this documentation on the nf-core website: [https://nf-co.re/rnaseq/usage](https://nf-co.re/rnaseq/usage)

> _Documentation of pipeline parameters is generated automatically from the pipeline schema and can no longer be found in markdown files._

## Samplesheet input

You will need to create a samplesheet with information about the samples you would like to analyse before running the pipeline. Use this parameter to specify its location. It has to be a comma-separated file with 4 columns, and a header row as shown in the examples below.

```console
--input '[path to samplesheet file]'
```

### Multiple runs of the same sample

The `sample` identifiers have to be the same when you have re-sequenced the same sample more than once e.g. to increase sequencing depth. The pipeline will concatenate the raw reads before performing any downstream analysis. Below is an example for the same sample sequenced across 3 lanes:

```console
sample,fastq_1,fastq_2,strandedness
CONTROL_REP1,AEG588A1_S1_L002_R1_001.fastq.gz,AEG588A1_S1_L002_R2_001.fastq.gz,unstranded
CONTROL_REP1,AEG588A1_S1_L003_R1_001.fastq.gz,AEG588A1_S1_L003_R2_001.fastq.gz,unstranded
CONTROL_REP1,AEG588A1_S1_L004_R1_001.fastq.gz,AEG588A1_S1_L004_R2_001.fastq.gz,unstranded
```

### Full samplesheet

The pipeline will auto-detect whether a sample is single- or paired-end using the information provided in the samplesheet. The samplesheet can have as many columns as you desire, however, there is a strict requirement for the first 4 columns to match those defined in the table below.

A final samplesheet file consisting of both single- and paired-end data may look something like the one below. This is for 6 samples, where `TREATMENT_REP3` has been sequenced twice.

```console
sample,fastq_1,fastq_2,strandedness
CONTROL_REP1,AEG588A1_S1_L002_R1_001.fastq.gz,AEG588A1_S1_L002_R2_001.fastq.gz,forward
CONTROL_REP2,AEG588A2_S2_L002_R1_001.fastq.gz,AEG588A2_S2_L002_R2_001.fastq.gz,forward
CONTROL_REP3,AEG588A3_S3_L002_R1_001.fastq.gz,AEG588A3_S3_L002_R2_001.fastq.gz,forward
TREATMENT_REP1,AEG588A4_S4_L003_R1_001.fastq.gz,,reverse
TREATMENT_REP2,AEG588A5_S5_L003_R1_001.fastq.gz,,reverse
TREATMENT_REP3,AEG588A6_S6_L003_R1_001.fastq.gz,,reverse
TREATMENT_REP3,AEG588A6_S6_L004_R1_001.fastq.gz,,reverse
```

| Column         | Description                                                                                                                                                                            |
|----------------|----------------------------------------------------------------------------------------------------------------------------------------------------------------------------------------|
| `sample`       | Custom sample name. This entry will be identical for multiple sequencing libraries/runs from the same sample. Spaces in sample names are automatically converted to underscores (`_`). |
| `fastq_1`      | Full path to FastQ file for Illumina short reads 1. File has to be gzipped and have the extension ".fastq.gz" or ".fq.gz".                                                             |
| `fastq_2`      | Full path to FastQ file for Illumina short reads 2. File has to be gzipped and have the extension ".fastq.gz" or ".fq.gz".                                                             |
| `strandedness` | Sample strand-specificity. Must be one of `unstranded`, `forward` or `reverse`.                                                                                                        |

An [example samplesheet](../assets/samplesheet.csv) has been provided with the pipeline.

> **NB:** The `group` and `replicate` columns were replaced with a single `sample` column as of v3.1 of the pipeline. The `sample` column is essentially a concatenation of the `group` and `replicate` columns, however it now also offers more flexibility in instances where replicate information is not required e.g. when sequencing clinical samples. If all values of `sample` have the same number of underscores, fields defined by these underscore-separated names may be used in the PCA plots produced by the pipeline, to regain the ability to represent different groupings.

## Alignment options

By default, the pipeline uses [STAR](https://github.com/alexdobin/STAR) (i.e. `--aligner star_salmon`) to map the raw FastQ reads to the reference genome, project the alignments onto the transcriptome and to perform the downstream BAM-level quantification with [Salmon](https://salmon.readthedocs.io/en/latest/salmon.html). STAR is fast but requires a lot of memory to run, typically around 38GB for the Human GRCh37 reference genome. Since the [RSEM](https://github.com/deweylab/RSEM) (i.e. `--aligner star_rsem`) workflow in the pipeline also uses STAR you should use the [HISAT2](https://ccb.jhu.edu/software/hisat2/index.shtml) aligner (i.e. `--aligner hisat2`) if you have memory limitations.

You also have the option to pseudo-align and quantify your data with [Salmon](https://salmon.readthedocs.io/en/latest/salmon.html) by providing the `--pseudo_aligner salmon` parameter. Salmon will then be run in addition to the standard alignment workflow defined by `--aligner`, mainly because it allows you to obtain QC metrics with respect to the genomic alignments. However, you can provide the `--skip_alignment` parameter if you would like to run Salmon in isolation. By default, the pipeline will use the genome fasta and gtf file to generate the transcripts fasta file, and then to build the Salmon index. You can override these parameters using the `--transcript_fasta` and `--salmon_index` parameters, respectively. The library preparation protocol (library type) used by Salmon quantification is inferred by the pipeline based on the information provided in the samplesheet, however, you can override it using the `--salmon_quant_libtype` parameter. You can find the available options in the [Salmon documentation](https://salmon.readthedocs.io/en/latest/library_type.html).

## Reference genome files

The minimum reference genome requirements are a FASTA and GTF file, all other files required to run the pipeline can be generated from these files. However, it is more storage and compute friendly if you are able to re-use reference genome files as efficiently as possible. It is recommended to use the `--save_reference` parameter if you are using the pipeline to build new indices (e.g. those unavailable on [AWS iGenomes](https://nf-co.re/usage/reference_genomes)) so that you can save them somewhere locally. The index building step can be quite a time-consuming process and it permits their reuse for future runs of the pipeline to save disk space. You can then either provide the appropriate reference genome files on the command-line via the appropriate parameters (e.g. `--star_index '/path/to/STAR/index/'`) or via a custom config file.

* If `--genome` is provided then the FASTA and GTF files (and existing indices) will be automatically obtained from AWS-iGenomes unless these have already been downloaded locally in the path specified by `--igenomes_base`.
* If `--gff` is provided as input then this will be converted to a GTF file, or the latter will be used if both are provided.
* If `--gene_bed` is not provided then it will be generated from the GTF file.
* If `--additional_fasta` is provided then the features in this file (e.g. ERCC spike-ins) will be automatically concatenated onto both the reference FASTA file as well as the GTF annotation before building the appropriate indices.

When using `--aligner star_rsem`, both the STAR and RSEM indices should be present in the path specified by `--rsem_index` (see [#568](https://github.com/nf-core/rnaseq/issues/568))

> **NB:** Compressed reference files are also supported by the pipeline i.e. standard files with the `.gz` extension and indices folders with the `tar.gz` extension.

If you are using [GENCODE](https://www.gencodegenes.org/) reference genome files please specify the `--gencode` parameter because the format of these files is slightly different to ENSEMBL genome files:

* The `--gtf_group_features_type` parameter will automatically be set to `gene_type` as opposed to `gene_biotype`, respectively.
* If you are running Salmon, the `--gencode` flag will also be passed to the index building step to overcome parsing issues resulting from the transcript IDs in GENCODE fasta files being separated by vertical pipes (`|`) instead of spaces (see [this issue](https://github.com/COMBINE-lab/salmon/issues/15)).

## Samplesheet input

You will need to create a samplesheet with information about the samples you would like to analyse before running the pipeline. Use this parameter to specify its location. It has to be a comma-separated file with 3 columns, and a header row as shown in the examples below.

```console
--input '[path to samplesheet file]'
```

### Multiple runs of the same sample

The `sample` identifiers have to be the same when you have re-sequenced the same sample more than once e.g. to increase sequencing depth. The pipeline will concatenate the raw reads before performing any downstream analysis. Below is an example for the same sample sequenced across 3 lanes:

```console
sample,fastq_1,fastq_2
CONTROL_REP1,AEG588A1_S1_L002_R1_001.fastq.gz,AEG588A1_S1_L002_R2_001.fastq.gz
CONTROL_REP1,AEG588A1_S1_L003_R1_001.fastq.gz,AEG588A1_S1_L003_R2_001.fastq.gz
CONTROL_REP1,AEG588A1_S1_L004_R1_001.fastq.gz,AEG588A1_S1_L004_R2_001.fastq.gz
```

### Full samplesheet

The pipeline will auto-detect whether a sample is single- or paired-end using the information provided in the samplesheet. The samplesheet can have as many columns as you desire, however, there is a strict requirement for the first 3 columns to match those defined in the table below.

A final samplesheet file consisting of both single- and paired-end data may look something like the one below. This is for 6 samples, where `TREATMENT_REP3` has been sequenced twice.

```console
sample,fastq_1,fastq_2
CONTROL_REP1,AEG588A1_S1_L002_R1_001.fastq.gz,AEG588A1_S1_L002_R2_001.fastq.gz
CONTROL_REP2,AEG588A2_S2_L002_R1_001.fastq.gz,AEG588A2_S2_L002_R2_001.fastq.gz
CONTROL_REP3,AEG588A3_S3_L002_R1_001.fastq.gz,AEG588A3_S3_L002_R2_001.fastq.gz
TREATMENT_REP1,AEG588A4_S4_L003_R1_001.fastq.gz,
TREATMENT_REP2,AEG588A5_S5_L003_R1_001.fastq.gz,
TREATMENT_REP3,AEG588A6_S6_L003_R1_001.fastq.gz,
TREATMENT_REP3,AEG588A6_S6_L004_R1_001.fastq.gz,
```

| Column         | Description                                                                                                                                                                            |
|----------------|----------------------------------------------------------------------------------------------------------------------------------------------------------------------------------------|
| `sample`       | Custom sample name. This entry will be identical for multiple sequencing libraries/runs from the same sample. Spaces in sample names are automatically converted to underscores (`_`). |
| `fastq_1`      | Full path to FastQ file for Illumina short reads 1. File has to be gzipped and have the extension ".fastq.gz" or ".fq.gz".                                                             |
| `fastq_2`      | Full path to FastQ file for Illumina short reads 2. File has to be gzipped and have the extension ".fastq.gz" or ".fq.gz".                                                             |

An [example samplesheet](../assets/samplesheet.csv) has been provided with the pipeline.

## Running the pipeline

The typical command for running the pipeline is as follows:

```console
nextflow run nf-core/rnaseq --input samplesheet.csv --genome GRCh37 -profile docker
```

This will launch the pipeline with the `docker` configuration profile. See below for more information about profiles.

Note that the pipeline will create the following files in your working directory:

```console
work            # Directory containing the nextflow working files
results         # Finished results (configurable, see below)
.nextflow_log   # Log file from Nextflow
# Other nextflow hidden files, eg. history of pipeline runs and old logs.
```

### Updating the pipeline

When you run the above command, Nextflow automatically pulls the pipeline code from GitHub and stores it as a cached version. When running the pipeline after this, it will always use the cached version if available - even if the pipeline has been updated since. To make sure that you're running the latest version of the pipeline, make sure that you regularly update the cached version of the pipeline:

```console
nextflow pull nf-core/rnaseq
```

### Reproducibility

It is a good idea to specify a pipeline version when running the pipeline on your data. This ensures that a specific version of the pipeline code and software are used when you run your pipeline. If you keep using the same tag, you'll be running the same version of the pipeline, even if there have been changes to the code since.

First, go to the [nf-core/rnaseq releases page](https://github.com/nf-core/rnaseq/releases) and find the latest version number - numeric only (eg. `1.3.1`). Then specify this when running the pipeline with `-r` (one hyphen) - eg. `-r 1.3.1`.

This version number will be logged in reports when you run the pipeline, so that you'll know what you used when you look back in the future.

## Core Nextflow arguments

> **NB:** These options are part of Nextflow and use a _single_ hyphen (pipeline parameters use a double-hyphen).

### `-profile`

Use this parameter to choose a configuration profile. Profiles can give configuration presets for different compute environments.

Several generic profiles are bundled with the pipeline which instruct the pipeline to use software packaged using different methods (Docker, Singularity, Podman, Shifter, Charliecloud, Conda) - see below. When using Biocontainers, most of these software packaging methods pull Docker containers from quay.io e.g [FastQC](https://quay.io/repository/biocontainers/fastqc) except for Singularity which directly downloads Singularity images via https hosted by the [Galaxy project](https://depot.galaxyproject.org/singularity/) and Conda which downloads and installs software locally from [Bioconda](https://bioconda.github.io/).

> We highly recommend the use of Docker or Singularity containers for full pipeline reproducibility, however when this is not possible, Conda is also supported.

The pipeline also dynamically loads configurations from [https://github.com/nf-core/configs](https://github.com/nf-core/configs) when it runs, making multiple config profiles for various institutional clusters available at run time. For more information and to see if your system is available in these configs please see the [nf-core/configs documentation](https://github.com/nf-core/configs#documentation).

Note that multiple profiles can be loaded, for example: `-profile test,docker` - the order of arguments is important!
They are loaded in sequence, so later profiles can overwrite earlier profiles.

If `-profile` is not specified, the pipeline will run locally and expect all software to be installed and available on the `PATH`. This is _not_ recommended.

* `docker`
    * A generic configuration profile to be used with [Docker](https://docker.com/)
* `singularity`
    * A generic configuration profile to be used with [Singularity](https://sylabs.io/docs/)
* `podman`
    * A generic configuration profile to be used with [Podman](https://podman.io/)
* `shifter`
    * A generic configuration profile to be used with [Shifter](https://nersc.gitlab.io/development/shifter/how-to-use/)
* `charliecloud`
    * A generic configuration profile to be used with [Charliecloud](https://hpc.github.io/charliecloud/)
* `conda`
    * A generic configuration profile to be used with [Conda](https://conda.io/docs/). Please only use Conda as a last resort i.e. when it's not possible to run the pipeline with Docker, Singularity, Podman, Shifter or Charliecloud.
* `test`
    * A profile with a complete configuration for automated testing
    * Includes links to test data so needs no other parameters

### `-resume`

Specify this when restarting a pipeline. Nextflow will used cached results from any pipeline steps where the inputs are the same, continuing from where it got to previously.

You can also supply a run name to resume a specific run: `-resume [run-name]`. Use the `nextflow log` command to show previous run names.

### `-c`

Specify the path to a specific config file (this is a core Nextflow command). See the [nf-core website documentation](https://nf-co.re/usage/configuration) for more information.

## Custom configuration

### Resource requests

Whilst the default requirements set within the pipeline will hopefully work for most people and with most input data, you may find that you want to customise the compute resources that the pipeline requests. Each step in the pipeline has a default set of requirements for number of CPUs, memory and time. For most of the steps in the pipeline, if the job exits with any of the error codes specified [here](https://github.com/nf-core/rnaseq/blob/4c27ef5610c87db00c3c5a3eed10b1d161abf575/conf/base.config#L18) it will automatically be resubmitted with higher requests (2 x original, then 3 x original). If it still fails after the third attempt then the pipeline execution is stopped.

For example, if the nf-core/rnaseq pipeline is failing after multiple re-submissions of the `STAR_ALIGN` process due to an exit code of `137` this would indicate that there is an out of memory issue:

```console
[62/149eb0] NOTE: Process `RNASEQ:ALIGN_STAR:STAR_ALIGN (WT_REP1)` terminated with an error exit status (137) -- Execution is retried (1)
Error executing process > 'RNASEQ:ALIGN_STAR:STAR_ALIGN (WT_REP1)'

Caused by:
    Process `RNASEQ:ALIGN_STAR:STAR_ALIGN (WT_REP1)` terminated with an error exit status (137)
<<<<<<< HEAD

Command executed:
    STAR \
        --genomeDir star \
        --readFilesIn WT_REP1_trimmed.fq.gz  \
        --runThreadN 2 \
        --outFileNamePrefix WT_REP1. \
        <TRUNCATED>

Command exit status:
    137

=======

Command executed:
    STAR \
        --genomeDir star \
        --readFilesIn WT_REP1_trimmed.fq.gz  \
        --runThreadN 2 \
        --outFileNamePrefix WT_REP1. \
        <TRUNCATED>

Command exit status:
    137

>>>>>>> d333b856
Command output:
    (empty)

Command error:
    .command.sh: line 9:  30 Killed    STAR --genomeDir star --readFilesIn WT_REP1_trimmed.fq.gz --runThreadN 2 --outFileNamePrefix WT_REP1. <TRUNCATED>
Work dir:
    /home/pipelinetest/work/9d/172ca5881234073e8d76f2a19c88fb

Tip: you can replicate the issue by changing to the process work dir and entering the command `bash .command.run`
```

To bypass this error you would need to find exactly which resources are set by the `STAR_ALIGN` process. The quickest way is to search for `process STAR_ALIGN` in the [nf-core/rnaseq Github repo](https://github.com/nf-core/rnaseq/search?q=process+STAR_ALIGN). We have standardised the structure of Nextflow DSL2 pipelines such that all module files will be present in the `modules/` directory and so based on the search results the file we want is `modules/nf-core/software/star/align/main.nf`. If you click on the link to that file you will notice that there is a `label` directive at the top of the module that is set to [`label process_high`](https://github.com/nf-core/rnaseq/blob/4c27ef5610c87db00c3c5a3eed10b1d161abf575/modules/nf-core/software/star/align/main.nf#L9). The [Nextflow `label`](https://www.nextflow.io/docs/latest/process.html#label) directive allows us to organise workflow processes in separate groups which can be referenced in a configuration file to select and configure subset of processes having similar computing requirements. The default values for the `process_high` label are set in the pipeline's [`base.config`](https://github.com/nf-core/rnaseq/blob/4c27ef5610c87db00c3c5a3eed10b1d161abf575/conf/base.config#L33-L37) which in this case is defined as 72GB. Providing you haven't set any other standard nf-core parameters to __cap__ the [maximum resources](https://nf-co.re/usage/configuration#max-resources) used by the pipeline then we can try and bypass the `STAR_ALIGN` process failure by creating a custom config file that sets at least 72GB of memory, in this case increased to 100GB. The custom config below can then be provided to the pipeline via the [`-c`](#-c) parameter as highlighted in previous sections.

```nextflow
process {
    withName: STAR_ALIGN {
        memory = 100.GB
    }
<<<<<<< HEAD
}
```

> **NB:** We specify just the process name i.e. `STAR_ALIGN` in the config file and not the full task name string that is printed to screen in the error message or on the terminal whilst the pipeline is running i.e. `RNASEQ:ALIGN_STAR:STAR_ALIGN`. You may get a warning suggesting that the process selector isn't recognised but you can ignore that if the process name has been specified correctly. This is something that needs to be fixed upstream in core Nextflow.

### Tool-specific options

For the ultimate flexibility, we have implemented and are using Nextflow DSL2 modules in a way where it is possible for both developers and users to change tool-specific command-line arguments (e.g. providing an additional command-line argument to the `STAR_ALIGN` process) as well as publishing options (e.g. saving files produced by the `STAR_ALIGN` process that aren't saved by default by the pipeline). In the majority of instances, as a user you won't have to change the default options set by the pipeline developer(s), however, there may be edge cases where creating a simple custom config file can improve the behaviour of the pipeline if for example it is failing due to a weird error that requires setting a tool-specific parameter to deal with smaller / larger genomes.

The command-line arguments passed to STAR in the `STAR_ALIGN` module are a combination of:

* Mandatory arguments or those that need to be evaluated within the scope of the module, as supplied in the [`script`](https://github.com/nf-core/rnaseq/blob/4c27ef5610c87db00c3c5a3eed10b1d161abf575/modules/nf-core/software/star/align/main.nf#L49-L55) section of the module file.

* An [`options.args`](https://github.com/nf-core/rnaseq/blob/4c27ef5610c87db00c3c5a3eed10b1d161abf575/modules/nf-core/software/star/align/main.nf#L56) string of non-mandatory parameters that is set to be empty by default in the module but can be overwritten when including the module in the sub-workflow / workflow context via the `addParams` Nextflow option.

The nf-core/rnaseq pipeline has a sub-workflow (see [terminology](https://github.com/nf-core/modules#terminology)) specifically to align reads with STAR and to sort, index and generate some basic stats on the resulting BAM files using SAMtools. At the top of this file we import the `STAR_ALIGN` module via the Nextflow [`include`](https://github.com/nf-core/rnaseq/blob/4c27ef5610c87db00c3c5a3eed10b1d161abf575/subworkflows/nf-core/align_star.nf#L10) keyword and by default the options passed to the module via the `addParams` option are set as an empty Groovy map [here](https://github.com/nf-core/rnaseq/blob/4c27ef5610c87db00c3c5a3eed10b1d161abf575/subworkflows/nf-core/align_star.nf#L5); this in turn means `options.args` will be set to empty by default in the module file too. This is an intentional design choice and allows us to implement well-written sub-workflows composed of a chain of tools that by default run with the bare minimum parameter set for any given tool in order to make it much easier to share across pipelines and to provide the flexibility for users and developers to customise any non-mandatory arguments.

When including the sub-workflow above in the main pipeline workflow we use the same `include` statement, however, we now have the ability to overwrite options for each of the tools in the sub-workflow including the [`align_options`](https://github.com/nf-core/rnaseq/blob/4c27ef5610c87db00c3c5a3eed10b1d161abf575/workflows/rnaseq.nf#L225) variable that will be used specifically to overwrite the optional arguments passed to the `STAR_ALIGN` module. In this case, the options to be provided to `STAR_ALIGN` have been assigned sensible defaults by the developer(s) in the pipeline's [`modules.config`](https://github.com/nf-core/rnaseq/blob/4c27ef5610c87db00c3c5a3eed10b1d161abf575/conf/modules.config#L70-L74) and can be accessed and customised in the [workflow context](https://github.com/nf-core/rnaseq/blob/4c27ef5610c87db00c3c5a3eed10b1d161abf575/workflows/rnaseq.nf#L201-L204) too before eventually passing them to the sub-workflow as a Groovy map called `star_align_options`. These options will then be propagated from `workflow -> sub-workflow -> module`.

As mentioned at the beginning of this section it may also be necessary for users to overwrite the options passed to modules to be able to customise specific aspects of the way in which a particular tool is executed by the pipeline. Given that all of the default module options are stored in the pipeline's `modules.config` as a [`params` variable](https://github.com/nf-core/rnaseq/blob/4c27ef5610c87db00c3c5a3eed10b1d161abf575/conf/modules.config#L24-L25) it is also possible to overwrite any of these options via a custom config file.

Say for example we want to append an additional, non-mandatory parameter (i.e. `--outFilterMismatchNmax 16`) to the arguments passed to the `STAR_ALIGN` module. Firstly, we need to copy across the default `args` specified in the [`modules.config`](https://github.com/nf-core/rnaseq/blob/4c27ef5610c87db00c3c5a3eed10b1d161abf575/conf/modules.config#L71) and create a custom config file that is a composite of the default `args` as well as the additional options you would like to provide. This is very important because Nextflow will overwrite the default value of `args` that you provide via the custom config.

As you will see in the example below, we have:

* appended `--outFilterMismatchNmax 16` to the default `args` used by the module.
* changed the default `publish_dir` value to where the files will eventually be published in the main results directory.
* appended `'bam':''` to the default value of `publish_files` so that the BAM files generated by the process will also be saved in the top-level results directory for the module. Note: `'out':'log'` means any file/directory ending in `out` will now be saved in a separate directory called `my_star_directory/log/`.

```nextflow
params {
    modules {
    'star_align' {
        args          = "--quantMode TranscriptomeSAM --twopassMode Basic --outSAMtype BAM Unsorted --readFilesCommand zcat --runRNGseed 0 --outFilterMultimapNmax 20 --alignSJDBoverhangMin 1 --outSAMattributes NH HI AS NM MD --quantTranscriptomeBan Singleend --outFilterMismatchNmax 16"
        publish_dir   = "my_star_directory"
        publish_files = ['out':'log', 'tab':'log', 'bam':'']
    }
    }
}
```

=======
}
```

> **NB:** We specify just the process name i.e. `STAR_ALIGN` in the config file and not the full task name string that is printed to screen in the error message or on the terminal whilst the pipeline is running i.e. `RNASEQ:ALIGN_STAR:STAR_ALIGN`. You may get a warning suggesting that the process selector isn't recognised but you can ignore that if the process name has been specified correctly. This is something that needs to be fixed upstream in core Nextflow.

### Tool-specific options

For the ultimate flexibility, we have implemented and are using Nextflow DSL2 modules in a way where it is possible for both developers and users to change tool-specific command-line arguments (e.g. providing an additional command-line argument to the `STAR_ALIGN` process) as well as publishing options (e.g. saving files produced by the `STAR_ALIGN` process that aren't saved by default by the pipeline). In the majority of instances, as a user you won't have to change the default options set by the pipeline developer(s), however, there may be edge cases where creating a simple custom config file can improve the behaviour of the pipeline if for example it is failing due to a weird error that requires setting a tool-specific parameter to deal with smaller / larger genomes.

The command-line arguments passed to STAR in the `STAR_ALIGN` module are a combination of:

* Mandatory arguments or those that need to be evaluated within the scope of the module, as supplied in the [`script`](https://github.com/nf-core/rnaseq/blob/4c27ef5610c87db00c3c5a3eed10b1d161abf575/modules/nf-core/software/star/align/main.nf#L49-L55) section of the module file.

* An [`options.args`](https://github.com/nf-core/rnaseq/blob/4c27ef5610c87db00c3c5a3eed10b1d161abf575/modules/nf-core/software/star/align/main.nf#L56) string of non-mandatory parameters that is set to be empty by default in the module but can be overwritten when including the module in the sub-workflow / workflow context via the `addParams` Nextflow option.

The nf-core/rnaseq pipeline has a sub-workflow (see [terminology](https://github.com/nf-core/modules#terminology)) specifically to align reads with STAR and to sort, index and generate some basic stats on the resulting BAM files using SAMtools. At the top of this file we import the `STAR_ALIGN` module via the Nextflow [`include`](https://github.com/nf-core/rnaseq/blob/4c27ef5610c87db00c3c5a3eed10b1d161abf575/subworkflows/nf-core/align_star.nf#L10) keyword and by default the options passed to the module via the `addParams` option are set as an empty Groovy map [here](https://github.com/nf-core/rnaseq/blob/4c27ef5610c87db00c3c5a3eed10b1d161abf575/subworkflows/nf-core/align_star.nf#L5); this in turn means `options.args` will be set to empty by default in the module file too. This is an intentional design choice and allows us to implement well-written sub-workflows composed of a chain of tools that by default run with the bare minimum parameter set for any given tool in order to make it much easier to share across pipelines and to provide the flexibility for users and developers to customise any non-mandatory arguments.

When including the sub-workflow above in the main pipeline workflow we use the same `include` statement, however, we now have the ability to overwrite options for each of the tools in the sub-workflow including the [`align_options`](https://github.com/nf-core/rnaseq/blob/4c27ef5610c87db00c3c5a3eed10b1d161abf575/workflows/rnaseq.nf#L225) variable that will be used specifically to overwrite the optional arguments passed to the `STAR_ALIGN` module. In this case, the options to be provided to `STAR_ALIGN` have been assigned sensible defaults by the developer(s) in the pipeline's [`modules.config`](https://github.com/nf-core/rnaseq/blob/4c27ef5610c87db00c3c5a3eed10b1d161abf575/conf/modules.config#L70-L74) and can be accessed and customised in the [workflow context](https://github.com/nf-core/rnaseq/blob/4c27ef5610c87db00c3c5a3eed10b1d161abf575/workflows/rnaseq.nf#L201-L204) too before eventually passing them to the sub-workflow as a Groovy map called `star_align_options`. These options will then be propagated from `workflow -> sub-workflow -> module`.

As mentioned at the beginning of this section it may also be necessary for users to overwrite the options passed to modules to be able to customise specific aspects of the way in which a particular tool is executed by the pipeline. Given that all of the default module options are stored in the pipeline's `modules.config` as a [`params` variable](https://github.com/nf-core/rnaseq/blob/4c27ef5610c87db00c3c5a3eed10b1d161abf575/conf/modules.config#L24-L25) it is also possible to overwrite any of these options via a custom config file.

Say for example we want to append an additional, non-mandatory parameter (i.e. `--outFilterMismatchNmax 16`) to the arguments passed to the `STAR_ALIGN` module. Firstly, we need to copy across the default `args` specified in the [`modules.config`](https://github.com/nf-core/rnaseq/blob/4c27ef5610c87db00c3c5a3eed10b1d161abf575/conf/modules.config#L71) and create a custom config file that is a composite of the default `args` as well as the additional options you would like to provide. This is very important because Nextflow will overwrite the default value of `args` that you provide via the custom config.

As you will see in the example below, we have:

* appended `--outFilterMismatchNmax 16` to the default `args` used by the module.
* changed the default `publish_dir` value to where the files will eventually be published in the main results directory.
* appended `'bam':''` to the default value of `publish_files` so that the BAM files generated by the process will also be saved in the top-level results directory for the module. Note: `'out':'log'` means any file/directory ending in `out` will now be saved in a separate directory called `my_star_directory/log/`.

```nextflow
params {
    modules {
        'star_align' {
            args          = "--quantMode TranscriptomeSAM --twopassMode Basic --outSAMtype BAM Unsorted --readFilesCommand zcat --runRNGseed 0 --outFilterMultimapNmax 20 --alignSJDBoverhangMin 1 --outSAMattributes NH HI AS NM MD --quantTranscriptomeBan Singleend --outFilterMismatchNmax 16"
            publish_dir   = "my_star_directory"
            publish_files = ['out':'log', 'tab':'log', 'bam':'']
        }
    }
}
```

>>>>>>> d333b856
### Updating containers

The [Nextflow DSL2](https://www.nextflow.io/docs/latest/dsl2.html) implementation of this pipeline uses one container per process which makes it much easier to maintain and update software dependencies. If for some reason you need to use a different version of a particular tool with the pipeline then you just need to identify the `process` name and override the Nextflow `container` definition for that process using the `withName` declaration. For example, in the [nf-core/viralrecon](https://nf-co.re/viralrecon) pipeline a tool called [Pangolin](https://github.com/cov-lineages/pangolin) has been used during the COVID-19 pandemic to assign lineages to SARS-CoV-2 genome sequenced samples. Given that the lineage assignments change quite frequently it doesn't make sense to re-release the nf-core/viralrecon everytime a new version of Pangolin has been released. However, you can override the default container used by the pipeline by creating a custom config file and passing it as a command-line argument via `-c custom.config`.

1. Check the default version used by the pipeline in the module file for [Pangolin](https://github.com/nf-core/viralrecon/blob/a85d5969f9025409e3618d6c280ef15ce417df65/modules/nf-core/software/pangolin/main.nf#L14-L19)
2. Find the latest version of the Biocontainer available on [Quay.io](https://quay.io/repository/biocontainers/pangolin?tag=latest&tab=tags)
3. Create the custom config accordingly:

    * For Docker:

        ```nextflow
        process {
            withName: PANGOLIN {
                container = 'quay.io/biocontainers/pangolin:3.0.5--pyhdfd78af_0'
            }
        }
        ```

    * For Singularity:

        ```nextflow
        process {
            withName: PANGOLIN {
                container = 'https://depot.galaxyproject.org/singularity/pangolin:3.0.5--pyhdfd78af_0'
            }
        }
        ```

    * For Conda:

        ```nextflow
        process {
            withName: PANGOLIN {
                conda = 'bioconda::pangolin=3.0.5'
            }
        }
        ```

> **NB:** If you wish to periodically update individual tool-specific results (e.g. Pangolin) generated by the pipeline then you must ensure to keep the `work/` directory otherwise the `-resume` ability of the pipeline will be compromised and it will restart from scratch.

### nf-core/configs

In most cases, you will only need to create a custom config as a one-off but if you and others within your organisation are likely to be running nf-core pipelines regularly and need to use the same settings regularly it may be a good idea to request that your custom config file is uploaded to the `nf-core/configs` git repository. Before you do this please can you test that the config file works with your pipeline of choice using the `-c` parameter. You can then create a pull request to the `nf-core/configs` repository with the addition of your config file, associated documentation file (see examples in [`nf-core/configs/docs`](https://github.com/nf-core/configs/tree/master/docs)), and amending [`nfcore_custom.config`](https://github.com/nf-core/configs/blob/master/nfcore_custom.config) to include your custom profile.

See the main [Nextflow documentation](https://www.nextflow.io/docs/latest/config.html) for more information about creating your own configuration files.

If you have any questions or issues please send us a message on [Slack](https://nf-co.re/join/slack) on the [`#configs` channel](https://nfcore.slack.com/channels/configs).

## Running in the background

Nextflow handles job submissions and supervises the running jobs. The Nextflow process must run until the pipeline is finished.

The Nextflow `-bg` flag launches Nextflow in the background, detached from your terminal so that the workflow does not stop if you log out of your session. The logs are saved to a file.

Alternatively, you can use `screen` / `tmux` or similar tool to create a detached session which you can log back into at a later time.
Some HPC setups also allow you to run nextflow within a cluster job submitted your job scheduler (from where it submits more jobs).

## Nextflow memory requirements

In some cases, the Nextflow Java virtual machines can start to request a large amount of memory.
We recommend adding the following line to your environment to limit this (typically in `~/.bashrc` or `~./bash_profile`):

```console
NXF_OPTS='-Xms1g -Xmx4g'
```<|MERGE_RESOLUTION|>--- conflicted
+++ resolved
@@ -213,7 +213,6 @@
 
 Caused by:
     Process `RNASEQ:ALIGN_STAR:STAR_ALIGN (WT_REP1)` terminated with an error exit status (137)
-<<<<<<< HEAD
 
 Command executed:
     STAR \
@@ -226,20 +225,6 @@
 Command exit status:
     137
 
-=======
-
-Command executed:
-    STAR \
-        --genomeDir star \
-        --readFilesIn WT_REP1_trimmed.fq.gz  \
-        --runThreadN 2 \
-        --outFileNamePrefix WT_REP1. \
-        <TRUNCATED>
-
-Command exit status:
-    137
-
->>>>>>> d333b856
 Command output:
     (empty)
 
@@ -258,49 +243,6 @@
     withName: STAR_ALIGN {
         memory = 100.GB
     }
-<<<<<<< HEAD
-}
-```
-
-> **NB:** We specify just the process name i.e. `STAR_ALIGN` in the config file and not the full task name string that is printed to screen in the error message or on the terminal whilst the pipeline is running i.e. `RNASEQ:ALIGN_STAR:STAR_ALIGN`. You may get a warning suggesting that the process selector isn't recognised but you can ignore that if the process name has been specified correctly. This is something that needs to be fixed upstream in core Nextflow.
-
-### Tool-specific options
-
-For the ultimate flexibility, we have implemented and are using Nextflow DSL2 modules in a way where it is possible for both developers and users to change tool-specific command-line arguments (e.g. providing an additional command-line argument to the `STAR_ALIGN` process) as well as publishing options (e.g. saving files produced by the `STAR_ALIGN` process that aren't saved by default by the pipeline). In the majority of instances, as a user you won't have to change the default options set by the pipeline developer(s), however, there may be edge cases where creating a simple custom config file can improve the behaviour of the pipeline if for example it is failing due to a weird error that requires setting a tool-specific parameter to deal with smaller / larger genomes.
-
-The command-line arguments passed to STAR in the `STAR_ALIGN` module are a combination of:
-
-* Mandatory arguments or those that need to be evaluated within the scope of the module, as supplied in the [`script`](https://github.com/nf-core/rnaseq/blob/4c27ef5610c87db00c3c5a3eed10b1d161abf575/modules/nf-core/software/star/align/main.nf#L49-L55) section of the module file.
-
-* An [`options.args`](https://github.com/nf-core/rnaseq/blob/4c27ef5610c87db00c3c5a3eed10b1d161abf575/modules/nf-core/software/star/align/main.nf#L56) string of non-mandatory parameters that is set to be empty by default in the module but can be overwritten when including the module in the sub-workflow / workflow context via the `addParams` Nextflow option.
-
-The nf-core/rnaseq pipeline has a sub-workflow (see [terminology](https://github.com/nf-core/modules#terminology)) specifically to align reads with STAR and to sort, index and generate some basic stats on the resulting BAM files using SAMtools. At the top of this file we import the `STAR_ALIGN` module via the Nextflow [`include`](https://github.com/nf-core/rnaseq/blob/4c27ef5610c87db00c3c5a3eed10b1d161abf575/subworkflows/nf-core/align_star.nf#L10) keyword and by default the options passed to the module via the `addParams` option are set as an empty Groovy map [here](https://github.com/nf-core/rnaseq/blob/4c27ef5610c87db00c3c5a3eed10b1d161abf575/subworkflows/nf-core/align_star.nf#L5); this in turn means `options.args` will be set to empty by default in the module file too. This is an intentional design choice and allows us to implement well-written sub-workflows composed of a chain of tools that by default run with the bare minimum parameter set for any given tool in order to make it much easier to share across pipelines and to provide the flexibility for users and developers to customise any non-mandatory arguments.
-
-When including the sub-workflow above in the main pipeline workflow we use the same `include` statement, however, we now have the ability to overwrite options for each of the tools in the sub-workflow including the [`align_options`](https://github.com/nf-core/rnaseq/blob/4c27ef5610c87db00c3c5a3eed10b1d161abf575/workflows/rnaseq.nf#L225) variable that will be used specifically to overwrite the optional arguments passed to the `STAR_ALIGN` module. In this case, the options to be provided to `STAR_ALIGN` have been assigned sensible defaults by the developer(s) in the pipeline's [`modules.config`](https://github.com/nf-core/rnaseq/blob/4c27ef5610c87db00c3c5a3eed10b1d161abf575/conf/modules.config#L70-L74) and can be accessed and customised in the [workflow context](https://github.com/nf-core/rnaseq/blob/4c27ef5610c87db00c3c5a3eed10b1d161abf575/workflows/rnaseq.nf#L201-L204) too before eventually passing them to the sub-workflow as a Groovy map called `star_align_options`. These options will then be propagated from `workflow -> sub-workflow -> module`.
-
-As mentioned at the beginning of this section it may also be necessary for users to overwrite the options passed to modules to be able to customise specific aspects of the way in which a particular tool is executed by the pipeline. Given that all of the default module options are stored in the pipeline's `modules.config` as a [`params` variable](https://github.com/nf-core/rnaseq/blob/4c27ef5610c87db00c3c5a3eed10b1d161abf575/conf/modules.config#L24-L25) it is also possible to overwrite any of these options via a custom config file.
-
-Say for example we want to append an additional, non-mandatory parameter (i.e. `--outFilterMismatchNmax 16`) to the arguments passed to the `STAR_ALIGN` module. Firstly, we need to copy across the default `args` specified in the [`modules.config`](https://github.com/nf-core/rnaseq/blob/4c27ef5610c87db00c3c5a3eed10b1d161abf575/conf/modules.config#L71) and create a custom config file that is a composite of the default `args` as well as the additional options you would like to provide. This is very important because Nextflow will overwrite the default value of `args` that you provide via the custom config.
-
-As you will see in the example below, we have:
-
-* appended `--outFilterMismatchNmax 16` to the default `args` used by the module.
-* changed the default `publish_dir` value to where the files will eventually be published in the main results directory.
-* appended `'bam':''` to the default value of `publish_files` so that the BAM files generated by the process will also be saved in the top-level results directory for the module. Note: `'out':'log'` means any file/directory ending in `out` will now be saved in a separate directory called `my_star_directory/log/`.
-
-```nextflow
-params {
-    modules {
-    'star_align' {
-        args          = "--quantMode TranscriptomeSAM --twopassMode Basic --outSAMtype BAM Unsorted --readFilesCommand zcat --runRNGseed 0 --outFilterMultimapNmax 20 --alignSJDBoverhangMin 1 --outSAMattributes NH HI AS NM MD --quantTranscriptomeBan Singleend --outFilterMismatchNmax 16"
-        publish_dir   = "my_star_directory"
-        publish_files = ['out':'log', 'tab':'log', 'bam':'']
-    }
-    }
-}
-```
-
-=======
 }
 ```
 
@@ -342,7 +284,6 @@
 }
 ```
 
->>>>>>> d333b856
 ### Updating containers
 
 The [Nextflow DSL2](https://www.nextflow.io/docs/latest/dsl2.html) implementation of this pipeline uses one container per process which makes it much easier to maintain and update software dependencies. If for some reason you need to use a different version of a particular tool with the pipeline then you just need to identify the `process` name and override the Nextflow `container` definition for that process using the `withName` declaration. For example, in the [nf-core/viralrecon](https://nf-co.re/viralrecon) pipeline a tool called [Pangolin](https://github.com/cov-lineages/pangolin) has been used during the COVID-19 pandemic to assign lineages to SARS-CoV-2 genome sequenced samples. Given that the lineage assignments change quite frequently it doesn't make sense to re-release the nf-core/viralrecon everytime a new version of Pangolin has been released. However, you can override the default container used by the pipeline by creating a custom config file and passing it as a command-line argument via `-c custom.config`.
