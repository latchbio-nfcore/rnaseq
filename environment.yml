--- conflicted
+++ resolved
@@ -22,11 +22,6 @@
   - samtools=1.9
   - stringtie=1.3.4
   - subread=1.6.1
-<<<<<<< HEAD
-  - multiqc=1.5
   - gffread=0.9.9
-=======
-  - gffread=0.9.9
-  - multiqc=1.6
->>>>>>> d64b7f53
-  - deeptools=3.1.1+  - deeptools=3.1.1
+  - multiqc=1.6