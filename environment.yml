--- conflicted
+++ resolved
@@ -24,11 +24,6 @@
   - stringtie=1.3.6
   - subread=1.6.4
   - gffread=0.9.12
-<<<<<<< HEAD
-  - deeptools=3.2.0
-  - multiqc=1.7
-  - htseq=0.11.2
-=======
   - deeptools=3.2.1
   - multiqc=1.7
->>>>>>> e0cfa020
+  - htseq=0.11.2