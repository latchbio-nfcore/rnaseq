# You can use this file to create a conda environment for this pipeline:
#   conda env create -f environment.yml
name: nf-core-rnaseq-1.4dev
channels:
  - conda-forge
  - bioconda
  - defaults
dependencies:
  - fastqc=0.11.8
  - trim-galore=0.6.2
  - star=2.6.1d # don't upgrade me - 2.7X indices incompatible with iGenomes.
  - hisat2=2.1.0
  - picard=2.20.0
  - bioconductor-dupradar=1.14.0
  - conda-forge::r-data.table=1.12.2
  - conda-forge::r-gplots=3.0.1.1
  - bioconductor-edger=3.24.3
  - conda-forge::r-markdown=0.9
  - csvtk=0.17.0
  - qualimap=2.2.2b
  - preseq=2.0.3
  - rseqc=3.0.0
  - rsem=1.3.2
  - samtools=1.9
  - salmon=0.14.0
  - stringtie=1.3.6
  - subread=1.6.4
  - gffread=0.9.12
  - deeptools=3.2.1
  - multiqc=1.7
<<<<<<< HEAD
  - salmon=0.14.0
=======
>>>>>>> fb75b67b
  - matplotlib=3.0.3
  - r-base=3.5.1<|MERGE_RESOLUTION|>--- conflicted
+++ resolved
@@ -28,9 +28,5 @@
   - gffread=0.9.12
   - deeptools=3.2.1
   - multiqc=1.7
-<<<<<<< HEAD
-  - salmon=0.14.0
-=======
->>>>>>> fb75b67b
   - matplotlib=3.0.3
   - r-base=3.5.1