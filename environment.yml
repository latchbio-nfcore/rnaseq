--- conflicted
+++ resolved
@@ -17,17 +17,7 @@
   - conda-forge::r-gplots=3.0.1
   - bioconda::bioconductor-edger=3.22.5
   - conda-forge::r-markdown=0.8
-<<<<<<< HEAD
-  - preseq=2.0.3
-  - rseqc=2.6.4
-  - samtools=1.9
-  - stringtie=1.3.4
-  - subread=1.6.2
-  - gffread=0.9.9
-  - deeptools=3.1.3
-  - multiqc=1.6
-  - csvtk=0.15.0
-=======
+  - bioconda::csvtk=0.15.0
   - bioconda::preseq=2.0.3
   - bioconda::rseqc=2.6.4
   - bioconda::samtools=1.9
@@ -35,5 +25,4 @@
   - bioconda::subread=1.6.2
   - bioconda::gffread=0.9.9
   - bioconda::deeptools=3.1.3
-  - bioconda::multiqc=1.6
->>>>>>> 90b42ca7
+  - bioconda::multiqc=1.6