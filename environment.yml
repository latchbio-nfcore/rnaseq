# You can use this file to create a conda environment for this pipeline:
#   conda env create -f environment.yml
<<<<<<< HEAD
name: nf-core-rnaseq-1.4
=======
name: nf-core-rnaseq-1.4.1
>>>>>>> 2a79a1ae
channels:
  - conda-forge
  - bioconda
  - defaults
dependencies:
  ## conda-forge packages, sorting now alphabetically, without the channel prefix!
  - matplotlib=3.0.3        # Current 3.1.0 build incompatible with multiqc=1.7
  - r-base=3.6.1
  - conda-forge::r-data.table=1.12.4
  - conda-forge::r-gplots=3.0.1.1
  - conda-forge::r-markdown=1.1

  ## bioconda packages, see above
  - bioconductor-dupradar=1.14.0
  - bioconductor-edger=3.26.5
  - bioconductor-tximeta=1.2.2
  - bioconductor-summarizedexperiment=1.14.0
  - deeptools=3.3.1
  - fastqc=0.11.8
  - gffread=0.11.4
  - hisat2=2.1.0
  - multiqc=1.7
  - picard=2.21.1
  - preseq=2.0.3
  - qualimap=2.2.2c
  - rseqc=3.0.1
  - salmon=0.14.2
  - samtools=1.9
  - sortmerna=2.1b # for metatranscriptomics
  - star=2.6.1d             # Don't upgrade me - 2.7X indices incompatible with iGenomes.
  - stringtie=2.0
  - subread=1.6.4
<<<<<<< HEAD
  - trim-galore=0.6.4
  
  
=======
  - trim-galore=0.6.4
>>>>>>> 2a79a1ae
<|MERGE_RESOLUTION|>--- conflicted
+++ resolved
@@ -1,10 +1,6 @@
 # You can use this file to create a conda environment for this pipeline:
 #   conda env create -f environment.yml
-<<<<<<< HEAD
-name: nf-core-rnaseq-1.4
-=======
 name: nf-core-rnaseq-1.4.1
->>>>>>> 2a79a1ae
 channels:
   - conda-forge
   - bioconda
@@ -37,10 +33,4 @@
   - star=2.6.1d             # Don't upgrade me - 2.7X indices incompatible with iGenomes.
   - stringtie=2.0
   - subread=1.6.4
-<<<<<<< HEAD
-  - trim-galore=0.6.4
-  
-  
-=======
-  - trim-galore=0.6.4
->>>>>>> 2a79a1ae
+  - trim-galore=0.6.4