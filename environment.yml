--- conflicted
+++ resolved
@@ -6,12 +6,14 @@
   - bioconda
   - defaults
 dependencies:
-<<<<<<< HEAD
   ## conda-forge packages, sorting now alphabetically, without the channel prefix!
   - r-base=3.6.1
   - conda-forge::r-data.table=1.12.4
   - conda-forge::r-gplots=3.0.1.1
-  - conda-forge::r-markdown=1.1
+  - conda-forge::python=3.7.3
+  - conda-forge::markdown=3.1.1
+  - conda-forge::pymdown-extensions=6.0
+  - conda-forge::pygments=2.5.2
 
   ## bioconda packages, see above
   - bioconductor-dupradar=1.14.0
@@ -35,13 +37,4 @@
   - subread=1.6.4
   - trim-galore=0.6.4
   - pigz=2.3.4
-  - rsem=1.3.3
-=======
-  - conda-forge::python=3.7.3
-  - conda-forge::markdown=3.1.1
-  - conda-forge::pymdown-extensions=6.0
-  - conda-forge::pygments=2.5.2
-  # TODO nf-core: Add required software dependencies here
-  - bioconda::fastqc=0.11.8
-  - bioconda::multiqc=1.7
->>>>>>> f2112ac0
+  - rsem=1.3.3