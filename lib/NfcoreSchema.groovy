//
// This file holds several functions used to perform JSON parameter validation, help and summary rendering for the nf-core pipeline template.
//

import org.everit.json.schema.Schema
import org.everit.json.schema.loader.SchemaLoader
import org.everit.json.schema.ValidationException
import org.json.JSONObject
import org.json.JSONTokener
import org.json.JSONArray
import groovy.json.JsonSlurper
import groovy.json.JsonBuilder

class NfcoreSchema {

    //
    // Resolve Schema path relative to main workflow directory
    //
    public static String getSchemaPath(workflow, schema_filename='nextflow_schema.json') {
        return "${workflow.projectDir}/${schema_filename}"
    }

    //
    // Function to loop over all parameters defined in schema and check
    // whether the given parameters adhere to the specifications
    //
    /* groovylint-disable-next-line UnusedPrivateMethodParameter */
    public static void validateParameters(workflow, params, log, schema_filename='nextflow_schema.json') {
        def has_error = false
        //=====================================================================//
        // Check for nextflow core params and unexpected params
        def json = new File(getSchemaPath(workflow, schema_filename=schema_filename)).text
        def Map schemaParams = (Map) new JsonSlurper().parseText(json).get('definitions')
        def nf_params = [
            // Options for base `nextflow` command
            'bg',
            'c',
            'C',
            'config',
            'd',
            'D',
            'dockerize',
            'h',
            'log',
            'q',
            'quiet',
            'syslog',
            'v',
            'version',

            // Options for `nextflow run` command
            'ansi',
            'ansi-log',
            'bg',
            'bucket-dir',
            'c',
            'cache',
            'config',
            'dsl2',
            'dump-channels',
            'dump-hashes',
            'E',
            'entry',
            'latest',
            'lib',
            'main-script',
            'N',
            'name',
            'offline',
            'params-file',
            'pi',
            'plugins',
            'poll-interval',
            'pool-size',
            'profile',
            'ps',
            'qs',
            'queue-size',
            'r',
            'resume',
            'revision',
            'stdin',
            'stub',
            'stub-run',
            'test',
            'w',
            'with-charliecloud',
            'with-conda',
            'with-dag',
            'with-docker',
            'with-mpi',
            'with-notification',
            'with-podman',
            'with-report',
            'with-singularity',
            'with-timeline',
            'with-tower',
            'with-trace',
            'with-weblog',
            'without-docker',
            'without-podman',
            'work-dir'
        ]
        def unexpectedParams = []

        // Collect expected parameters from the schema
        def expectedParams = []
        for (group in schemaParams) {
            for (p in group.value['properties']) {
                expectedParams.push(p.key)
            }
        }

        for (specifiedParam in params.keySet()) {
            // nextflow params
            if (nf_params.contains(specifiedParam)) {
                log.error "ERROR: You used a core Nextflow option with two hyphens: '--${specifiedParam}'. Please resubmit with '-${specifiedParam}'"
                has_error = true
            }
            // unexpected params
            def params_ignore = params.schema_ignore_params.split(',') + 'schema_ignore_params'
            def expectedParamsLowerCase = expectedParams.collect{ it.replace("-", "").toLowerCase() }
            def specifiedParamLowerCase = specifiedParam.replace("-", "").toLowerCase()
            if (!expectedParams.contains(specifiedParam) && !params_ignore.contains(specifiedParam) && !expectedParamsLowerCase.contains(specifiedParamLowerCase)) {
                // Temporarily remove camelCase/camel-case params #1035
                def unexpectedParamsLowerCase = unexpectedParams.collect{ it.replace("-", "").toLowerCase()}
                if (!unexpectedParamsLowerCase.contains(specifiedParamLowerCase)){
                    unexpectedParams.push(specifiedParam)
                }
            }
        }

        //=====================================================================//
        // Validate parameters against the schema
        InputStream input_stream = new File(getSchemaPath(workflow, schema_filename=schema_filename)).newInputStream()
        JSONObject raw_schema = new JSONObject(new JSONTokener(input_stream))

        // Remove anything that's in params.schema_ignore_params
        raw_schema = removeIgnoredParams(raw_schema, params)

        Schema schema = SchemaLoader.load(raw_schema)

        // Clean the parameters
        def cleanedParams = cleanParameters(params)

        // Convert to JSONObject
        def jsonParams = new JsonBuilder(cleanedParams)
        JSONObject params_json = new JSONObject(jsonParams.toString())

        // Validate
        try {
            schema.validate(params_json)
        } catch (ValidationException e) {
            println ''
            log.error 'ERROR: Validation of pipeline parameters failed!'
            JSONObject exceptionJSON = e.toJSON()
            printExceptions(exceptionJSON, params_json, log)
            println ''
            has_error = true
        }

        // Check for unexpected parameters
        if (unexpectedParams.size() > 0) {
            Map colors = NfcoreTemplate.logColours(params.monochrome_logs)
            println ''
            def warn_msg = 'Found unexpected parameters:'
            for (unexpectedParam in unexpectedParams) {
                warn_msg = warn_msg + "\n* --${unexpectedParam}: ${params[unexpectedParam].toString()}"
            }
            log.warn warn_msg
            log.info "- ${colors.dim}Ignore this warning: params.schema_ignore_params = \"${unexpectedParams.join(',')}\" ${colors.reset}"
            println ''
        }

        if (has_error) {
            System.exit(1)
        }
    }

<<<<<<< HEAD
    /*
     * Function to validate a file by its schema, eg. sample sheets
     */
    /* groovylint-disable-next-line UnusedPrivateMethodParameter */
    public static void validateFile(workflow, log, params, param_name, obj, schema_filename) {
        // Load the schema
        InputStream inputStream = new File(getSchemaPath(workflow, schema_filename)).newInputStream()
        JSONObject rawSchema = new JSONObject(new JSONTokener(inputStream))
        Schema schema = SchemaLoader.load(rawSchema)

        // Convert the groovy object to a JSONArray
        def jsonObj = new JsonBuilder(obj)
        JSONArray objJSON = new JSONArray(jsonObj.toString())

        // Validate
        try {
            schema.validate(objJSON)
        } catch (ValidationException e) {
            Map colors = NfcoreTemplate.logColours(params.monochrome_logs)
            println ""
            println "=${colors.red}====   ERROR: Validation of '$param_name' file failed!   ============================="
            JSONObject exceptionJSON = e.toJSON()
            e.getCausingExceptions().stream().map(ValidationException::getMessage).forEach(System.out::println)
            println "=${colors.red}==================================================================================${colors.reset}"
            println ""
            System.exit(1)
        }
        log.debug "Validation passed: '$param_name' with '$schema_filename'"
    }

    /*
     * Beautify parameters for --help
     */
=======
    //
    // Beautify parameters for --help
    //
>>>>>>> f040ba52
    public static String paramsHelp(workflow, params, command, schema_filename='nextflow_schema.json') {
        Map colors = NfcoreTemplate.logColours(params.monochrome_logs)
        Integer num_hidden = 0
        String output  = ''
        output        += 'Typical pipeline command:\n\n'
        output        += "  ${colors.cyan}${command}${colors.reset}\n\n"
        Map params_map = paramsLoad(getSchemaPath(workflow, schema_filename=schema_filename))
        Integer max_chars  = paramsMaxChars(params_map) + 1
        Integer desc_indent = max_chars + 14
        Integer dec_linewidth = 160 - desc_indent
        for (group in params_map.keySet()) {
            Integer num_params = 0
            String group_output = colors.underlined + colors.bold + group + colors.reset + '\n'
            def group_params = params_map.get(group)  // This gets the parameters of that particular group
            for (param in group_params.keySet()) {
                if (group_params.get(param).hidden && !params.show_hidden_params) {
                    num_hidden += 1
                    continue;
                }
                def type = '[' + group_params.get(param).type + ']'
                def description = group_params.get(param).description
                def defaultValue = group_params.get(param).default ? " [default: " + group_params.get(param).default.toString() + "]" : ''
                def description_default = description + colors.dim + defaultValue + colors.reset
                // Wrap long description texts
                // Loosely based on https://dzone.com/articles/groovy-plain-text-word-wrap
                if (description_default.length() > dec_linewidth){
                    List olines = []
                    String oline = "" // " " * indent
                    description_default.split(" ").each() { wrd ->
                        if ((oline.size() + wrd.size()) <= dec_linewidth) {
                            oline += wrd + " "
                        } else {
                            olines += oline
                            oline = wrd + " "
                        }
                    }
                    olines += oline
                    description_default = olines.join("\n" + " " * desc_indent)
                }
                group_output += "  --" +  param.padRight(max_chars) + colors.dim + type.padRight(10) + colors.reset + description_default + '\n'
                num_params += 1
            }
            group_output += '\n'
            if (num_params > 0){
                output += group_output
            }
        }
        if (num_hidden > 0){
            output += colors.dim + "!! Hiding $num_hidden params, use --show_hidden_params to show them !!\n" + colors.reset
        }
        output += NfcoreTemplate.dashedLine(params.monochrome_logs)
        return output
    }

    //
    // Groovy Map summarising parameters/workflow options used by the pipeline
    //
    public static LinkedHashMap paramsSummaryMap(workflow, params, schema_filename='nextflow_schema.json') {
        // Get a selection of core Nextflow workflow options
        def Map workflow_summary = [:]
        if (workflow.revision) {
            workflow_summary['revision'] = workflow.revision
        }
        workflow_summary['runName']      = workflow.runName
        if (workflow.containerEngine) {
            workflow_summary['containerEngine'] = workflow.containerEngine
        }
        if (workflow.container) {
            workflow_summary['container'] = workflow.container
        }
        workflow_summary['launchDir']    = workflow.launchDir
        workflow_summary['workDir']      = workflow.workDir
        workflow_summary['projectDir']   = workflow.projectDir
        workflow_summary['userName']     = workflow.userName
        workflow_summary['profile']      = workflow.profile
        workflow_summary['configFiles']  = workflow.configFiles.join(', ')

        // Get pipeline parameters defined in JSON Schema
        def Map params_summary = [:]
        def blacklist  = ['hostnames']
        def params_map = paramsLoad(getSchemaPath(workflow, schema_filename=schema_filename))
        for (group in params_map.keySet()) {
            def sub_params = new LinkedHashMap()
            def group_params = params_map.get(group)  // This gets the parameters of that particular group
            for (param in group_params.keySet()) {
                if (params.containsKey(param) && !blacklist.contains(param)) {
                    def params_value = params.get(param)
                    def schema_value = group_params.get(param).default
                    def param_type   = group_params.get(param).type
                    if (schema_value != null) {
                        if (param_type == 'string') {
                            if (schema_value.contains('$projectDir') || schema_value.contains('${projectDir}')) {
                                def sub_string = schema_value.replace('\$projectDir', '')
                                sub_string     = sub_string.replace('\${projectDir}', '')
                                if (params_value.contains(sub_string)) {
                                    schema_value = params_value
                                }
                            }
                            if (schema_value.contains('$params.outdir') || schema_value.contains('${params.outdir}')) {
                                def sub_string = schema_value.replace('\$params.outdir', '')
                                sub_string     = sub_string.replace('\${params.outdir}', '')
                                if ("${params.outdir}${sub_string}" == params_value) {
                                    schema_value = params_value
                                }
                            }
                        }
                    }

                    // We have a default in the schema, and this isn't it
                    if (schema_value != null && params_value != schema_value) {
                        sub_params.put(param, params_value)
                    }
                    // No default in the schema, and this isn't empty
                    else if (schema_value == null && params_value != "" && params_value != null && params_value != false) {
                        sub_params.put(param, params_value)
                    }
                }
            }
            params_summary.put(group, sub_params)
        }
        return [ 'Core Nextflow options' : workflow_summary ] << params_summary
    }

    //
    // Beautify parameters for summary and return as string
    //
    public static String paramsSummaryLog(workflow, params) {
        Map colors = NfcoreTemplate.logColours(params.monochrome_logs)
        String output  = ''
        def params_map = paramsSummaryMap(workflow, params)
        def max_chars  = paramsMaxChars(params_map)
        for (group in params_map.keySet()) {
            def group_params = params_map.get(group)  // This gets the parameters of that particular group
            if (group_params) {
                output += colors.bold + group + colors.reset + '\n'
                for (param in group_params.keySet()) {
                    output += "  " + colors.blue + param.padRight(max_chars) + ": " + colors.green +  group_params.get(param) + colors.reset + '\n'
                }
                output += '\n'
            }
        }
        output += "!! Only displaying parameters that differ from the pipeline defaults !!\n"
        output += NfcoreTemplate.dashedLine(params.monochrome_logs)
        return output
    }

    //
    // Loop over nested exceptions and print the causingException
    //
    private static void printExceptions(ex_json, params_json, log) {
        def causingExceptions = ex_json['causingExceptions']
        if (causingExceptions.length() == 0) {
            def m = ex_json['message'] =~ /required key \[([^\]]+)\] not found/
            // Missing required param
            if (m.matches()) {
                log.error "* Missing required parameter: --${m[0][1]}"
            }
            // Other base-level error
            else if (ex_json['pointerToViolation'] == '#') {
                log.error "* ${ex_json['message']}"
            }
            // Error with specific param
            else {
                def param = ex_json['pointerToViolation'] - ~/^#\//
                def param_val = params_json[param].toString()
                log.error "* --${param}: ${ex_json['message']} (${param_val})"
            }
        }
        for (ex in causingExceptions) {
            printExceptions(ex, params_json, log)
        }
    }

    //
    // Remove an element from a JSONArray
    //
    private static JSONArray removeElement(json_array, element) {
        def list = []
        int len = json_array.length()
        for (int i=0;i<len;i++){
            list.add(json_array.get(i).toString())
        }
        list.remove(element)
        JSONArray jsArray = new JSONArray(list)
        return jsArray
    }

    //
    // Remove ignored parameters
    //
    private static JSONObject removeIgnoredParams(raw_schema, params) {
        // Remove anything that's in params.schema_ignore_params
        params.schema_ignore_params.split(',').each{ ignore_param ->
            if(raw_schema.keySet().contains('definitions')){
                raw_schema.definitions.each { definition ->
                    for (key in definition.keySet()){
                        if (definition[key].get("properties").keySet().contains(ignore_param)){
                            // Remove the param to ignore
                            definition[key].get("properties").remove(ignore_param)
                            // If the param was required, change this
                            if (definition[key].has("required")) {
                                def cleaned_required = removeElement(definition[key].required, ignore_param)
                                definition[key].put("required", cleaned_required)
                            }
                        }
                    }
                }
            }
            if(raw_schema.keySet().contains('properties') && raw_schema.get('properties').keySet().contains(ignore_param)) {
                raw_schema.get("properties").remove(ignore_param)
            }
            if(raw_schema.keySet().contains('required') && raw_schema.required.contains(ignore_param)) {
                def cleaned_required = removeElement(raw_schema.required, ignore_param)
                raw_schema.put("required", cleaned_required)
            }
        }
        return raw_schema
    }

    //
    // Clean and check parameters relative to Nextflow native classes
    //
    private static Map cleanParameters(params) {
        def new_params = params.getClass().newInstance(params)
        for (p in params) {
            // remove anything evaluating to false
            if (!p['value']) {
                new_params.remove(p.key)
            }
            // Cast MemoryUnit to String
            if (p['value'].getClass() == nextflow.util.MemoryUnit) {
                new_params.replace(p.key, p['value'].toString())
            }
            // Cast Duration to String
            if (p['value'].getClass() == nextflow.util.Duration) {
                new_params.replace(p.key, p['value'].toString().replaceFirst(/d(?!\S)/, "day"))
            }
            // Cast LinkedHashMap to String
            if (p['value'].getClass() == LinkedHashMap) {
                new_params.replace(p.key, p['value'].toString())
            }
        }
        return new_params
    }

    //
    // This function tries to read a JSON params file
    //
    private static LinkedHashMap paramsLoad(String json_schema) {
        def params_map = new LinkedHashMap()
        try {
            params_map = paramsRead(json_schema)
        } catch (Exception e) {
            println "Could not read parameters settings from JSON. $e"
            params_map = new LinkedHashMap()
        }
        return params_map
    }

    //
    // Method to actually read in JSON file using Groovy.
    // Group (as Key), values are all parameters
    //    - Parameter1 as Key, Description as Value
    //    - Parameter2 as Key, Description as Value
    //    ....
    // Group
    //    -
    private static LinkedHashMap paramsRead(String json_schema) throws Exception {
        def json = new File(json_schema).text
        def Map schema_definitions = (Map) new JsonSlurper().parseText(json).get('definitions')
        def Map schema_properties = (Map) new JsonSlurper().parseText(json).get('properties')
        /* Tree looks like this in nf-core schema
        * definitions <- this is what the first get('definitions') gets us
                group 1
                    title
                    description
                        properties
                        parameter 1
                            type
                            description
                        parameter 2
                            type
                            description
                group 2
                    title
                    description
                        properties
                        parameter 1
                            type
                            description
        * properties <- parameters can also be ungrouped, outside of definitions
                parameter 1
                    type
                    description
        */

        // Grouped params
        def params_map = new LinkedHashMap()
        schema_definitions.each { key, val ->
            def Map group = schema_definitions."$key".properties // Gets the property object of the group
            def title = schema_definitions."$key".title
            def sub_params = new LinkedHashMap()
            group.each { innerkey, value ->
                sub_params.put(innerkey, value)
            }
            params_map.put(title, sub_params)
        }

        // Ungrouped params
        def ungrouped_params = new LinkedHashMap()
        schema_properties.each { innerkey, value ->
            ungrouped_params.put(innerkey, value)
        }
        params_map.put("Other parameters", ungrouped_params)

        return params_map
    }

    //
    // Get maximum number of characters across all parameter names
    //
    private static Integer paramsMaxChars(params_map) {
        Integer max_chars = 0
        for (group in params_map.keySet()) {
            def group_params = params_map.get(group)  // This gets the parameters of that particular group
            for (param in group_params.keySet()) {
                if (param.size() > max_chars) {
                    max_chars = param.size()
                }
            }
        }
        return max_chars
    }
}<|MERGE_RESOLUTION|>--- conflicted
+++ resolved
@@ -177,10 +177,9 @@
         }
     }
 
-<<<<<<< HEAD
-    /*
-     * Function to validate a file by its schema, eg. sample sheets
-     */
+    //
+    // Function to validate a file by its schema, eg. sample sheets
+    //
     /* groovylint-disable-next-line UnusedPrivateMethodParameter */
     public static void validateFile(workflow, log, params, param_name, obj, schema_filename) {
         // Load the schema
@@ -208,14 +207,9 @@
         log.debug "Validation passed: '$param_name' with '$schema_filename'"
     }
 
-    /*
-     * Beautify parameters for --help
-     */
-=======
     //
     // Beautify parameters for --help
     //
->>>>>>> f040ba52
     public static String paramsHelp(workflow, params, command, schema_filename='nextflow_schema.json') {
         Map colors = NfcoreTemplate.logColours(params.monochrome_logs)
         Integer num_hidden = 0
