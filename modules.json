{
    "name": "nf-core/rnaseq",
    "homePage": "https://github.com/nf-core/rnaseq",
    "repos": {
        "nf-core/modules": {
            "bbmap/bbsplit": {
                "git_sha": "e745e167c1020928ef20ea1397b6b4d230681b4d"
            },
            "cat/fastq": {
                "git_sha": "e745e167c1020928ef20ea1397b6b4d230681b4d"
            },
            "custom/dumpsoftwareversions": {
                "git_sha": "e745e167c1020928ef20ea1397b6b4d230681b4d"
<<<<<<< HEAD
            },
            "custom/getchromsizes": {
                "git_sha": "e745e167c1020928ef20ea1397b6b4d230681b4d"
            },
            "fastqc": {
                "git_sha": "e745e167c1020928ef20ea1397b6b4d230681b4d"
            },
            "gffread": {
                "git_sha": "e745e167c1020928ef20ea1397b6b4d230681b4d"
            },
            "gunzip": {
                "git_sha": "e745e167c1020928ef20ea1397b6b4d230681b4d"
            },
            "hisat2/align": {
                "git_sha": "e745e167c1020928ef20ea1397b6b4d230681b4d"
            },
            "hisat2/build": {
                "git_sha": "e745e167c1020928ef20ea1397b6b4d230681b4d"
            },
            "hisat2/extractsplicesites": {
                "git_sha": "e745e167c1020928ef20ea1397b6b4d230681b4d"
            },
            "picard/markduplicates": {
                "git_sha": "e745e167c1020928ef20ea1397b6b4d230681b4d"
            },
            "preseq/lcextrap": {
                "git_sha": "e745e167c1020928ef20ea1397b6b4d230681b4d"
            },
            "qualimap/rnaseq": {
                "git_sha": "e20e57f90b6787ac9a010a980cf6ea98bd990046"
            },
            "rsem/calculateexpression": {
                "git_sha": "e745e167c1020928ef20ea1397b6b4d230681b4d"
            },
            "rsem/preparereference": {
                "git_sha": "e745e167c1020928ef20ea1397b6b4d230681b4d"
            },
            "rseqc/bamstat": {
                "git_sha": "e745e167c1020928ef20ea1397b6b4d230681b4d"
            },
            "rseqc/inferexperiment": {
                "git_sha": "e745e167c1020928ef20ea1397b6b4d230681b4d"
            },
            "rseqc/innerdistance": {
                "git_sha": "e745e167c1020928ef20ea1397b6b4d230681b4d"
            },
            "rseqc/junctionannotation": {
                "git_sha": "e745e167c1020928ef20ea1397b6b4d230681b4d"
            },
            "rseqc/junctionsaturation": {
                "git_sha": "e745e167c1020928ef20ea1397b6b4d230681b4d"
            },
            "rseqc/readdistribution": {
                "git_sha": "e745e167c1020928ef20ea1397b6b4d230681b4d"
            },
            "rseqc/readduplication": {
                "git_sha": "e745e167c1020928ef20ea1397b6b4d230681b4d"
            },
            "rseqc/tin": {
                "git_sha": "4dbc166a7c30e963511fb5c9870fbcaa158a53a9"
            },
            "salmon/index": {
                "git_sha": "e745e167c1020928ef20ea1397b6b4d230681b4d"
            },
            "salmon/quant": {
                "git_sha": "e745e167c1020928ef20ea1397b6b4d230681b4d"
            },
            "samtools/flagstat": {
                "git_sha": "e745e167c1020928ef20ea1397b6b4d230681b4d"
            },
            "samtools/idxstats": {
                "git_sha": "e745e167c1020928ef20ea1397b6b4d230681b4d"
            },
            "samtools/index": {
                "git_sha": "e745e167c1020928ef20ea1397b6b4d230681b4d"
            },
            "samtools/sort": {
                "git_sha": "e745e167c1020928ef20ea1397b6b4d230681b4d"
            },
            "samtools/stats": {
                "git_sha": "e745e167c1020928ef20ea1397b6b4d230681b4d"
            },
            "sortmerna": {
                "git_sha": "e20e57f90b6787ac9a010a980cf6ea98bd990046"
            },
            "stringtie/stringtie": {
                "git_sha": "e745e167c1020928ef20ea1397b6b4d230681b4d"
            },
            "subread/featurecounts": {
                "git_sha": "e745e167c1020928ef20ea1397b6b4d230681b4d"
            },
            "trimgalore": {
                "git_sha": "e745e167c1020928ef20ea1397b6b4d230681b4d"
            },
            "ucsc/bedclip": {
                "git_sha": "e745e167c1020928ef20ea1397b6b4d230681b4d"
            },
            "ucsc/bedgraphtobigwig": {
                "git_sha": "e20e57f90b6787ac9a010a980cf6ea98bd990046"
            },
            "umitools/dedup": {
                "git_sha": "f425aa3cea10015fe9b345b9d6dcc2336b53155f"
            },
            "umitools/extract": {
                "git_sha": "e745e167c1020928ef20ea1397b6b4d230681b4d"
            },
            "untar": {
=======
            },
            "fastqc": {
                "git_sha": "e745e167c1020928ef20ea1397b6b4d230681b4d"
            },
            "multiqc": {
>>>>>>> 4caab238
                "git_sha": "e745e167c1020928ef20ea1397b6b4d230681b4d"
            }
        }
    }
}<|MERGE_RESOLUTION|>--- conflicted
+++ resolved
@@ -11,7 +11,6 @@
             },
             "custom/dumpsoftwareversions": {
                 "git_sha": "e745e167c1020928ef20ea1397b6b4d230681b4d"
-<<<<<<< HEAD
             },
             "custom/getchromsizes": {
                 "git_sha": "e745e167c1020928ef20ea1397b6b4d230681b4d"
@@ -119,13 +118,6 @@
                 "git_sha": "e745e167c1020928ef20ea1397b6b4d230681b4d"
             },
             "untar": {
-=======
-            },
-            "fastqc": {
-                "git_sha": "e745e167c1020928ef20ea1397b6b4d230681b4d"
-            },
-            "multiqc": {
->>>>>>> 4caab238
                 "git_sha": "e745e167c1020928ef20ea1397b6b4d230681b4d"
             }
         }
