process MULTIQC {
    label 'process_medium'

    conda "bioconda::multiqc=1.17"
    container "${ workflow.containerEngine == 'singularity' && !task.ext.singularity_pull_docker_container ?
<<<<<<< HEAD
        'https://depot.galaxyproject.org/singularity/multiqc:1.17--pyhdfd78af_1' :
        'biocontainers/multiqc:1.17--pyhdfd78af_1' }"
=======
        'https://depot.galaxyproject.org/singularity/multiqc:1.17--pyhdfd78af_0' :
        'biocontainers/multiqc:1.17--pyhdfd78af_0' }"
>>>>>>> ab9df9a1

    input:
    path multiqc_config
    path multiqc_custom_config
    path software_versions
    path workflow_summary
    path methods_description
    path logo
    path fail_trimming_summary
    path fail_mapping_summary
    path fail_strand_check
    path ('fastqc/raw/*')
    path ('fastqc/trim/*')
    path ('trim_log/*')
    path ('sortmerna/*')
    path ('star/*')
    path ('hisat2/*')
    path ('rsem/*')
    path ('pseudoalignment/*')
    path ('samtools/stats/*')
    path ('samtools/flagstat/*')
    path ('samtools/idxstats/*')
    path ('picard/markduplicates/*')
    path ('featurecounts/*')
    path ('deseq2/aligner/*')
    path ('deseq2/aligner/*')
    path ('deseq2/pseudoaligner/*')
    path ('deseq2/pseudoaligner/*')
    path ('preseq/*')
    path ('qualimap/*')
    path ('dupradar/*')
    path ('rseqc/bam_stat/*')
    path ('rseqc/infer_experiment/*')
    path ('rseqc/inner_distance/*')
    path ('rseqc/junction_annotation/*')
    path ('rseqc/junction_saturation/*')
    path ('rseqc/read_distribution/*')
    path ('rseqc/read_duplication/*')
    path ('rseqc/tin/*')

    output:
    path "*multiqc_report.html", emit: report
    path "*_data"              , emit: data
    path "*_plots"             , optional:true, emit: plots
    path "versions.yml"        , emit: versions

    when:
    task.ext.when == null || task.ext.when

    script:
    def args = task.ext.args ?: ''
    def custom_config = params.multiqc_config ? "--config $multiqc_custom_config" : ''
    prefix = task.ext.prefix ?: "multiqc_report"
    """
    multiqc \\
        -n ${prefix}.html \\
        -f \\
        $args \\
        $custom_config \\
        .

    cat <<-END_VERSIONS > versions.yml
    "${task.process}":
        multiqc: \$( multiqc --version | sed -e "s/multiqc, version //g" )
    END_VERSIONS
    """
}<|MERGE_RESOLUTION|>--- conflicted
+++ resolved
@@ -3,13 +3,8 @@
 
     conda "bioconda::multiqc=1.17"
     container "${ workflow.containerEngine == 'singularity' && !task.ext.singularity_pull_docker_container ?
-<<<<<<< HEAD
         'https://depot.galaxyproject.org/singularity/multiqc:1.17--pyhdfd78af_1' :
         'biocontainers/multiqc:1.17--pyhdfd78af_1' }"
-=======
-        'https://depot.galaxyproject.org/singularity/multiqc:1.17--pyhdfd78af_0' :
-        'biocontainers/multiqc:1.17--pyhdfd78af_0' }"
->>>>>>> ab9df9a1
 
     input:
     path multiqc_config
