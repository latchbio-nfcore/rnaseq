// Import generic module functions
include { initOptions; saveFiles; getSoftwareName } from './functions'

params.options = [:]
def options    = initOptions(params.options)

/*
 * Download SRA data via FTP
 */
process SRA_FASTQ_FTP {
    tag "$meta.id"
    label 'process_medium'
    label 'error_retry'
    publishDir "${params.outdir}",
        mode: params.publish_dir_mode,
        saveAs: { filename -> saveFiles(filename:filename, options:params.options, publish_dir:getSoftwareName(task.process), meta:meta, publish_by_meta:['id']) }
        
    conda (params.enable_conda ? "conda-forge::sed=4.7" : null)
    if (workflow.containerEngine == 'singularity' && !params.singularity_pull_docker_container) {
        container "https://containers.biocontainers.pro/s3/SingImgsRepo/biocontainers/v1.2.0_cv1/biocontainers_v1.2.0_cv1.img"
    } else {
        container "biocontainers/biocontainers:v1.2.0_cv1"
    }
    
    input:
    tuple val(meta), val(fastq)

    output:
    tuple val(meta), path("*fastq.gz"), emit: fastq
    tuple val(meta), path("*md5")     , emit: md5

    script:    
    if (meta.single_end) {
        """
<<<<<<< HEAD
        timeout $task.time bash -c 'until curl $args -L ${fastq[0]} -o ${meta.id}.fastq.gz; do sleep 1; done';
=======
        timeout $task.time bash -c 'until curl $options.args -L ${fastq[0]} -o ${meta.id}.fastq.gz; do sleep 1; done'; echo -e \\\\a

>>>>>>> d2799df0
        echo "${meta.md5_1} ${meta.id}.fastq.gz" > ${meta.id}.fastq.gz.md5
        md5sum -c ${meta.id}.fastq.gz.md5
        """
    } else {
        """
        timeout $task.time bash -c 'until curl $args -L ${fastq[0]} -o ${meta.id}_1.fastq.gz; do sleep 1; done';
        echo "${meta.md5_1} ${meta.id}_1.fastq.gz" > ${meta.id}_1.fastq.gz.md5
        md5sum -c ${meta.id}_1.fastq.gz.md5

        timeout $task.time bash -c 'until curl $args -L ${fastq[1]} -o ${meta.id}_2.fastq.gz; do sleep 1; done';
        echo "${meta.md5_2} ${meta.id}_2.fastq.gz" > ${meta.id}_2.fastq.gz.md5
        md5sum -c ${meta.id}_2.fastq.gz.md5
        """
    }
}
<|MERGE_RESOLUTION|>--- conflicted
+++ resolved
@@ -1,55 +1,50 @@
-// Import generic module functions
-include { initOptions; saveFiles; getSoftwareName } from './functions'
-
-params.options = [:]
-def options    = initOptions(params.options)
-
-/*
- * Download SRA data via FTP
- */
-process SRA_FASTQ_FTP {
-    tag "$meta.id"
-    label 'process_medium'
-    label 'error_retry'
-    publishDir "${params.outdir}",
-        mode: params.publish_dir_mode,
-        saveAs: { filename -> saveFiles(filename:filename, options:params.options, publish_dir:getSoftwareName(task.process), meta:meta, publish_by_meta:['id']) }
-        
-    conda (params.enable_conda ? "conda-forge::sed=4.7" : null)
-    if (workflow.containerEngine == 'singularity' && !params.singularity_pull_docker_container) {
-        container "https://containers.biocontainers.pro/s3/SingImgsRepo/biocontainers/v1.2.0_cv1/biocontainers_v1.2.0_cv1.img"
-    } else {
-        container "biocontainers/biocontainers:v1.2.0_cv1"
-    }
-    
-    input:
-    tuple val(meta), val(fastq)
-
-    output:
-    tuple val(meta), path("*fastq.gz"), emit: fastq
-    tuple val(meta), path("*md5")     , emit: md5
-
-    script:    
-    if (meta.single_end) {
-        """
-<<<<<<< HEAD
-        timeout $task.time bash -c 'until curl $args -L ${fastq[0]} -o ${meta.id}.fastq.gz; do sleep 1; done';
-=======
-        timeout $task.time bash -c 'until curl $options.args -L ${fastq[0]} -o ${meta.id}.fastq.gz; do sleep 1; done'; echo -e \\\\a
-
->>>>>>> d2799df0
-        echo "${meta.md5_1} ${meta.id}.fastq.gz" > ${meta.id}.fastq.gz.md5
-        md5sum -c ${meta.id}.fastq.gz.md5
-        """
-    } else {
-        """
-        timeout $task.time bash -c 'until curl $args -L ${fastq[0]} -o ${meta.id}_1.fastq.gz; do sleep 1; done';
-        echo "${meta.md5_1} ${meta.id}_1.fastq.gz" > ${meta.id}_1.fastq.gz.md5
-        md5sum -c ${meta.id}_1.fastq.gz.md5
-
-        timeout $task.time bash -c 'until curl $args -L ${fastq[1]} -o ${meta.id}_2.fastq.gz; do sleep 1; done';
-        echo "${meta.md5_2} ${meta.id}_2.fastq.gz" > ${meta.id}_2.fastq.gz.md5
-        md5sum -c ${meta.id}_2.fastq.gz.md5
-        """
-    }
-}
+// Import generic module functions
+include { initOptions; saveFiles; getSoftwareName } from './functions'
+
+params.options = [:]
+def options    = initOptions(params.options)
+
+/*
+ * Download SRA data via FTP
+ */
+process SRA_FASTQ_FTP {
+    tag "$meta.id"
+    label 'process_medium'
+    label 'error_retry'
+    publishDir "${params.outdir}",
+        mode: params.publish_dir_mode,
+        saveAs: { filename -> saveFiles(filename:filename, options:params.options, publish_dir:getSoftwareName(task.process), meta:meta, publish_by_meta:['id']) }
+        
+    conda (params.enable_conda ? "conda-forge::sed=4.7" : null)
+    if (workflow.containerEngine == 'singularity' && !params.singularity_pull_docker_container) {
+        container "https://containers.biocontainers.pro/s3/SingImgsRepo/biocontainers/v1.2.0_cv1/biocontainers_v1.2.0_cv1.img"
+    } else {
+        container "biocontainers/biocontainers:v1.2.0_cv1"
+    }
+    
+    input:
+    tuple val(meta), val(fastq)
+
+    output:
+    tuple val(meta), path("*fastq.gz"), emit: fastq
+    tuple val(meta), path("*md5")     , emit: md5
+
+    script:    
+    if (meta.single_end) {
+        """
+        timeout $task.time bash -c 'until curl $args -L ${fastq[0]} -o ${meta.id}.fastq.gz; do sleep 1; done';
+        echo "${meta.md5_1} ${meta.id}.fastq.gz" > ${meta.id}.fastq.gz.md5
+        md5sum -c ${meta.id}.fastq.gz.md5
+        """
+    } else {
+        """
+        timeout $task.time bash -c 'until curl $args -L ${fastq[0]} -o ${meta.id}_1.fastq.gz; do sleep 1; done';
+        echo "${meta.md5_1} ${meta.id}_1.fastq.gz" > ${meta.id}_1.fastq.gz.md5
+        md5sum -c ${meta.id}_1.fastq.gz.md5
+
+        timeout $task.time bash -c 'until curl $args -L ${fastq[1]} -o ${meta.id}_2.fastq.gz; do sleep 1; done';
+        echo "${meta.md5_2} ${meta.id}_2.fastq.gz" > ${meta.id}_2.fastq.gz.md5
+        md5sum -c ${meta.id}_2.fastq.gz.md5
+        """
+    }
+}