--- conflicted
+++ resolved
@@ -1,8 +1,3 @@
-<<<<<<< HEAD
-def VERSION = '2.2.1' // Version information not provided by tool on CLI
-
-=======
->>>>>>> a060dd92
 process HISAT2_BUILD {
     tag "$fasta"
     label 'process_high'
