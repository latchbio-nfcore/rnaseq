{
    "multiqc_versions_single": {
        "content": [
            [
                "versions.yml:md5,d320d4c37e349c5588e07e7a31cd4186"
            ]
        ],
        "meta": {
            "nf-test": "0.8.4",
            "nextflow": "23.10.1"
        },
<<<<<<< HEAD
        "timestamp": "2024-02-14T09:28:51.744211298"
=======
        "timestamp": "2024-01-31T17:43:40.529579"
>>>>>>> e903616b
    },
    "multiqc_stub": {
        "content": [
            [
                "multiqc_report.html",
                "multiqc_data",
                "multiqc_plots",
                "versions.yml:md5,d320d4c37e349c5588e07e7a31cd4186"
            ]
        ],
        "meta": {
            "nf-test": "0.8.4",
            "nextflow": "23.10.1"
        },
<<<<<<< HEAD
        "timestamp": "2024-02-14T09:29:28.847433492"
=======
        "timestamp": "2024-01-31T17:45:09.605359"
>>>>>>> e903616b
    },
    "multiqc_versions_config": {
        "content": [
            [
<<<<<<< HEAD
                "versions.yml:md5,d320d4c37e349c5588e07e7a31cd4186"
=======
                "versions.yml:md5,14e9a2661241abd828f4f06a7b5c222d"
>>>>>>> e903616b
            ]
        ],
        "meta": {
            "nf-test": "0.8.4",
            "nextflow": "23.10.1"
        },
<<<<<<< HEAD
        "timestamp": "2024-02-14T09:29:13.223621555"
=======
        "timestamp": "2024-01-31T17:44:53.535994"
>>>>>>> e903616b
    }
}<|MERGE_RESOLUTION|>--- conflicted
+++ resolved
@@ -9,11 +9,7 @@
             "nf-test": "0.8.4",
             "nextflow": "23.10.1"
         },
-<<<<<<< HEAD
-        "timestamp": "2024-02-14T09:28:51.744211298"
-=======
         "timestamp": "2024-01-31T17:43:40.529579"
->>>>>>> e903616b
     },
     "multiqc_stub": {
         "content": [
@@ -28,30 +24,18 @@
             "nf-test": "0.8.4",
             "nextflow": "23.10.1"
         },
-<<<<<<< HEAD
-        "timestamp": "2024-02-14T09:29:28.847433492"
-=======
         "timestamp": "2024-01-31T17:45:09.605359"
->>>>>>> e903616b
     },
     "multiqc_versions_config": {
         "content": [
             [
-<<<<<<< HEAD
-                "versions.yml:md5,d320d4c37e349c5588e07e7a31cd4186"
-=======
                 "versions.yml:md5,14e9a2661241abd828f4f06a7b5c222d"
->>>>>>> e903616b
             ]
         ],
         "meta": {
             "nf-test": "0.8.4",
             "nextflow": "23.10.1"
         },
-<<<<<<< HEAD
-        "timestamp": "2024-02-14T09:29:13.223621555"
-=======
         "timestamp": "2024-01-31T17:44:53.535994"
->>>>>>> e903616b
     }
 }