/*
 * -------------------------------------------------
 *  nfcore/rnaseq Nextflow config file
 * -------------------------------------------------
 * Default config options for all environments.
 * Cluster-specific config options should be saved
 * in the conf folder and imported under a profile
 * name here.
 */

// Global default params, used in configs
params {
<<<<<<< HEAD
  container = 'nfcore/rnaseq:dev' // Container slug. Stable releases should specify release tag!
=======
  container = 'nfcore/rnaseq:1.2' // Container slug. Stable releases should specify release tag!
>>>>>>> 6352f0cd
  help = false

  // Pipeline Options
  name = false
  project = false
  aligner = 'star'
  genome = false
  forward_stranded = false
  reverse_stranded = false
  unstranded = false
  fcExtraAttributes = 'gene_name' 
  splicesites = false
  saveReference = false
  saveTrimmed = false
  saveAlignedIntermediates = false
  singleEnd = false
  reads = "data/*{1,2}.fastq.gz"
  outdir = './results'
  email = false
  plaintext_email = false
  seqCenter = false
  skip_qc = false
  skip_fastqc = false
  skip_rseqc = false
  skip_genebody_coverage = false
  skip_preseq = false
  skip_dupradar = false
  skip_edger = false
  skip_multiqc = false
  multiqc_config = "$baseDir/assets/multiqc_config.yaml"

  // Custom trimming options
  pico = false
  clip_r1 = 0
  clip_r2 = 0
  three_prime_clip_r1 = 0
  three_prime_clip_r2 = 0

  // AWS Batch
  awsqueue = false
  awsregion = 'eu-west-1'

  // Defaults
  sampleLevel = false
  clusterOptions = false
  hisatBuildMemory = 200 // Required amount of memory in GB to build HISAT2 index with splice sites
  subsampFilesizeThreshold = 10000000000 // Don't subsample BAMs for RSeQC gene_body_coverage if less than this
  maxMultiqcEmailFileSize = 25.MB
  readPaths = null
  tracedir = "${params.outdir}/pipeline_info"
  star_memory = false // Cluster specific param required for hebbe
}

profiles {

  standard {
    includeConfig 'conf/base.config'
    includeConfig 'conf/igenomes.config'
  }
  conda { process.conda = "$baseDir/environment.yml" }
  docker { docker.enabled = true }
  singularity { singularity.enabled = true }
  uppmax {
    includeConfig 'conf/base.config'
    includeConfig 'conf/uppmax.config'
    includeConfig 'conf/igenomes.config'
  }
  uppmax_devel {
    includeConfig 'conf/base.config'
    includeConfig 'conf/uppmax.config'
    includeConfig 'conf/uppmax-devel.config'
    includeConfig 'conf/igenomes.config'
  }
  hebbe {
    includeConfig 'conf/base.config'
    includeConfig 'conf/hebbe.config'
  }
  uct_hex {
    includeConfig 'conf/base.config'
    includeConfig 'conf/uct_hex.config'
    includeConfig 'conf/igenomes.config'
  }
  awsbatch {
    includeConfig 'conf/base.config'
    includeConfig 'conf/awsbatch.config'
    includeConfig 'conf/igenomes.config'
  }
  binac {
    includeConfig 'conf/base.config'
    includeConfig 'conf/binac.config'
  }
  cfc {
    includeConfig 'conf/base.config'
    includeConfig 'conf/cfc.config'
  }
  ccga {
    includeConfig 'conf/base.config'
    includeConfig 'conf/ccga.config'
    includeConfig 'conf/igenomes.config'
  }
  gis {
    includeConfig 'conf/base.config'
    includeConfig 'conf/gis.config'
    includeConfig 'conf/igenomes.config'
  }
  test {
    includeConfig 'conf/base.config'
    includeConfig 'conf/test.config'
    includeConfig 'conf/igenomes.config'
  }
  none {
    // Don't load any config (for use with custom home configs)
  }

}

// Capture exit codes from upstream processes when piping
process.shell = ['/bin/bash', '-euo', 'pipefail']

timeline {
  enabled = true
  file = "${params.tracedir}/pipeline_info/nfcore-rnaseq_timeline.html"
}
report {
  enabled = true
  file = "${params.tracedir}/pipeline_info/nfcore-rnaseq_report.html"
}
trace {
  enabled = true
  file = "${params.tracedir}/pipeline_info/nfcore-rnaseq_trace.txt"
}
dag {
  enabled = true
  file = "${params.tracedir}/pipeline_info/nfcore-rnaseq_DAG.svg"
}

manifest {
  name = 'nf-core/rnaseq'
  description = 'Nextflow RNA-Seq analysis pipeline, part of the nf-core community.'
  homePage = 'https://github.com/nf-core/rnaseq'
  author = 'Phil Ewels, Rickard Hammarén'
  version = '1.2'
  mainScript = 'main.nf'
  nextflowVersion = '>=0.32.0'
}

// Function to ensure that resource requirements don't go beyond
// a maximum limit
def check_max(obj, type) {
  if(type == 'memory'){
    try {
      if(obj.compareTo(params.max_memory as nextflow.util.MemoryUnit) == 1)
        return params.max_memory as nextflow.util.MemoryUnit
      else
        return obj
    } catch (all) {
      println "   ### ERROR ###   Max memory '${params.max_memory}' is not valid! Using default value: $obj"
      return obj
    }
  } else if(type == 'time'){
    try {
      if(obj.compareTo(params.max_time as nextflow.util.Duration) == 1)
        return params.max_time as nextflow.util.Duration
      else
        return obj
    } catch (all) {
      println "   ### ERROR ###   Max time '${params.max_time}' is not valid! Using default value: $obj"
      return obj
    }
  } else if(type == 'cpus'){
    try {
      return Math.min( obj, params.max_cpus as int )
    } catch (all) {
      println "   ### ERROR ###   Max cpus '${params.max_cpus}' is not valid! Using default value: $obj"
      return obj
    }
  }
}<|MERGE_RESOLUTION|>--- conflicted
+++ resolved
@@ -10,11 +10,7 @@
 
 // Global default params, used in configs
 params {
-<<<<<<< HEAD
   container = 'nfcore/rnaseq:dev' // Container slug. Stable releases should specify release tag!
-=======
-  container = 'nfcore/rnaseq:1.2' // Container slug. Stable releases should specify release tag!
->>>>>>> 6352f0cd
   help = false
 
   // Pipeline Options
