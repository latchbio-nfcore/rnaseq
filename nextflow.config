/*
~~~~~~~~~~~~~~~~~~~~~~~~~~~~~~~~~~~~~~~~~~~~~~~~~~~~~~~~~~~~~~~~~~~~~~~~~~~~~~~~~~~~~~~~
    nf-core/rnaseq Nextflow config file
~~~~~~~~~~~~~~~~~~~~~~~~~~~~~~~~~~~~~~~~~~~~~~~~~~~~~~~~~~~~~~~~~~~~~~~~~~~~~~~~~~~~~~~~
    Default config options for all compute environments
----------------------------------------------------------------------------------------
*/

// Global default params, used in configs
params {

    // Input options
    input                      = null

    // References
    genome                     = null
    splicesites                = null
    gtf_extra_attributes       = 'gene_name'
    gtf_group_features         = 'gene_id'
    skip_gtf_filter            = false
    skip_gtf_transcript_filter = false
    featurecounts_feature_type = 'exon'
    featurecounts_group_type   = 'gene_biotype'
    gencode                    = false
    save_reference             = false
    igenomes_base              = 's3://ngi-igenomes/igenomes'
    igenomes_ignore            = false

    // UMI handling
    with_umi                   = false
    skip_umi_extract           = false
    umitools_extract_method    = 'string'
    umitools_grouping_method   = 'directional'
    umitools_dedup_stats       = false
    umitools_bc_pattern        = null
    umitools_bc_pattern2       = null
    umitools_umi_separator     = null
    umi_discard_read           = null
    save_umi_intermeds         = false

    // Trimming
    trimmer                    = 'trimgalore'
    min_trimmed_reads          = 10000
    extra_trimgalore_args      = null
    extra_fastp_args           = null
    save_trimmed               = false
    skip_trimming              = false

    // BBSplit genome filtering
    bbsplit_fasta_list         = null
    save_bbsplit_reads         = false
    skip_bbsplit               = true

    // Ribosomal RNA removal
    remove_ribo_rna            = false
    save_non_ribo_reads        = false
    ribo_database_manifest     = "${projectDir}/assets/rrna-db-defaults.txt"

    // Alignment
    aligner                    = 'star_salmon'
    pseudo_aligner             = null
    pseudo_aligner_kmer_size   = 31
    seq_center                 = null
    bam_csi_index              = false
    star_ignore_sjdbgtf        = false
    salmon_quant_libtype       = null
    hisat2_build_memory        = '200.GB'  // Amount of memory required to build HISAT2 index with splice sites
    stringtie_ignore_gtf       = false
    min_mapped_reads           = 5
    extra_star_align_args      = null
    extra_salmon_quant_args    = null
    extra_kallisto_quant_args  = null
    kallisto_quant_fraglen     = 200
    kallisto_quant_fraglen_sd  = 200
    save_merged_fastq          = false
    save_unaligned             = false
    save_align_intermeds       = false
    skip_markduplicates        = false
    skip_alignment             = false
    skip_pseudo_alignment      = false

    // QC
    skip_qc                    = false
    skip_bigwig                = false
    skip_stringtie             = false
    skip_fastqc                = false
    skip_preseq                = true
    skip_dupradar              = false
    skip_qualimap              = false
    skip_rseqc                 = false
    skip_biotype_qc            = false
    skip_deseq2_qc             = false
    skip_multiqc               = false
    deseq2_vst                 = true
    rseqc_modules              = 'bam_stat,inner_distance,infer_experiment,junction_annotation,junction_saturation,read_distribution,read_duplication'

    // MultiQC options
    multiqc_config             = null
    multiqc_title              = null
    multiqc_logo               = null
    max_multiqc_email_size     = '25.MB'
    multiqc_methods_description = null

    // Boilerplate options
    outdir                     = null
    publish_dir_mode           = 'copy'
    email                      = null
    email_on_fail              = null
    plaintext_email            = false
    monochrome_logs            = false
    hook_url                   = null
    help                       = false
    version                    = false

    // Config options
    config_profile_name        = null
    config_profile_description = null
    custom_config_version      = 'master'
    custom_config_base         = "https://raw.githubusercontent.com/nf-core/configs/${params.custom_config_version}"
    config_profile_contact     = null
    config_profile_url         = null
    test_data_base             = 'https://raw.githubusercontent.com/nf-core/test-datasets/rnaseq3'

    // Max resource options
    // Defaults only, expecting to be overwritten
    max_memory                 = '128.GB'
    max_cpus                   = 16
    max_time                   = '240.h'

    // Schema validation default options
    validationFailUnrecognisedParams = false
    validationLenientMode            = false
    validationSchemaIgnoreParams     = 'genomes,igenomes_base'
    validationShowHiddenParams       = false
    validate_params                  = true

}

// Load base.config by default for all pipelines
includeConfig 'conf/base.config'

// Load nf-core custom profiles from different Institutions
try {
    includeConfig "${params.custom_config_base}/nfcore_custom.config"
} catch (Exception e) {
    System.err.println("WARNING: Could not load nf-core/config profiles: ${params.custom_config_base}/nfcore_custom.config")
}

// Load nf-core/rnaseq custom profiles from different institutions.
<<<<<<< HEAD
// Warning: Uncomment only if a pipeline-specific institutional config already exists on nf-core/configs!
// try {
//   includeConfig "${params.custom_config_base}/pipeline/rnaseq.config"
// } catch (Exception e) {
//   System.err.println("WARNING: Could not load nf-core/config/rnaseq profiles: ${params.custom_config_base}/pipeline/rnaseq.config")
// }
=======
try {
    includeConfig "${params.custom_config_base}/pipeline/rnaseq.config"
} catch (Exception e) {
    System.err.println("WARNING: Could not load nf-core/config/rnaseq profiles: ${params.custom_config_base}/pipeline/rnaseq.config")
}

>>>>>>> c591bf60
profiles {
    debug {
        dumpHashes             = true
        process.beforeScript   = 'echo $HOSTNAME'
        cleanup                = false
        nextflow.enable.configProcessNamesValidation = true
    }
    conda {
        conda.enabled          = true
        docker.enabled         = false
        singularity.enabled    = false
        podman.enabled         = false
        shifter.enabled        = false
        charliecloud.enabled   = false
        channels               = ['conda-forge', 'bioconda', 'defaults']
        apptainer.enabled      = false
    }
    mamba {
        conda.enabled          = true
        conda.useMamba         = true
        docker.enabled         = false
        singularity.enabled    = false
        podman.enabled         = false
        shifter.enabled        = false
        charliecloud.enabled   = false
        apptainer.enabled      = false
    }
    docker {
        docker.enabled         = true
        conda.enabled          = false
        singularity.enabled    = false
        podman.enabled         = false
        shifter.enabled        = false
        charliecloud.enabled   = false
        apptainer.enabled      = false
        docker.runOptions      = '-u $(id -u):$(id -g)'
    }
    arm {
        docker.runOptions      = '-u $(id -u):$(id -g) --platform=linux/amd64'
    }
    singularity {
        singularity.enabled    = true
        singularity.autoMounts = true
        conda.enabled          = false
        docker.enabled         = false
        podman.enabled         = false
        shifter.enabled        = false
        charliecloud.enabled   = false
        apptainer.enabled      = false
    }
    podman {
        podman.enabled         = true
        conda.enabled          = false
        docker.enabled         = false
        singularity.enabled    = false
        shifter.enabled        = false
        charliecloud.enabled   = false
        apptainer.enabled      = false
    }
    shifter {
        shifter.enabled        = true
        conda.enabled          = false
        docker.enabled         = false
        singularity.enabled    = false
        podman.enabled         = false
        charliecloud.enabled   = false
        apptainer.enabled      = false
    }
    charliecloud {
        charliecloud.enabled   = true
        conda.enabled          = false
        docker.enabled         = false
        singularity.enabled    = false
        podman.enabled         = false
        shifter.enabled        = false
        apptainer.enabled      = false
    }
    apptainer {
        apptainer.enabled      = true
        apptainer.autoMounts   = true
        conda.enabled          = false
        docker.enabled         = false
        singularity.enabled    = false
        podman.enabled         = false
        shifter.enabled        = false
        charliecloud.enabled   = false
    }
    gitpod {
        executor.name          = 'local'
        executor.cpus          = 4
        executor.memory        = 8.GB
    }
    test          { includeConfig 'conf/test.config'       }
    test_cache    { includeConfig 'conf/test_cache.config' }
    test_full     { includeConfig 'conf/test_full.config'  }
    test_full_aws {
        includeConfig 'conf/test_full.config'
    }
    test_full_gcp {
        includeConfig 'conf/test_full.config'
        params.input = 'https://raw.githubusercontent.com/nf-core/test-datasets/rnaseq/samplesheet/v3.10/samplesheet_full_gcp.csv'
    }
    test_full_azure {
        includeConfig 'conf/test_full.config'
        params.input = 'https://raw.githubusercontent.com/nf-core/test-datasets/rnaseq/samplesheet/v3.10/samplesheet_full_azure.csv'
    }
}

// Set default registry for Apptainer, Docker, Podman and Singularity independent of -profile
// Will not be used unless Apptainer / Docker / Podman / Singularity are enabled
// Set to your registry if you have a mirror of containers
apptainer.registry   = 'quay.io'
docker.registry      = 'quay.io'
podman.registry      = 'quay.io'
singularity.registry = 'quay.io'

// Nextflow plugins
plugins {
    id 'nf-validation@1.1.3' // Validation of pipeline parameters and creation of an input channel from a sample sheet
}

// Load igenomes.config if required
if (!params.igenomes_ignore) {
    includeConfig 'conf/igenomes.config'
} else {
    params.genomes = [:]
}

// Export these variables to prevent local Python/R libraries from conflicting with those in the container
// The JULIA depot path has been adjusted to a fixed path `/usr/local/share/julia` that needs to be used for packages in the container.
// See https://apeltzer.github.io/post/03-julia-lang-nextflow/ for details on that. Once we have a common agreement on where to keep Julia packages, this is adjustable.

env {
    PYTHONNOUSERSITE = 1
    R_PROFILE_USER   = "/.Rprofile"
    R_ENVIRON_USER   = "/.Renviron"
    JULIA_DEPOT_PATH = "/usr/local/share/julia"
}

// Capture exit codes from upstream processes when piping
process.shell = ['/bin/bash', '-euo', 'pipefail']

// Disable process selector warnings by default. Use debug profile to enable warnings.
nextflow.enable.configProcessNamesValidation = false

def trace_timestamp = new java.util.Date().format( 'yyyy-MM-dd_HH-mm-ss')
timeline {
    enabled = true
    file    = "${params.outdir}/pipeline_info/execution_timeline_${trace_timestamp}.html"
}
report {
    enabled = true
    file    = "${params.outdir}/pipeline_info/execution_report_${trace_timestamp}.html"
}
trace {
    enabled = true
    file    = "${params.outdir}/pipeline_info/execution_trace_${trace_timestamp}.txt"
}
dag {
    enabled = true
    file    = "${params.outdir}/pipeline_info/pipeline_dag_${trace_timestamp}.html"
}

manifest {
    name            = 'nf-core/rnaseq'
    author          = """Harshil Patel, Phil Ewels, Rickard Hammarén"""
    homePage        = 'https://github.com/nf-core/rnaseq'
    description     = """RNA sequencing analysis pipeline for gene/isoform quantification and extensive quality control."""
    mainScript      = 'main.nf'
    nextflowVersion = '!>=23.04.0'
    version         = '3.15.0dev'
<<<<<<< HEAD
    doi             = ''
=======
    doi             = 'https://doi.org/10.5281/zenodo.1400710'
>>>>>>> c591bf60
}

// Load modules.config for DSL2 module specific options
includeConfig 'conf/modules.config'

// Function to ensure that resource requirements don't go beyond
// a maximum limit
def check_max(obj, type) {
    if (type == 'memory') {
        try {
            if (obj.compareTo(params.max_memory as nextflow.util.MemoryUnit) == 1)
                return params.max_memory as nextflow.util.MemoryUnit
            else
                return obj
        } catch (all) {
            println "   ### ERROR ###   Max memory '${params.max_memory}' is not valid! Using default value: $obj"
            return obj
        }
    } else if (type == 'time') {
        try {
            if (obj.compareTo(params.max_time as nextflow.util.Duration) == 1)
                return params.max_time as nextflow.util.Duration
            else
                return obj
        } catch (all) {
            println "   ### ERROR ###   Max time '${params.max_time}' is not valid! Using default value: $obj"
            return obj
        }
    } else if (type == 'cpus') {
        try {
            return Math.min( obj, params.max_cpus as int )
        } catch (all) {
            println "   ### ERROR ###   Max cpus '${params.max_cpus}' is not valid! Using default value: $obj"
            return obj
        }
    }
}<|MERGE_RESOLUTION|>--- conflicted
+++ resolved
@@ -147,21 +147,12 @@
 }
 
 // Load nf-core/rnaseq custom profiles from different institutions.
-<<<<<<< HEAD
-// Warning: Uncomment only if a pipeline-specific institutional config already exists on nf-core/configs!
-// try {
-//   includeConfig "${params.custom_config_base}/pipeline/rnaseq.config"
-// } catch (Exception e) {
-//   System.err.println("WARNING: Could not load nf-core/config/rnaseq profiles: ${params.custom_config_base}/pipeline/rnaseq.config")
-// }
-=======
 try {
     includeConfig "${params.custom_config_base}/pipeline/rnaseq.config"
 } catch (Exception e) {
     System.err.println("WARNING: Could not load nf-core/config/rnaseq profiles: ${params.custom_config_base}/pipeline/rnaseq.config")
 }
 
->>>>>>> c591bf60
 profiles {
     debug {
         dumpHashes             = true
@@ -333,11 +324,7 @@
     mainScript      = 'main.nf'
     nextflowVersion = '!>=23.04.0'
     version         = '3.15.0dev'
-<<<<<<< HEAD
-    doi             = ''
-=======
     doi             = 'https://doi.org/10.5281/zenodo.1400710'
->>>>>>> c591bf60
 }
 
 // Load modules.config for DSL2 module specific options
