/*
~~~~~~~~~~~~~~~~~~~~~~~~~~~~~~~~~~~~~~~~~~~~~~~~~~~~~~~~~~~~~~~~~~~~~~~~~~~~~~~~~~~~~~~~
    nf-core/rnaseq Nextflow config file
~~~~~~~~~~~~~~~~~~~~~~~~~~~~~~~~~~~~~~~~~~~~~~~~~~~~~~~~~~~~~~~~~~~~~~~~~~~~~~~~~~~~~~~~
    Default config options for all compute environments
----------------------------------------------------------------------------------------
*/

// Global default params, used in configs
params {

    // Input options
    input                      = null

    // References
    genome                     = null
    splicesites                = null
    gtf_extra_attributes       = 'gene_name'
    gtf_group_features         = 'gene_id'
    skip_gtf_filter            = false
    skip_gtf_transcript_filter = false
    featurecounts_feature_type = 'exon'
    featurecounts_group_type   = 'gene_biotype'
    gencode                    = false
    save_reference             = false
    igenomes_base              = 's3://ngi-igenomes/igenomes/'
    igenomes_ignore            = false

<<<<<<< HEAD
=======
    // UMI handling
    with_umi                   = false
    skip_umi_extract           = false
    umitools_extract_method    = 'string'
    umitools_grouping_method   = 'directional'
    umitools_dedup_stats       = false
    umitools_bc_pattern        = null
    umitools_bc_pattern2       = null
    umitools_umi_separator     = null
    umi_discard_read           = null
    save_umi_intermeds         = false

    // Trimming
    trimmer                    = 'trimgalore'
    min_trimmed_reads          = 10000
    extra_trimgalore_args      = null
    extra_fastp_args           = null
    save_trimmed               = false
    skip_trimming              = false

    // BBSplit genome filtering
    bbsplit_fasta_list         = null
    save_bbsplit_reads         = false
    skip_bbsplit               = true

    // Ribosomal RNA removal
    remove_ribo_rna            = false
    save_non_ribo_reads        = false
    ribo_database_manifest     = "${projectDir}/workflows/rnaseq/assets/rrna-db-defaults.txt"

    // Alignment
    aligner                    = 'star_salmon'
    pseudo_aligner             = null
    pseudo_aligner_kmer_size   = 31
    seq_center                 = null
    bam_csi_index              = false
    star_ignore_sjdbgtf        = false
    salmon_quant_libtype       = null
    hisat2_build_memory        = '200.GB'  // Amount of memory required to build HISAT2 index with splice sites
    stringtie_ignore_gtf       = false
    min_mapped_reads           = 5
    extra_star_align_args      = null
    extra_salmon_quant_args    = null
    extra_kallisto_quant_args  = null
    kallisto_quant_fraglen     = 200
    kallisto_quant_fraglen_sd  = 200
    save_merged_fastq          = false
    save_unaligned             = false
    save_align_intermeds       = false
    skip_markduplicates        = false
    skip_alignment             = false
    skip_pseudo_alignment      = false

    // QC
    skip_qc                    = false
    skip_bigwig                = false
    skip_stringtie             = false
    skip_fastqc                = false
    skip_preseq                = true
    skip_dupradar              = false
    skip_qualimap              = false
    skip_rseqc                 = false
    skip_biotype_qc            = false
    skip_deseq2_qc             = false
    skip_multiqc               = false
    deseq2_vst                 = true
    rseqc_modules              = 'bam_stat,inner_distance,infer_experiment,junction_annotation,junction_saturation,read_distribution,read_duplication'

>>>>>>> 14fa8535
    // MultiQC options
    multiqc_config             = null
    multiqc_title              = null
    multiqc_logo               = null
    max_multiqc_email_size     = '25.MB'
    multiqc_methods_description = null

    // Boilerplate options
    outdir                       = null
    publish_dir_mode             = 'copy'
    email                        = null
    email_on_fail                = null
    plaintext_email              = false
    monochrome_logs              = false
    hook_url                     = null
    help                         = false
    version                      = false
    pipelines_testdata_base_path = 'https://raw.githubusercontent.com/nf-core/test-datasets/'

    // Config options
    config_profile_name        = null
    config_profile_description = null
    custom_config_version      = 'master'
    custom_config_base         = "https://raw.githubusercontent.com/nf-core/configs/${params.custom_config_version}"
    config_profile_contact     = null
    config_profile_url         = null

    // Max resource options
    // Defaults only, expecting to be overwritten
    max_memory                 = '128.GB'
    max_cpus                   = 16
    max_time                   = '240.h'

    // Schema validation default options
    validationFailUnrecognisedParams = false
    validationLenientMode            = false
    validationSchemaIgnoreParams     = 'genomes,igenomes_base'
    validationShowHiddenParams       = false
    validate_params                  = true

}

// Default publishing logic for pipeline
process {
    publishDir = [
        path: { "${params.outdir}/${task.process.tokenize(':')[-1].tokenize('_')[0].toLowerCase()}" },
        mode: params.publish_dir_mode,
        saveAs: { filename -> filename.equals('versions.yml') ? null : filename }
    ]
}

// Load base.config by default for all pipelines
includeConfig 'conf/base.config'

// Load nf-core custom profiles from different Institutions
try {
    includeConfig "${params.custom_config_base}/nfcore_custom.config"
} catch (Exception e) {
    System.err.println("WARNING: Could not load nf-core/config profiles: ${params.custom_config_base}/nfcore_custom.config")
}

// Load nf-core/rnaseq custom profiles from different institutions.
try {
    includeConfig "${params.custom_config_base}/pipeline/rnaseq.config"
} catch (Exception e) {
    System.err.println("WARNING: Could not load nf-core/config/rnaseq profiles: ${params.custom_config_base}/pipeline/rnaseq.config")
}
<<<<<<< HEAD
=======

>>>>>>> 14fa8535
profiles {
    debug {
        dumpHashes              = true
        process.beforeScript    = 'echo $HOSTNAME'
        cleanup                 = false
        nextflow.enable.configProcessNamesValidation = true
    }
    conda {
        conda.enabled           = true
        docker.enabled          = false
        singularity.enabled     = false
        podman.enabled          = false
        shifter.enabled         = false
        charliecloud.enabled    = false
        conda.channels          = ['conda-forge', 'bioconda', 'defaults']
        apptainer.enabled       = false
    }
    mamba {
        conda.enabled           = true
        conda.useMamba          = true
        docker.enabled          = false
        singularity.enabled     = false
        podman.enabled          = false
        shifter.enabled         = false
        charliecloud.enabled    = false
        apptainer.enabled       = false
    }
    docker {
        docker.enabled          = true
        conda.enabled           = false
        singularity.enabled     = false
        podman.enabled          = false
        shifter.enabled         = false
        charliecloud.enabled    = false
        apptainer.enabled       = false
        docker.runOptions       = '-u $(id -u):$(id -g)'
    }
    arm {
        docker.runOptions       = '-u $(id -u):$(id -g) --platform=linux/amd64'
    }
    singularity {
        singularity.enabled     = true
        singularity.autoMounts  = true
        conda.enabled           = false
        docker.enabled          = false
        podman.enabled          = false
        shifter.enabled         = false
        charliecloud.enabled    = false
        apptainer.enabled       = false
    }
    podman {
        podman.enabled          = true
        conda.enabled           = false
        docker.enabled          = false
        singularity.enabled     = false
        shifter.enabled         = false
        charliecloud.enabled    = false
        apptainer.enabled       = false
    }
    shifter {
        shifter.enabled         = true
        conda.enabled           = false
        docker.enabled          = false
        singularity.enabled     = false
        podman.enabled          = false
        charliecloud.enabled    = false
        apptainer.enabled       = false
    }
    charliecloud {
        charliecloud.enabled    = true
        conda.enabled           = false
        docker.enabled          = false
        singularity.enabled     = false
        podman.enabled          = false
        shifter.enabled         = false
        apptainer.enabled       = false
    }
    apptainer {
        apptainer.enabled       = true
        apptainer.autoMounts    = true
        conda.enabled           = false
        docker.enabled          = false
        singularity.enabled     = false
        podman.enabled          = false
        shifter.enabled         = false
        charliecloud.enabled    = false
    }
    wave {
        apptainer.ociAutoPull   = true
        singularity.ociAutoPull = true
        wave.enabled            = true
        wave.freeze             = true
        wave.strategy           = 'conda,container'
    }
    gitpod {
        executor.name           = 'local'
        executor.cpus           = 4
        executor.memory         = 8.GB
    }
    test          { includeConfig 'conf/test.config'       }
    test_full     { includeConfig 'conf/test_full.config'  }
    test_full_aws {
        includeConfig 'conf/test_full.config'
    }
    test_full_gcp {
        includeConfig 'conf/test_full.config'
        params.input = 'https://raw.githubusercontent.com/nf-core/test-datasets/rnaseq/samplesheet/v3.10/samplesheet_full_gcp.csv'
    }
    test_full_azure {
        includeConfig 'conf/test_full.config'
        params.input = 'https://raw.githubusercontent.com/nf-core/test-datasets/rnaseq/samplesheet/v3.10/samplesheet_full_azure.csv'
    }
}

// Set default registry for Apptainer, Docker, Podman and Singularity independent of -profile
// Will not be used unless Apptainer / Docker / Podman / Singularity are enabled
// Set to your registry if you have a mirror of containers
apptainer.registry   = 'quay.io'
docker.registry      = 'quay.io'
podman.registry      = 'quay.io'
singularity.registry = 'quay.io'

// Nextflow plugins
plugins {
    id 'nf-validation@1.1.3' // Validation of pipeline parameters and creation of an input channel from a sample sheet
}

// Load igenomes.config if required
if (!params.igenomes_ignore) {
    includeConfig 'conf/igenomes.config'
} else {
    params.genomes = [:]
}

// Export these variables to prevent local Python/R libraries from conflicting with those in the container
// The JULIA depot path has been adjusted to a fixed path `/usr/local/share/julia` that needs to be used for packages in the container.
// See https://apeltzer.github.io/post/03-julia-lang-nextflow/ for details on that. Once we have a common agreement on where to keep Julia packages, this is adjustable.

env {
    PYTHONNOUSERSITE = 1
    R_PROFILE_USER   = "/.Rprofile"
    R_ENVIRON_USER   = "/.Renviron"
    JULIA_DEPOT_PATH = "/usr/local/share/julia"
}

// Capture exit codes from upstream processes when piping
process.shell = ['/bin/bash', '-euo', 'pipefail']

// Disable process selector warnings by default. Use debug profile to enable warnings.
nextflow.enable.configProcessNamesValidation = false

def trace_timestamp = new java.util.Date().format( 'yyyy-MM-dd_HH-mm-ss')
timeline {
    enabled = true
    file    = "${params.outdir}/pipeline_info/execution_timeline_${trace_timestamp}.html"
}
report {
    enabled = true
    file    = "${params.outdir}/pipeline_info/execution_report_${trace_timestamp}.html"
}
trace {
    enabled = true
    file    = "${params.outdir}/pipeline_info/execution_trace_${trace_timestamp}.txt"
}
dag {
    enabled = true
    file    = "${params.outdir}/pipeline_info/pipeline_dag_${trace_timestamp}.html"
}

manifest {
    name            = 'nf-core/rnaseq'
    author          = """Harshil Patel, Phil Ewels, Rickard Hammarén"""
    homePage        = 'https://github.com/nf-core/rnaseq'
    description     = """RNA sequencing analysis pipeline for gene/isoform quantification and extensive quality control."""
    mainScript      = 'main.nf'
    nextflowVersion = '!>=23.04.0'
    version         = '3.15.0dev'
    doi             = 'https://doi.org/10.5281/zenodo.1400710'
}

// Workflow specific config
includeConfig "./subworkflows/local/prepare_genome/nextflow.config"
includeConfig './workflows/rnaseq/nextflow.config'

// Function to ensure that resource requirements don't go beyond
// a maximum limit
def check_max(obj, type) {
    if (type == 'memory') {
        try {
            if (obj.compareTo(params.max_memory as nextflow.util.MemoryUnit) == 1)
                return params.max_memory as nextflow.util.MemoryUnit
            else
                return obj
        } catch (all) {
            println "   ### ERROR ###   Max memory '${params.max_memory}' is not valid! Using default value: $obj"
            return obj
        }
    } else if (type == 'time') {
        try {
            if (obj.compareTo(params.max_time as nextflow.util.Duration) == 1)
                return params.max_time as nextflow.util.Duration
            else
                return obj
        } catch (all) {
            println "   ### ERROR ###   Max time '${params.max_time}' is not valid! Using default value: $obj"
            return obj
        }
    } else if (type == 'cpus') {
        try {
            return Math.min( obj, params.max_cpus as int )
        } catch (all) {
            println "   ### ERROR ###   Max cpus '${params.max_cpus}' is not valid! Using default value: $obj"
            return obj
        }
    }
}<|MERGE_RESOLUTION|>--- conflicted
+++ resolved
@@ -26,8 +26,6 @@
     igenomes_base              = 's3://ngi-igenomes/igenomes/'
     igenomes_ignore            = false
 
-<<<<<<< HEAD
-=======
     // UMI handling
     with_umi                   = false
     skip_umi_extract           = false
@@ -96,7 +94,6 @@
     deseq2_vst                 = true
     rseqc_modules              = 'bam_stat,inner_distance,infer_experiment,junction_annotation,junction_saturation,read_distribution,read_duplication'
 
->>>>>>> 14fa8535
     // MultiQC options
     multiqc_config             = null
     multiqc_title              = null
@@ -114,7 +111,7 @@
     hook_url                     = null
     help                         = false
     version                      = false
-    pipelines_testdata_base_path = 'https://raw.githubusercontent.com/nf-core/test-datasets/'
+    pipelines_testdata_base_path = 'https://raw.githubusercontent.com/nf-core/test-datasets/7f1614baeb0ddf66e60be78c3d9fa55440465ac8/'
 
     // Config options
     config_profile_name        = null
@@ -164,10 +161,7 @@
 } catch (Exception e) {
     System.err.println("WARNING: Could not load nf-core/config/rnaseq profiles: ${params.custom_config_base}/pipeline/rnaseq.config")
 }
-<<<<<<< HEAD
-=======
-
->>>>>>> 14fa8535
+
 profiles {
     debug {
         dumpHashes              = true
