/*
~~~~~~~~~~~~~~~~~~~~~~~~~~~~~~~~~~~~~~~~~~~~~~~~~~~~~~~~~~~~~~~~~~~~~~~~~~~~~~~~~~~~~~~~
    nf-core/rnaseq Nextflow config file
~~~~~~~~~~~~~~~~~~~~~~~~~~~~~~~~~~~~~~~~~~~~~~~~~~~~~~~~~~~~~~~~~~~~~~~~~~~~~~~~~~~~~~~~
    Default config options for all compute environments
----------------------------------------------------------------------------------------
*/

// Global default params, used in configs
params {

    // Input options
    input                      = null
<<<<<<< HEAD
=======

>>>>>>> 6015eefe
    // References
    genome                     = null
    splicesites                = null
    gtf_extra_attributes       = 'gene_name'
    gtf_group_features         = 'gene_id'
    featurecounts_feature_type = 'exon'
    featurecounts_group_type   = 'gene_biotype'
    gencode                    = false
    save_reference             = false
    igenomes_base              = 's3://ngi-igenomes/igenomes'
    igenomes_ignore            = false
<<<<<<< HEAD
    
=======

    // UMI handling
    with_umi                   = false
    skip_umi_extract           = false
    umitools_extract_method    = 'string'
    umitools_grouping_method   = 'directional'
    umitools_dedup_stats       = false
    umitools_bc_pattern        = null
    umitools_bc_pattern2       = null
    umitools_umi_separator     = null
    umi_discard_read           = null
    save_umi_intermeds         = false

    // Trimming
    trimmer                    = 'trimgalore'
    min_trimmed_reads          = 10000
    extra_trimgalore_args      = null
    extra_fastp_args           = null
    save_trimmed               = false
    skip_trimming              = false

    // BBSplit genome filtering
    bbsplit_fasta_list         = null
    save_bbsplit_reads         = false
    skip_bbsplit               = true

    // Ribosomal RNA removal
    remove_ribo_rna            = false
    save_non_ribo_reads        = false
    ribo_database_manifest     = "${projectDir}/assets/rrna-db-defaults.txt"

    // Alignment
    aligner                    = 'star_salmon'
    pseudo_aligner             = null
    seq_center                 = null
    bam_csi_index              = false
    star_ignore_sjdbgtf        = false
    salmon_quant_libtype       = null
    hisat2_build_memory        = '200.GB'  // Amount of memory required to build HISAT2 index with splice sites
    stringtie_ignore_gtf       = false
    min_mapped_reads           = 5
    extra_star_align_args      = null
    extra_salmon_quant_args    = null
    save_merged_fastq          = false
    save_unaligned             = false
    save_align_intermeds       = false
    skip_markduplicates        = false
    skip_alignment             = false
    skip_pseudo_alignment      = false

    // QC
    skip_qc                    = false
    skip_bigwig                = false
    skip_stringtie             = false
    skip_fastqc                = false
    skip_preseq                = true
    skip_dupradar              = false
    skip_qualimap              = false
    skip_rseqc                 = false
    skip_biotype_qc            = false
    skip_deseq2_qc             = false
    skip_multiqc               = false
    deseq2_vst                 = true
    rseqc_modules              = 'bam_stat,inner_distance,infer_experiment,junction_annotation,junction_saturation,read_distribution,read_duplication'
>>>>>>> 6015eefe

    // MultiQC options
    multiqc_config             = null
    multiqc_title              = null
    multiqc_logo               = null
    max_multiqc_email_size     = '25.MB'
    multiqc_methods_description = null

    // Boilerplate options
    outdir                     = null
    publish_dir_mode           = 'copy'
    email                      = null
    email_on_fail              = null
    plaintext_email            = false
    monochrome_logs            = false
    hook_url                   = null
    help                       = false
    version                    = false
<<<<<<< HEAD
=======
    validate_params            = true
    show_hidden_params         = false
    schema_ignore_params       = 'genomes'
>>>>>>> 6015eefe

    // Config options
    config_profile_name        = null
    config_profile_description = null
    custom_config_version      = 'master'
    custom_config_base         = "https://raw.githubusercontent.com/nf-core/configs/${params.custom_config_version}"
    config_profile_contact     = null
    config_profile_url         = null
<<<<<<< HEAD
    
=======
    config_profile_name        = null
    test_data_base             = 'https://raw.githubusercontent.com/nf-core/test-datasets/rnaseq3'
>>>>>>> 6015eefe

    // Max resource options
    // Defaults only, expecting to be overwritten
    max_memory                 = '128.GB'
    max_cpus                   = 16
    max_time                   = '240.h'
<<<<<<< HEAD

    // Schema validation default options
    validationFailUnrecognisedParams = false
    validationLenientMode            = false
    validationSchemaIgnoreParams     = 'genomes'
    validationShowHiddenParams       = false
    validate_params                  = true

=======
>>>>>>> 6015eefe
}

// Load base.config by default for all pipelines
includeConfig 'conf/base.config'

// Load nf-core custom profiles from different Institutions
try {
    includeConfig "${params.custom_config_base}/nfcore_custom.config"
} catch (Exception e) {
    System.err.println("WARNING: Could not load nf-core/config profiles: ${params.custom_config_base}/nfcore_custom.config")
}

// Load nf-core/rnaseq custom profiles from different institutions.
<<<<<<< HEAD
// Warning: Uncomment only if a pipeline-specific instititutional config already exists on nf-core/configs!
// try {
//   includeConfig "${params.custom_config_base}/pipeline/rnaseq.config"
// } catch (Exception e) {
//   System.err.println("WARNING: Could not load nf-core/config/rnaseq profiles: ${params.custom_config_base}/pipeline/rnaseq.config")
// }
=======
try {
    includeConfig "${params.custom_config_base}/pipeline/rnaseq.config"
} catch (Exception e) {
    System.err.println("WARNING: Could not load nf-core/config/rnaseq profiles: ${params.custom_config_base}/pipeline/rnaseq.config")
}

>>>>>>> 6015eefe
profiles {
    debug {
        dumpHashes             = true
        process.beforeScript   = 'echo $HOSTNAME'
        cleanup                = false
    }
    conda {
        conda.enabled          = true
        docker.enabled         = false
        singularity.enabled    = false
        podman.enabled         = false
        shifter.enabled        = false
        charliecloud.enabled   = false
        apptainer.enabled      = false
    }
    mamba {
        conda.enabled          = true
        conda.useMamba         = true
        docker.enabled         = false
        singularity.enabled    = false
        podman.enabled         = false
        shifter.enabled        = false
        charliecloud.enabled   = false
        apptainer.enabled      = false
    }
    docker {
        docker.enabled         = true
        docker.userEmulation   = true
        conda.enabled          = false
        singularity.enabled    = false
        podman.enabled         = false
        shifter.enabled        = false
        charliecloud.enabled   = false
        apptainer.enabled      = false
    }
    arm {
        docker.runOptions = '-u $(id -u):$(id -g) --platform=linux/amd64'
    }
    singularity {
        singularity.enabled    = true
        singularity.autoMounts = true
        conda.enabled          = false
        docker.enabled         = false
        podman.enabled         = false
        shifter.enabled        = false
        charliecloud.enabled   = false
        apptainer.enabled      = false
    }
    podman {
        podman.enabled         = true
        conda.enabled          = false
        docker.enabled         = false
        singularity.enabled    = false
        shifter.enabled        = false
        charliecloud.enabled   = false
        apptainer.enabled      = false
    }
    shifter {
        shifter.enabled        = true
        conda.enabled          = false
        docker.enabled         = false
        singularity.enabled    = false
        podman.enabled         = false
        charliecloud.enabled   = false
        apptainer.enabled      = false
    }
    charliecloud {
        charliecloud.enabled   = true
        conda.enabled          = false
        docker.enabled         = false
        singularity.enabled    = false
        podman.enabled         = false
        shifter.enabled        = false
        apptainer.enabled      = false
    }
    apptainer {
        apptainer.enabled      = true
        conda.enabled          = false
        docker.enabled         = false
        singularity.enabled    = false
        podman.enabled         = false
        shifter.enabled        = false
        charliecloud.enabled   = false
    }
    gitpod {
        executor.name          = 'local'
        executor.cpus          = 16
        executor.memory        = 60.GB
    }
    test          { includeConfig 'conf/test.config'       }
    test_cache    { includeConfig 'conf/test_cache.config' }
    test_full     { includeConfig 'conf/test_full.config'  }
    test_full_aws {
        includeConfig 'conf/test_full.config'
    }
    test_full_gcp {
        includeConfig 'conf/test_full.config'
        params.input = 'https://raw.githubusercontent.com/nf-core/test-datasets/rnaseq/samplesheet/v3.10/samplesheet_full_gcp.csv'
    }
    test_full_azure {
        includeConfig 'conf/test_full.config'
        params.input = 'https://raw.githubusercontent.com/nf-core/test-datasets/rnaseq/samplesheet/v3.10/samplesheet_full_azure.csv'
    }
}

<<<<<<< HEAD
// Set default registry for Apptainer, Docker, Podman and Singularity independent of -profile
// Will not be used unless Apptainer / Docker / Podman / Singularity are enabled
// Set to your registry if you have a mirror of containers
apptainer.registry   = 'quay.io'
docker.registry      = 'quay.io'
podman.registry      = 'quay.io'
singularity.registry = 'quay.io'

// Nextflow plugins
plugins {
    id 'nf-validation' // Validation of pipeline parameters and creation of an input channel from a sample sheet
}

=======
>>>>>>> 6015eefe
// Load igenomes.config if required
if (!params.igenomes_ignore) {
    includeConfig 'conf/igenomes.config'
} else {
    params.genomes = [:]
}
<<<<<<< HEAD
=======

>>>>>>> 6015eefe
// Export these variables to prevent local Python/R libraries from conflicting with those in the container
// The JULIA depot path has been adjusted to a fixed path `/usr/local/share/julia` that needs to be used for packages in the container.
// See https://apeltzer.github.io/post/03-julia-lang-nextflow/ for details on that. Once we have a common agreement on where to keep Julia packages, this is adjustable.

env {
    PYTHONNOUSERSITE = 1
    R_PROFILE_USER   = "/.Rprofile"
    R_ENVIRON_USER   = "/.Renviron"
    JULIA_DEPOT_PATH = "/usr/local/share/julia"
}

// Capture exit codes from upstream processes when piping
process.shell = ['/bin/bash', '-euo', 'pipefail']

// Set default registry for Docker and Podman independent of -profile
// Will not be used unless Docker / Podman are enabled
// Set to your registry if you have a mirror of containers
docker.registry = 'quay.io'
podman.registry = 'quay.io'

def trace_timestamp = new java.util.Date().format( 'yyyy-MM-dd_HH-mm-ss')
timeline {
    enabled = true
    file    = "${params.outdir}/pipeline_info/execution_timeline_${trace_timestamp}.html"
}
report {
    enabled = true
    file    = "${params.outdir}/pipeline_info/execution_report_${trace_timestamp}.html"
}
trace {
    enabled = true
    file    = "${params.outdir}/pipeline_info/execution_trace_${trace_timestamp}.txt"
}
dag {
    enabled = true
    file    = "${params.outdir}/pipeline_info/pipeline_dag_${trace_timestamp}.html"
}

manifest {
    name            = 'nf-core/rnaseq'
    author          = """Harshil Patel, Phil Ewels, Rickard Hammarén"""
    homePage        = 'https://github.com/nf-core/rnaseq'
    description     = """RNA sequencing analysis pipeline for gene/isoform quantification and extensive quality control."""
    mainScript      = 'main.nf'
<<<<<<< HEAD
    nextflowVersion = '!>=23.04.0'
    version         = '3.12.0'
    doi             = ''
=======
    nextflowVersion = '!>=22.10.1'
    version         = '3.12.0'
    doi             = 'https://doi.org/10.5281/zenodo.1400710'
>>>>>>> 6015eefe
}

// Load modules.config for DSL2 module specific options
includeConfig 'conf/modules.config'

// Function to ensure that resource requirements don't go beyond
// a maximum limit
def check_max(obj, type) {
    if (type == 'memory') {
        try {
            if (obj.compareTo(params.max_memory as nextflow.util.MemoryUnit) == 1)
                return params.max_memory as nextflow.util.MemoryUnit
            else
                return obj
        } catch (all) {
            println "   ### ERROR ###   Max memory '${params.max_memory}' is not valid! Using default value: $obj"
            return obj
        }
    } else if (type == 'time') {
        try {
            if (obj.compareTo(params.max_time as nextflow.util.Duration) == 1)
                return params.max_time as nextflow.util.Duration
            else
                return obj
        } catch (all) {
            println "   ### ERROR ###   Max time '${params.max_time}' is not valid! Using default value: $obj"
            return obj
        }
    } else if (type == 'cpus') {
        try {
            return Math.min( obj, params.max_cpus as int )
        } catch (all) {
            println "   ### ERROR ###   Max cpus '${params.max_cpus}' is not valid! Using default value: $obj"
            return obj
        }
    }
}<|MERGE_RESOLUTION|>--- conflicted
+++ resolved
@@ -11,10 +11,7 @@
 
     // Input options
     input                      = null
-<<<<<<< HEAD
-=======
-
->>>>>>> 6015eefe
+
     // References
     genome                     = null
     splicesites                = null
@@ -26,9 +23,6 @@
     save_reference             = false
     igenomes_base              = 's3://ngi-igenomes/igenomes'
     igenomes_ignore            = false
-<<<<<<< HEAD
-    
-=======
 
     // UMI handling
     with_umi                   = false
@@ -93,7 +87,6 @@
     skip_multiqc               = false
     deseq2_vst                 = true
     rseqc_modules              = 'bam_stat,inner_distance,infer_experiment,junction_annotation,junction_saturation,read_distribution,read_duplication'
->>>>>>> 6015eefe
 
     // MultiQC options
     multiqc_config             = null
@@ -112,12 +105,6 @@
     hook_url                   = null
     help                       = false
     version                    = false
-<<<<<<< HEAD
-=======
-    validate_params            = true
-    show_hidden_params         = false
-    schema_ignore_params       = 'genomes'
->>>>>>> 6015eefe
 
     // Config options
     config_profile_name        = null
@@ -126,19 +113,13 @@
     custom_config_base         = "https://raw.githubusercontent.com/nf-core/configs/${params.custom_config_version}"
     config_profile_contact     = null
     config_profile_url         = null
-<<<<<<< HEAD
-    
-=======
-    config_profile_name        = null
     test_data_base             = 'https://raw.githubusercontent.com/nf-core/test-datasets/rnaseq3'
->>>>>>> 6015eefe
 
     // Max resource options
     // Defaults only, expecting to be overwritten
     max_memory                 = '128.GB'
     max_cpus                   = 16
     max_time                   = '240.h'
-<<<<<<< HEAD
 
     // Schema validation default options
     validationFailUnrecognisedParams = false
@@ -147,8 +128,6 @@
     validationShowHiddenParams       = false
     validate_params                  = true
 
-=======
->>>>>>> 6015eefe
 }
 
 // Load base.config by default for all pipelines
@@ -162,21 +141,12 @@
 }
 
 // Load nf-core/rnaseq custom profiles from different institutions.
-<<<<<<< HEAD
-// Warning: Uncomment only if a pipeline-specific instititutional config already exists on nf-core/configs!
-// try {
-//   includeConfig "${params.custom_config_base}/pipeline/rnaseq.config"
-// } catch (Exception e) {
-//   System.err.println("WARNING: Could not load nf-core/config/rnaseq profiles: ${params.custom_config_base}/pipeline/rnaseq.config")
-// }
-=======
 try {
     includeConfig "${params.custom_config_base}/pipeline/rnaseq.config"
 } catch (Exception e) {
     System.err.println("WARNING: Could not load nf-core/config/rnaseq profiles: ${params.custom_config_base}/pipeline/rnaseq.config")
 }
 
->>>>>>> 6015eefe
 profiles {
     debug {
         dumpHashes             = true
@@ -282,7 +252,6 @@
     }
 }
 
-<<<<<<< HEAD
 // Set default registry for Apptainer, Docker, Podman and Singularity independent of -profile
 // Will not be used unless Apptainer / Docker / Podman / Singularity are enabled
 // Set to your registry if you have a mirror of containers
@@ -296,18 +265,13 @@
     id 'nf-validation' // Validation of pipeline parameters and creation of an input channel from a sample sheet
 }
 
-=======
->>>>>>> 6015eefe
 // Load igenomes.config if required
 if (!params.igenomes_ignore) {
     includeConfig 'conf/igenomes.config'
 } else {
     params.genomes = [:]
 }
-<<<<<<< HEAD
-=======
-
->>>>>>> 6015eefe
+
 // Export these variables to prevent local Python/R libraries from conflicting with those in the container
 // The JULIA depot path has been adjusted to a fixed path `/usr/local/share/julia` that needs to be used for packages in the container.
 // See https://apeltzer.github.io/post/03-julia-lang-nextflow/ for details on that. Once we have a common agreement on where to keep Julia packages, this is adjustable.
@@ -321,12 +285,6 @@
 
 // Capture exit codes from upstream processes when piping
 process.shell = ['/bin/bash', '-euo', 'pipefail']
-
-// Set default registry for Docker and Podman independent of -profile
-// Will not be used unless Docker / Podman are enabled
-// Set to your registry if you have a mirror of containers
-docker.registry = 'quay.io'
-podman.registry = 'quay.io'
 
 def trace_timestamp = new java.util.Date().format( 'yyyy-MM-dd_HH-mm-ss')
 timeline {
@@ -352,15 +310,9 @@
     homePage        = 'https://github.com/nf-core/rnaseq'
     description     = """RNA sequencing analysis pipeline for gene/isoform quantification and extensive quality control."""
     mainScript      = 'main.nf'
-<<<<<<< HEAD
     nextflowVersion = '!>=23.04.0'
-    version         = '3.12.0'
-    doi             = ''
-=======
-    nextflowVersion = '!>=22.10.1'
-    version         = '3.12.0'
+    version         = '3.13.0dev'
     doi             = 'https://doi.org/10.5281/zenodo.1400710'
->>>>>>> 6015eefe
 }
 
 // Load modules.config for DSL2 module specific options
