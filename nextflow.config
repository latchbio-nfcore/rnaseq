--- conflicted
+++ resolved
@@ -14,16 +14,6 @@
 
     // References
     genome                     = null
-<<<<<<< HEAD
-    igenomes_base              = 's3://ngi-igenomes/igenomes'
-    igenomes_ignore            = false
-    // MultiQC options
-    multiqc_config             = null
-    multiqc_title              = null
-    multiqc_logo               = null
-    max_multiqc_email_size     = '25.MB'
-    multiqc_methods_description = null
-=======
     transcript_fasta           = null
     additional_fasta           = null
     splicesites                = null
@@ -96,12 +86,13 @@
     skip_multiqc               = false
     deseq2_vst                 = true
     rseqc_modules              = 'bam_stat,inner_distance,infer_experiment,junction_annotation,junction_saturation,read_distribution,read_duplication'
->>>>>>> bddc8657
 
     // Boilerplate options
     outdir                     = null
     multiqc_config             = null
     multiqc_title              = null
+    multiqc_logo               = null
+    multiqc_methods_description = null
     email                      = null
     email_on_fail              = null
     max_multiqc_email_size     = '25.MB'
@@ -144,21 +135,11 @@
 }
 
 // Load nf-core/rnaseq custom profiles from different institutions.
-<<<<<<< HEAD
-// Warning: Uncomment only if a pipeline-specific instititutional config already exists on nf-core/configs!
-// try {
-//   includeConfig "${params.custom_config_base}/pipeline/rnaseq.config"
-// } catch (Exception e) {
-//   System.err.println("WARNING: Could not load nf-core/config/rnaseq profiles: ${params.custom_config_base}/pipeline/rnaseq.config")
-// }
-
-=======
 try {
     includeConfig "${params.custom_config_base}/pipeline/rnaseq.config"
 } catch (Exception e) {
     System.err.println("WARNING: Could not load nf-core/config/rnaseq profiles: ${params.custom_config_base}/pipeline/rnaseq.config")
 }
->>>>>>> bddc8657
 
 profiles {
     debug { process.beforeScript = 'echo $HOSTNAME' }
@@ -269,10 +250,7 @@
     mainScript      = 'main.nf'
     nextflowVersion = '!>=21.10.3'
     version         = '3.9'
-<<<<<<< HEAD
-    doi             = ''
-=======
->>>>>>> bddc8657
+    doi             = 'https://doi.org/10.5281/zenodo.1400710'
 }
 
 // Load modules.config for DSL2 module specific options
