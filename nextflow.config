/*
~~~~~~~~~~~~~~~~~~~~~~~~~~~~~~~~~~~~~~~~~~~~~~~~~~~~~~~~~~~~~~~~~~~~~~~~~~~~~~~~~~~~~~~~
    nf-core/rnaseq Nextflow config file
~~~~~~~~~~~~~~~~~~~~~~~~~~~~~~~~~~~~~~~~~~~~~~~~~~~~~~~~~~~~~~~~~~~~~~~~~~~~~~~~~~~~~~~~
    Default config options for all compute environments
----------------------------------------------------------------------------------------
*/

// Global default params, used in configs
params {

    // Input options
    input                      = null

    // References
    genome                     = null
    transcript_fasta           = null
    additional_fasta           = null
    splicesites                = null
    gtf_extra_attributes       = 'gene_name'
    gtf_group_features         = 'gene_id'
    featurecounts_feature_type = 'exon'
    featurecounts_group_type   = 'gene_biotype'
    gencode                    = false
    save_reference             = false

    // UMI handling
    with_umi                   = false
    umitools_extract_method    = 'string'
    umitools_bc_pattern        = null
    umi_discard_read           = null
    save_umi_intermeds         = false

    // Trimming
    clip_r1                    = null
    clip_r2                    = null
    three_prime_clip_r1        = null
    three_prime_clip_r2        = null
    trim_nextseq               = null
    save_trimmed               = false
    skip_trimming              = false

    // BBSplit genome filtering
    bbsplit_fasta_list         = null
    save_bbsplit_reads         = false
    skip_bbsplit               = true

    // Ribosomal RNA removal
    remove_ribo_rna            = false
    save_non_ribo_reads        = false
    ribo_database_manifest     = "${projectDir}/assets/rrna-db-defaults.txt"

    // Alignment
    aligner                    = 'star_salmon'
    pseudo_aligner             = null
    seq_center                 = null
    bam_csi_index              = false
    star_ignore_sjdbgtf        = false
    salmon_quant_libtype       = null
    hisat2_build_memory        = '200.GB'  // Amount of memory required to build HISAT2 index with splice sites
    stringtie_ignore_gtf       = false
    min_mapped_reads           = 5
    save_merged_fastq          = false
    save_unaligned             = false
    save_align_intermeds       = false
    skip_markduplicates        = false
    skip_alignment             = false

    // QC
    skip_qc                    = false
    skip_bigwig                = false
    skip_stringtie             = false
    skip_fastqc                = false
    skip_preseq                = false
    skip_dupradar              = false
    skip_qualimap              = false
    skip_rseqc                 = false
    skip_biotype_qc            = false
    skip_deseq2_qc             = false
    skip_multiqc               = false
    deseq2_vst                 = false
    rseqc_modules              = 'bam_stat,inner_distance,infer_experiment,junction_annotation,junction_saturation,read_distribution,read_duplication'

    // Boilerplate options
    outdir                     = null
<<<<<<< HEAD
    tracedir                   = "${params.outdir}/pipeline_info"
    publish_dir_mode           = 'copy'
=======
    multiqc_config             = null
    multiqc_title              = null
>>>>>>> 474fe356
    email                      = null
    email_on_fail              = null
    max_multiqc_email_size     = '25.MB'
    plaintext_email            = false
    monochrome_logs            = false
    help                       = false
    igenomes_base              = 's3://ngi-igenomes/igenomes'
    tracedir                   = "${params.outdir}/pipeline_info"
    publish_dir_mode           = 'copy'
    igenomes_ignore            = false
    validate_params            = true
    show_hidden_params         = false
    schema_ignore_params       = 'genomes'
    enable_conda               = false

    // Config options
    custom_config_version      = 'master'
    custom_config_base         = "https://raw.githubusercontent.com/nf-core/configs/${params.custom_config_version}"
    config_profile_description = null
    config_profile_contact     = null
    config_profile_url         = null
    config_profile_name        = null

    // Max resource options
    // Defaults only, expecting to be overwritten
    max_memory                 = '128.GB'
    max_cpus                   = 16
    max_time                   = '240.h'
}

// Load base.config by default for all pipelines
includeConfig 'conf/base.config'

// Load nf-core custom profiles from different Institutions
try {
    includeConfig "${params.custom_config_base}/nfcore_custom.config"
} catch (Exception e) {
    System.err.println("WARNING: Could not load nf-core/config profiles: ${params.custom_config_base}/nfcore_custom.config")
}

<<<<<<< HEAD
// Load nf-core/rnaseq custom profiles from different institutions.
// Warning: Uncomment only if a pipeline-specific instititutional config already exists on nf-core/configs!
// try {
//   includeConfig "${params.custom_config_base}/pipeline/rnaseq.config"
// } catch (Exception e) {
//   System.err.println("WARNING: Could not load nf-core/config/rnaseq profiles: ${params.custom_config_base}/pipeline/rnaseq.config")
// }

=======
// Load nf-core/rnaseq custom config
try {
    includeConfig "${params.custom_config_base}/pipeline/rnaseq.config"
} catch (Exception e) {
    System.err.println("WARNING: Could not load nf-core/config/rnaseq profiles: ${params.custom_config_base}/pipeline/rnaseq.config")
}
>>>>>>> 474fe356

profiles {
    debug { process.beforeScript = 'echo $HOSTNAME' }
    conda {
        params.enable_conda    = true
        docker.enabled         = false
        singularity.enabled    = false
        podman.enabled         = false
        shifter.enabled        = false
        charliecloud.enabled   = false
    }
    docker {
        docker.enabled         = true
        docker.userEmulation   = true
        singularity.enabled    = false
        podman.enabled         = false
        shifter.enabled        = false
        charliecloud.enabled   = false
    }
    singularity {
        singularity.enabled    = true
        singularity.autoMounts = true
        docker.enabled         = false
        podman.enabled         = false
        shifter.enabled        = false
        charliecloud.enabled   = false
    }
    podman {
        podman.enabled         = true
        docker.enabled         = false
        singularity.enabled    = false
        shifter.enabled        = false
        charliecloud.enabled   = false
    }
    shifter {
        shifter.enabled        = true
        docker.enabled         = false
        singularity.enabled    = false
        podman.enabled         = false
        charliecloud.enabled   = false
    }
    charliecloud {
        charliecloud.enabled   = true
        docker.enabled         = false
        singularity.enabled    = false
        podman.enabled         = false
        shifter.enabled        = false
    }
    test      { includeConfig 'conf/test.config'      }
    test_full { includeConfig 'conf/test_full.config' }
}

// Load igenomes.config if required
if (!params.igenomes_ignore) {
    includeConfig 'conf/igenomes.config'
} else {
    params.genomes = [:]
}

// Export these variables to prevent local Python/R libraries from conflicting with those in the container
// The JULIA depot path has been adjusted to a fixed path `/usr/local/share/julia` that needs to be used for packages in the container.
// See https://apeltzer.github.io/post/03-julia-lang-nextflow/ for details on that. Once we have a common agreement on where to keep Julia packages, this is adjustable.

env {
    PYTHONNOUSERSITE = 1
    R_PROFILE_USER   = "/.Rprofile"
    R_ENVIRON_USER   = "/.Renviron"
    JULIA_DEPOT_PATH = "/usr/local/share/julia"
}

def trace_timestamp = new java.util.Date().format( 'yyyy-MM-dd_HH-mm-ss')
timeline {
    enabled = true
    file    = "${params.tracedir}/execution_timeline_${trace_timestamp}.html"
}
report {
    enabled = true
    file    = "${params.tracedir}/execution_report_${trace_timestamp}.html"
}
trace {
    enabled = true
    file    = "${params.tracedir}/execution_trace_${trace_timestamp}.txt"
}
dag {
    enabled = true
    file    = "${params.tracedir}/pipeline_dag_${trace_timestamp}.svg"
}

manifest {
    name            = 'nf-core/rnaseq'
    author          = 'Phil Ewels, Rickard Hammarén'
    homePage        = 'https://github.com/nf-core/rnaseq'
    description     = 'Nextflow RNA-Seq analysis pipeline, part of the nf-core community.'
    mainScript      = 'main.nf'
    nextflowVersion = '!>=21.10.3'
    version         = '3.7dev'
}

// Load modules.config for DSL2 module specific options
includeConfig 'conf/modules.config'

// Function to ensure that resource requirements don't go beyond
// a maximum limit
def check_max(obj, type) {
    if (type == 'memory') {
        try {
            if (obj.compareTo(params.max_memory as nextflow.util.MemoryUnit) == 1)
                return params.max_memory as nextflow.util.MemoryUnit
            else
                return obj
        } catch (all) {
            println "   ### ERROR ###   Max memory '${params.max_memory}' is not valid! Using default value: $obj"
            return obj
        }
    } else if (type == 'time') {
        try {
            if (obj.compareTo(params.max_time as nextflow.util.Duration) == 1)
                return params.max_time as nextflow.util.Duration
            else
                return obj
        } catch (all) {
            println "   ### ERROR ###   Max time '${params.max_time}' is not valid! Using default value: $obj"
            return obj
        }
    } else if (type == 'cpus') {
        try {
            return Math.min( obj, params.max_cpus as int )
        } catch (all) {
            println "   ### ERROR ###   Max cpus '${params.max_cpus}' is not valid! Using default value: $obj"
            return obj
        }
    }
}<|MERGE_RESOLUTION|>--- conflicted
+++ resolved
@@ -83,13 +83,8 @@
 
     // Boilerplate options
     outdir                     = null
-<<<<<<< HEAD
-    tracedir                   = "${params.outdir}/pipeline_info"
-    publish_dir_mode           = 'copy'
-=======
     multiqc_config             = null
     multiqc_title              = null
->>>>>>> 474fe356
     email                      = null
     email_on_fail              = null
     max_multiqc_email_size     = '25.MB'
@@ -130,23 +125,12 @@
     System.err.println("WARNING: Could not load nf-core/config profiles: ${params.custom_config_base}/nfcore_custom.config")
 }
 
-<<<<<<< HEAD
 // Load nf-core/rnaseq custom profiles from different institutions.
-// Warning: Uncomment only if a pipeline-specific instititutional config already exists on nf-core/configs!
-// try {
-//   includeConfig "${params.custom_config_base}/pipeline/rnaseq.config"
-// } catch (Exception e) {
-//   System.err.println("WARNING: Could not load nf-core/config/rnaseq profiles: ${params.custom_config_base}/pipeline/rnaseq.config")
-// }
-
-=======
-// Load nf-core/rnaseq custom config
 try {
     includeConfig "${params.custom_config_base}/pipeline/rnaseq.config"
 } catch (Exception e) {
     System.err.println("WARNING: Could not load nf-core/config/rnaseq profiles: ${params.custom_config_base}/pipeline/rnaseq.config")
 }
->>>>>>> 474fe356
 
 profiles {
     debug { process.beforeScript = 'echo $HOSTNAME' }
