--- conflicted
+++ resolved
@@ -25,9 +25,6 @@
     save_reference             = false
     igenomes_base              = 's3://ngi-igenomes/igenomes'
     igenomes_ignore            = false
-<<<<<<< HEAD
-    fasta                      = null// MultiQC options
-=======
 
     // UMI handling
     with_umi                   = false
@@ -98,7 +95,6 @@
     rseqc_modules              = 'bam_stat,inner_distance,infer_experiment,junction_annotation,junction_saturation,read_distribution,read_duplication'
 
     // MultiQC options
->>>>>>> e903616b
     multiqc_config             = null
     multiqc_title              = null
     multiqc_logo               = null
