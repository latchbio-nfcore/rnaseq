/*
 * -------------------------------------------------
 *  nf-core/rnaseq Nextflow config file
 * -------------------------------------------------
 * Default config options for all environments.
 */

// Global default params, used in configs
params {

  // Pipeline Options
  input = "./samplesheet.csv"

  // References
  genome = false
  transcript_fasta = false
  additional_fasta = false
  splicesites      = false
  salmon_index     = false
  rsem_index       = false
  gencode          = false
  save_reference   = false

  // UMI handling
  with_umi                = false
  umitools_extract_method = "string"
  umitools_bc_pattern     = false
  save_umi_intermeds      = false

  // Trimming
  clip_r1             = 0
  clip_r2             = 0
  three_prime_clip_r1 = 0
  three_prime_clip_r2 = 0
  trim_nextseq        = 0
  save_trimmed        = false
  skip_trimming       = false

  // Ribosomal RNA removal
  remove_ribo_rna        = false
  save_non_ribo_reads    = false
  ribo_database_manifest = "$baseDir/assets/rrna-db-defaults.txt"

  // Alignment
  aligner              = 'star'
  pseudo_aligner       = false
  seq_center           = ''
  star_ignore_sjdbgtf  = false
  hisat_build_memory   = 200 // Required amount of memory in GB to build HISAT2 index with splice sites
  stringtie_ignore_gtf = false
  min_mapped_reads     = 5
  save_merged_fastq    = false
  save_unaligned       = false
  save_align_intermeds = false
  skip_markduplicates  = false
  skip_alignment       = false

  // Read Counting
  fc_extra_attributes    = 'gene_name'
  fc_group_features      = 'gene_id'
  fc_count_type          = 'exon'
  fc_group_features_type = 'gene_biotype'
  skip_featurecounts     = false
  skip_biotype_qc        = false

  // QC
  skip_qc        = false
  skip_bigwig    = false
  skip_stringtie = false
  skip_fastqc    = false
  skip_preseq    = false
  skip_dupradar  = false
  skip_qualimap  = false
  skip_rseqc     = false
  skip_deseq2_qc = false
  skip_multiqc   = false
  multiqc_title  = false
  deseq2_vst     = false
  rseqc_modules  = 'bam_stat,inner_distance,infer_experiment,junction_annotation,junction_saturation,read_distribution,read_duplication'

  // Boilerplate options
  enable_conda           = false
  pull_docker_container  = false
  clusterOptions         = false
  outdir                 = './results'
  publish_dir_mode       = "copy"
  multiqc_config         = false
  email                  = false
  email_on_fail          = false
  max_multiqc_email_size = 25.MB
  plaintext_email        = false
  monochrome_logs        = false
  help                   = false
  igenomes_base          = 's3://ngi-igenomes/igenomes/'
  tracedir               = "${params.outdir}/pipeline_info"
  igenomes_ignore        = false

  // Config options
  custom_config_version      = 'master'
  custom_config_base         = "https://raw.githubusercontent.com/nf-core/configs/${params.custom_config_version}"
  hostnames                  = false
  config_profile_description = false
  config_profile_contact     = false
  config_profile_url         = false

  // Defaults only, expecting to be overwritten
  max_memory = 128.GB
  max_cpus = 16
  max_time = 240.h

}

// Load base.config by default for all pipelines
includeConfig 'conf/base.config'

// Load modules.config for DSL2 module specific options
includeConfig 'conf/modules.config'

// Load nf-core custom profiles from different Institutions
try {
  includeConfig "${params.custom_config_base}/nfcore_custom.config"
} catch (Exception e) {
  System.err.println("WARNING: Could not load nf-core/config profiles: ${params.custom_config_base}/nfcore_custom.config")
}

profiles {
  debug       { process.beforeScript = 'echo $HOSTNAME' }
  conda       { params.enable_conda = true }
  docker      {
    docker.enabled = true
    // Avoid this error:
    //   WARNING: Your kernel does not support swap limit capabilities or the cgroup is not mounted. Memory limited without swap.
    // Testing this in nf-core after discussion here https://github.com/nf-core/tools/pull/351
    // once this is established and works well, nextflow might implement this behavior as new default.
    docker.runOptions = '-u \$(id -u):\$(id -g)'
  }
  singularity {
    singularity.enabled = true
    singularity.autoMounts = true
  }
<<<<<<< HEAD
  test        { includeConfig 'conf/test.config'      }
  test_full   { includeConfig 'conf/test_full.config' }
=======
  podman {
    podman.enabled = true
  }
  test { includeConfig 'conf/test.config' }
>>>>>>> fa449cbc
}

// Load igenomes.config if required
if (!params.igenomes_ignore) {
  includeConfig 'conf/igenomes.config'
}

// Export these variables to prevent local Python/R libraries from conflicting with those in the container
env {
  PYTHONNOUSERSITE = 1
  R_PROFILE_USER   = "/.Rprofile"
  R_ENVIRON_USER   = "/.Renviron"
}

// Capture exit codes from upstream processes when piping
process.shell = ['/bin/bash', '-euo', 'pipefail']

timeline {
  enabled = true
  file = "${params.tracedir}/execution_timeline.html"
}
report {
  enabled = true
  file = "${params.tracedir}/execution_report.html"
}
trace {
  enabled = true
  file = "${params.tracedir}/execution_trace.txt"
}
dag {
  enabled = true
  file = "${params.tracedir}/pipeline_dag.svg"
}

manifest {
  name            = 'nf-core/rnaseq'
  author          = 'Phil Ewels, Rickard Hammarén'
  homePage        = 'https://github.com/nf-core/rnaseq'
  description     = 'Nextflow RNA-Seq analysis pipeline, part of the nf-core community.'
  mainScript      = 'main.nf'
  nextflowVersion = '>=20.07.1'
  version         = '1.4.3dev'
}

// Function to ensure that resource requirements don't go beyond
// a maximum limit
def check_max(obj, type) {
  if (type == 'memory') {
    try {
      if (obj.compareTo(params.max_memory as nextflow.util.MemoryUnit) == 1)
        return params.max_memory as nextflow.util.MemoryUnit
      else
        return obj
    } catch (all) {
      println "   ### ERROR ###   Max memory '${params.max_memory}' is not valid! Using default value: $obj"
      return obj
    }
  } else if (type == 'time') {
    try {
      if (obj.compareTo(params.max_time as nextflow.util.Duration) == 1)
        return params.max_time as nextflow.util.Duration
      else
        return obj
    } catch (all) {
      println "   ### ERROR ###   Max time '${params.max_time}' is not valid! Using default value: $obj"
      return obj
    }
  } else if (type == 'cpus') {
    try {
      return Math.min( obj, params.max_cpus as int )
    } catch (all) {
      println "   ### ERROR ###   Max cpus '${params.max_cpus}' is not valid! Using default value: $obj"
      return obj
    }
  }
}<|MERGE_RESOLUTION|>--- conflicted
+++ resolved
@@ -138,15 +138,11 @@
     singularity.enabled = true
     singularity.autoMounts = true
   }
-<<<<<<< HEAD
+  podman {
+    podman.enabled = true
+  }
   test        { includeConfig 'conf/test.config'      }
   test_full   { includeConfig 'conf/test_full.config' }
-=======
-  podman {
-    podman.enabled = true
-  }
-  test { includeConfig 'conf/test.config' }
->>>>>>> fa449cbc
 }
 
 // Load igenomes.config if required
