/*
~~~~~~~~~~~~~~~~~~~~~~~~~~~~~~~~~~~~~~~~~~~~~~~~~~~~~~~~~~~~~~~~~~~~~~~~~~~~~~~~~~~~~~~~
    nf-core/rnaseq Nextflow config file
~~~~~~~~~~~~~~~~~~~~~~~~~~~~~~~~~~~~~~~~~~~~~~~~~~~~~~~~~~~~~~~~~~~~~~~~~~~~~~~~~~~~~~~~
    Default config options for all compute environments
----------------------------------------------------------------------------------------
*/

// Global default params, used in configs
params {

    // Input options
    input                      = null

    // References
    genome                     = null
    transcript_fasta           = null
    additional_fasta           = null
    splicesites                = null
    gtf_extra_attributes       = 'gene_name'
    gtf_group_features         = 'gene_id'
    featurecounts_feature_type = 'exon'
    featurecounts_group_type   = 'gene_biotype'
    gencode                    = false
    save_reference             = false
    igenomes_base              = 's3://ngi-igenomes/igenomes'
    igenomes_ignore            = false

    // UMI handling
    with_umi                   = false
    skip_umi_extract           = false
    umitools_extract_method    = 'string'
    umitools_grouping_method   = 'directional'
    umitools_dedup_stats       = false
    umitools_bc_pattern        = null
    umitools_bc_pattern2       = null
    umitools_umi_separator     = null
    umi_discard_read           = null
    save_umi_intermeds         = false

    // Trimming
    min_trimmed_reads          = 10000
    clip_r1                    = null
    clip_r2                    = null
    three_prime_clip_r1        = null
    three_prime_clip_r2        = null
    trim_nextseq               = null
    save_trimmed               = false
    skip_trimming              = false

    // BBSplit genome filtering
    bbsplit_fasta_list         = null
    save_bbsplit_reads         = false
    skip_bbsplit               = true

    // Ribosomal RNA removal
    remove_ribo_rna            = false
    save_non_ribo_reads        = false
    ribo_database_manifest     = "${projectDir}/assets/rrna-db-defaults.txt"

    // Alignment
    aligner                    = 'star_salmon'
    pseudo_aligner             = null
    seq_center                 = null
    bam_csi_index              = false
    star_ignore_sjdbgtf        = false
    salmon_quant_libtype       = null
    hisat2_build_memory        = '200.GB'  // Amount of memory required to build HISAT2 index with splice sites
    stringtie_ignore_gtf       = false
    min_mapped_reads           = 5
    extra_star_align_args      = null
    extra_salmon_quant_args    = null
    save_merged_fastq          = false
    save_unaligned             = false
    save_align_intermeds       = false
    skip_markduplicates        = false
    skip_alignment             = false

    // QC
    skip_qc                    = false
    skip_bigwig                = false
    skip_stringtie             = false
    skip_fastqc                = false
    skip_preseq                = true
    skip_dupradar              = false
    skip_qualimap              = false
    skip_rseqc                 = false
    skip_biotype_qc            = false
    skip_deseq2_qc             = false
    skip_multiqc               = false
    deseq2_vst                 = true
    rseqc_modules              = 'bam_stat,inner_distance,infer_experiment,junction_annotation,junction_saturation,read_distribution,read_duplication'

    // MultiQC options
    multiqc_config             = null
    multiqc_title              = null
    multiqc_logo               = null
    max_multiqc_email_size     = '25.MB'
    multiqc_methods_description = null

    // Boilerplate options
    outdir                     = null
    tracedir                   = "${params.outdir}/pipeline_info"
    publish_dir_mode           = 'copy'
    email                      = null
    email_on_fail              = null
    plaintext_email            = false
    monochrome_logs            = false
    hook_url                   = null
    help                       = false
    version                    = false
    validate_params            = true
    show_hidden_params         = false
    schema_ignore_params       = 'genomes'
<<<<<<< HEAD

=======
>>>>>>> 59a96486

    // Config options
    custom_config_version      = 'master'
    custom_config_base         = "https://raw.githubusercontent.com/nf-core/configs/${params.custom_config_version}"
    config_profile_description = null
    config_profile_contact     = null
    config_profile_url         = null
    config_profile_name        = null

    // Max resource options
    // Defaults only, expecting to be overwritten
    max_memory                 = '128.GB'
    max_cpus                   = 16
    max_time                   = '240.h'
}

// Load base.config by default for all pipelines
includeConfig 'conf/base.config'

// Load nf-core custom profiles from different Institutions
try {
    includeConfig "${params.custom_config_base}/nfcore_custom.config"
} catch (Exception e) {
    System.err.println("WARNING: Could not load nf-core/config profiles: ${params.custom_config_base}/nfcore_custom.config")
}

// Load nf-core/rnaseq custom profiles from different institutions.
try {
    includeConfig "${params.custom_config_base}/pipeline/rnaseq.config"
} catch (Exception e) {
    System.err.println("WARNING: Could not load nf-core/config/rnaseq profiles: ${params.custom_config_base}/pipeline/rnaseq.config")
}

profiles {
    debug { process.beforeScript = 'echo $HOSTNAME' }
    conda {
        conda.enabled          = true
        docker.enabled         = false
        singularity.enabled    = false
        podman.enabled         = false
        shifter.enabled        = false
        charliecloud.enabled   = false
    }
    mamba {
        conda.enabled          = true
        conda.useMamba         = true
        docker.enabled         = false
        singularity.enabled    = false
        podman.enabled         = false
        shifter.enabled        = false
        charliecloud.enabled   = false
    }
    docker {
        docker.enabled         = true
        docker.userEmulation   = true
        singularity.enabled    = false
        podman.enabled         = false
        shifter.enabled        = false
        charliecloud.enabled   = false
    }
    arm {
        docker.runOptions = '-u $(id -u):$(id -g) --platform=linux/amd64'
    }
    singularity {
        singularity.enabled    = true
        singularity.autoMounts = true
        docker.enabled         = false
        podman.enabled         = false
        shifter.enabled        = false
        charliecloud.enabled   = false
    }
    podman {
        podman.enabled         = true
        docker.enabled         = false
        singularity.enabled    = false
        shifter.enabled        = false
        charliecloud.enabled   = false
    }
    shifter {
        shifter.enabled        = true
        docker.enabled         = false
        singularity.enabled    = false
        podman.enabled         = false
        charliecloud.enabled   = false
    }
    charliecloud {
        charliecloud.enabled   = true
        docker.enabled         = false
        singularity.enabled    = false
        podman.enabled         = false
        shifter.enabled        = false
    }
    gitpod {
        executor.name          = 'local'
        executor.cpus          = 16
        executor.memory        = 60.GB
    }
    test      { includeConfig 'conf/test.config'      }
    test_full { includeConfig 'conf/test_full.config' }
}

// Load igenomes.config if required
if (!params.igenomes_ignore) {
    includeConfig 'conf/igenomes.config'
} else {
    params.genomes = [:]
}

// Export these variables to prevent local Python/R libraries from conflicting with those in the container
// The JULIA depot path has been adjusted to a fixed path `/usr/local/share/julia` that needs to be used for packages in the container.
// See https://apeltzer.github.io/post/03-julia-lang-nextflow/ for details on that. Once we have a common agreement on where to keep Julia packages, this is adjustable.

env {
    PYTHONNOUSERSITE = 1
    R_PROFILE_USER   = "/.Rprofile"
    R_ENVIRON_USER   = "/.Renviron"
    JULIA_DEPOT_PATH = "/usr/local/share/julia"
}

def trace_timestamp = new java.util.Date().format( 'yyyy-MM-dd_HH-mm-ss')
timeline {
    enabled = true
    file    = "${params.tracedir}/execution_timeline_${trace_timestamp}.html"
}
report {
    enabled = true
    file    = "${params.tracedir}/execution_report_${trace_timestamp}.html"
}
trace {
    enabled = true
    file    = "${params.tracedir}/execution_trace_${trace_timestamp}.txt"
}
dag {
    enabled = true
    file    = "${params.tracedir}/pipeline_dag_${trace_timestamp}.html"
}

manifest {
    name            = 'nf-core/rnaseq'
    author          = """Harshil Patel, Phil Ewels, Rickard Hammarén"""
    homePage        = 'https://github.com/nf-core/rnaseq'
    description     = """RNA sequencing analysis pipeline for gene/isoform quantification and extensive quality control."""
    mainScript      = 'main.nf'
    nextflowVersion = '!>=22.10.1'
    version         = '3.10dev'
    doi             = 'https://doi.org/10.5281/zenodo.1400710'
}

// Load modules.config for DSL2 module specific options
includeConfig 'conf/modules.config'

// Function to ensure that resource requirements don't go beyond
// a maximum limit
def check_max(obj, type) {
    if (type == 'memory') {
        try {
            if (obj.compareTo(params.max_memory as nextflow.util.MemoryUnit) == 1)
                return params.max_memory as nextflow.util.MemoryUnit
            else
                return obj
        } catch (all) {
            println "   ### ERROR ###   Max memory '${params.max_memory}' is not valid! Using default value: $obj"
            return obj
        }
    } else if (type == 'time') {
        try {
            if (obj.compareTo(params.max_time as nextflow.util.Duration) == 1)
                return params.max_time as nextflow.util.Duration
            else
                return obj
        } catch (all) {
            println "   ### ERROR ###   Max time '${params.max_time}' is not valid! Using default value: $obj"
            return obj
        }
    } else if (type == 'cpus') {
        try {
            return Math.min( obj, params.max_cpus as int )
        } catch (all) {
            println "   ### ERROR ###   Max cpus '${params.max_cpus}' is not valid! Using default value: $obj"
            return obj
        }
    }
}<|MERGE_RESOLUTION|>--- conflicted
+++ resolved
@@ -112,10 +112,6 @@
     validate_params            = true
     show_hidden_params         = false
     schema_ignore_params       = 'genomes'
-<<<<<<< HEAD
-
-=======
->>>>>>> 59a96486
 
     // Config options
     custom_config_version      = 'master'
