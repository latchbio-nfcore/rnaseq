/*
~~~~~~~~~~~~~~~~~~~~~~~~~~~~~~~~~~~~~~~~~~~~~~~~~~~~~~~~~~~~~~~~~~~~~~~~~~~~~~~~~~~~~~~~
    nf-core/rnaseq Nextflow config file
~~~~~~~~~~~~~~~~~~~~~~~~~~~~~~~~~~~~~~~~~~~~~~~~~~~~~~~~~~~~~~~~~~~~~~~~~~~~~~~~~~~~~~~~
    Default config options for all compute environments
----------------------------------------------------------------------------------------
*/

// Global default params, used in configs
params {

    // Input options
    input                      = null

    // References
    genome                     = null
    splicesites                = null
    gtf_extra_attributes       = 'gene_name'
    gtf_group_features         = 'gene_id'
    featurecounts_feature_type = 'exon'
    featurecounts_group_type   = 'gene_biotype'
    gencode                    = false
    save_reference             = false
    igenomes_base              = 's3://ngi-igenomes/igenomes'
    igenomes_ignore            = false

    // UMI handling
    with_umi                   = false
    skip_umi_extract           = false
    umitools_extract_method    = 'string'
    umitools_grouping_method   = 'directional'
    umitools_dedup_stats       = false
    umitools_bc_pattern        = null
    umitools_bc_pattern2       = null
    umitools_umi_separator     = null
    umi_discard_read           = null
    save_umi_intermeds         = false

    // Trimming
    trimmer                    = 'trimgalore'
    min_trimmed_reads          = 10000
    extra_trimgalore_args      = null
    extra_fastp_args           = null
    save_trimmed               = false
    skip_trimming              = false

    // BBSplit genome filtering
    bbsplit_fasta_list         = null
    save_bbsplit_reads         = false
    skip_bbsplit               = true

    // Ribosomal RNA removal
    remove_ribo_rna            = false
    save_non_ribo_reads        = false
    ribo_database_manifest     = "${projectDir}/assets/rrna-db-defaults.txt"

    // Alignment
    aligner                    = 'star_salmon'
    pseudo_aligner             = null
    seq_center                 = null
    bam_csi_index              = false
    star_ignore_sjdbgtf        = false
    salmon_quant_libtype       = null
    hisat2_build_memory        = '200.GB'  // Amount of memory required to build HISAT2 index with splice sites
    stringtie_ignore_gtf       = false
    min_mapped_reads           = 5
    extra_star_align_args      = null
    extra_salmon_quant_args    = null
    save_merged_fastq          = false
    save_unaligned             = false
    save_align_intermeds       = false
    skip_markduplicates        = false
    skip_alignment             = false

    // QC
    skip_qc                    = false
    skip_bigwig                = false
    skip_stringtie             = false
    skip_fastqc                = false
    skip_preseq                = true
    skip_dupradar              = false
    skip_qualimap              = false
    skip_rseqc                 = false
    skip_biotype_qc            = false
    skip_deseq2_qc             = false
    skip_multiqc               = false
    deseq2_vst                 = true
    rseqc_modules              = 'bam_stat,inner_distance,infer_experiment,junction_annotation,junction_saturation,read_distribution,read_duplication'

    // MultiQC options
    multiqc_config             = null
    multiqc_title              = null
    multiqc_logo               = null
    max_multiqc_email_size     = '25.MB'
    multiqc_methods_description = null

    // Boilerplate options
    outdir                     = null
    publish_dir_mode           = 'copy'
    email                      = null
    email_on_fail              = null
    plaintext_email            = false
    monochrome_logs            = false
    hook_url                   = null
    help                       = false
    version                    = false
    validate_params            = true
    show_hidden_params         = false
    schema_ignore_params       = 'genomes'

    // Config options
    custom_config_version      = 'master'
    custom_config_base         = "https://raw.githubusercontent.com/nf-core/configs/${params.custom_config_version}"
    config_profile_description = null
    config_profile_contact     = null
    config_profile_url         = null
    config_profile_name        = null
    test_data_base             = 'https://raw.githubusercontent.com/nf-core/test-datasets/rnaseq3'

    // Max resource options
    // Defaults only, expecting to be overwritten
    max_memory                 = '128.GB'
    max_cpus                   = 16
    max_time                   = '240.h'
}

// Load base.config by default for all pipelines
includeConfig 'conf/base.config'

// Load nf-core custom profiles from different Institutions
try {
    includeConfig "${params.custom_config_base}/nfcore_custom.config"
} catch (Exception e) {
    System.err.println("WARNING: Could not load nf-core/config profiles: ${params.custom_config_base}/nfcore_custom.config")
}

// Load nf-core/rnaseq custom profiles from different institutions.
try {
    includeConfig "${params.custom_config_base}/pipeline/rnaseq.config"
} catch (Exception e) {
    System.err.println("WARNING: Could not load nf-core/config/rnaseq profiles: ${params.custom_config_base}/pipeline/rnaseq.config")
}

profiles {
    debug {
        dumpHashes             = true
        process.beforeScript   = 'echo $HOSTNAME'
        cleanup = false
    }
    conda {
        conda.enabled          = true
        docker.enabled         = false
        singularity.enabled    = false
        podman.enabled         = false
        shifter.enabled        = false
        charliecloud.enabled   = false
        apptainer.enabled      = false
    }
    mamba {
        conda.enabled          = true
        conda.useMamba         = true
        docker.enabled         = false
        singularity.enabled    = false
        podman.enabled         = false
        shifter.enabled        = false
        charliecloud.enabled   = false
        apptainer.enabled      = false
    }
    docker {
        docker.enabled         = true
        docker.registry        = 'quay.io'
        docker.userEmulation   = true
        conda.enabled          = false
        singularity.enabled    = false
        podman.enabled         = false
        shifter.enabled        = false
        charliecloud.enabled   = false
        apptainer.enabled      = false
    }
    arm {
        docker.runOptions = '-u $(id -u):$(id -g) --platform=linux/amd64'
    }
    singularity {
        singularity.enabled    = true
        singularity.autoMounts = true
        conda.enabled          = false
        docker.enabled         = false
        podman.enabled         = false
        shifter.enabled        = false
        charliecloud.enabled   = false
        apptainer.enabled      = false
    }
    podman {
        podman.enabled         = true
        podman.registry        = 'quay.io'
        conda.enabled          = false
        docker.enabled         = false
        singularity.enabled    = false
        shifter.enabled        = false
        charliecloud.enabled   = false
        apptainer.enabled      = false
    }
    shifter {
        shifter.enabled        = true
        conda.enabled          = false
        docker.enabled         = false
        singularity.enabled    = false
        podman.enabled         = false
        charliecloud.enabled   = false
        apptainer.enabled      = false
    }
    charliecloud {
        charliecloud.enabled   = true
        conda.enabled          = false
        docker.enabled         = false
        singularity.enabled    = false
        podman.enabled         = false
        shifter.enabled        = false
        apptainer.enabled      = false
    }
    apptainer {
        apptainer.enabled      = true
        conda.enabled          = false
        docker.enabled         = false
        singularity.enabled    = false
        podman.enabled         = false
        shifter.enabled        = false
        charliecloud.enabled   = false
    }
    gitpod {
        executor.name          = 'local'
        executor.cpus          = 16
        executor.memory        = 60.GB
    }
    test          { includeConfig 'conf/test.config'      }
    test_full     { includeConfig 'conf/test_full.config' }
    test_full_aws { includeConfig 'conf/test_full.config' }
    test_full_gcp {
        includeConfig 'conf/test_full.config'
        params.input = 'https://raw.githubusercontent.com/nf-core/test-datasets/rnaseq/samplesheet/v3.10/samplesheet_full_gcp.csv'
    }
    test_full_azure {
        includeConfig 'conf/test_full.config'
        params.input = 'https://raw.githubusercontent.com/nf-core/test-datasets/rnaseq/samplesheet/v3.10/samplesheet_full_azure.csv'
    }
}

// Load igenomes.config if required
if (!params.igenomes_ignore) {
    includeConfig 'conf/igenomes.config'
} else {
    params.genomes = [:]
}

// Export these variables to prevent local Python/R libraries from conflicting with those in the container
// The JULIA depot path has been adjusted to a fixed path `/usr/local/share/julia` that needs to be used for packages in the container.
// See https://apeltzer.github.io/post/03-julia-lang-nextflow/ for details on that. Once we have a common agreement on where to keep Julia packages, this is adjustable.

env {
    PYTHONNOUSERSITE = 1
    R_PROFILE_USER   = "/.Rprofile"
    R_ENVIRON_USER   = "/.Renviron"
    JULIA_DEPOT_PATH = "/usr/local/share/julia"
}

def trace_timestamp = new java.util.Date().format( 'yyyy-MM-dd_HH-mm-ss')
timeline {
    enabled = true
    file    = "${params.outdir}/pipeline_info/execution_timeline_${trace_timestamp}.html"
}
report {
    enabled = true
    file    = "${params.outdir}/pipeline_info/execution_report_${trace_timestamp}.html"
}
trace {
    enabled = true
    file    = "${params.outdir}/pipeline_info/execution_trace_${trace_timestamp}.txt"
}
dag {
    enabled = true
    file    = "${params.outdir}/pipeline_info/pipeline_dag_${trace_timestamp}.html"
}

manifest {
    name            = 'nf-core/rnaseq'
    author          = """Harshil Patel, Phil Ewels, Rickard Hammarén"""
    homePage        = 'https://github.com/nf-core/rnaseq'
    description     = """RNA sequencing analysis pipeline for gene/isoform quantification and extensive quality control."""
    mainScript      = 'main.nf'
    nextflowVersion = '!>=22.10.1'
    version         = '3.12.0dev'
<<<<<<< HEAD
    doi             = ''
=======
    doi             = 'https://doi.org/10.5281/zenodo.1400710'
>>>>>>> 4b7695a5
}

// Load modules.config for DSL2 module specific options
includeConfig 'conf/modules.config'

// Function to ensure that resource requirements don't go beyond
// a maximum limit
def check_max(obj, type) {
    if (type == 'memory') {
        try {
            if (obj.compareTo(params.max_memory as nextflow.util.MemoryUnit) == 1)
                return params.max_memory as nextflow.util.MemoryUnit
            else
                return obj
        } catch (all) {
            println "   ### ERROR ###   Max memory '${params.max_memory}' is not valid! Using default value: $obj"
            return obj
        }
    } else if (type == 'time') {
        try {
            if (obj.compareTo(params.max_time as nextflow.util.Duration) == 1)
                return params.max_time as nextflow.util.Duration
            else
                return obj
        } catch (all) {
            println "   ### ERROR ###   Max time '${params.max_time}' is not valid! Using default value: $obj"
            return obj
        }
    } else if (type == 'cpus') {
        try {
            return Math.min( obj, params.max_cpus as int )
        } catch (all) {
            println "   ### ERROR ###   Max cpus '${params.max_cpus}' is not valid! Using default value: $obj"
            return obj
        }
    }
}<|MERGE_RESOLUTION|>--- conflicted
+++ resolved
@@ -289,11 +289,7 @@
     mainScript      = 'main.nf'
     nextflowVersion = '!>=22.10.1'
     version         = '3.12.0dev'
-<<<<<<< HEAD
-    doi             = ''
-=======
     doi             = 'https://doi.org/10.5281/zenodo.1400710'
->>>>>>> 4b7695a5
 }
 
 // Load modules.config for DSL2 module specific options
