--- conflicted
+++ resolved
@@ -13,7 +13,6 @@
   genome = false
   input = "data/*{1,2}.fastq.gz"
   single_end = false
-<<<<<<< HEAD
   publish_dir_mode = "copy"
 
   // References
@@ -90,10 +89,6 @@
   hisat_build_memory = 200 // Required amount of memory in GB to build HISAT2 index with splice sites
   readPaths = null
   star_memory = false // Cluster specific param required for hebbe
-=======
-  outdir = './results'
-  publish_dir_mode = 'copy'
->>>>>>> e83acfb2
 
   // Boilerplate options
   clusterOptions = false
