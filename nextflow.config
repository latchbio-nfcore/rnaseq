--- conflicted
+++ resolved
@@ -322,11 +322,7 @@
     description     = """RNA sequencing analysis pipeline for gene/isoform quantification and extensive quality control."""
     mainScript      = 'main.nf'
     nextflowVersion = '!>=23.04.0'
-<<<<<<< HEAD
-    version         = '3.15dev'
-=======
     version         = '3.15.0dev'
->>>>>>> 5babec32
     doi             = 'https://doi.org/10.5281/zenodo.1400710'
 }
 
