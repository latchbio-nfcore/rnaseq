{
    "$schema": "http://json-schema.org/draft-07/schema",
    "$id": "https://raw.githubusercontent.com/nf-core/rnaseq/master/nextflow_schema.json",
    "title": "nf-core/rnaseq pipeline parameters",
    "description": "Nextflow RNA-Seq analysis pipeline, part of the nf-core community.",
    "type": "object",
    "definitions": {
        "input_output_options": {
            "title": "Input/output options",
            "type": "object",
            "fa_icon": "fas fa-terminal",
            "description": "Define where the pipeline should find input data and save output data.",
            "required": [
<<<<<<< HEAD
                "input",
=======
>>>>>>> 474fe356
                "outdir"
            ],
            "properties": {
                "input": {
                    "type": "string",
                    "format": "file-path",
                    "mimetype": "text/csv",
                    "pattern": "^\\S+\\.csv$",
                    "schema": "assets/schema_input.json",
                    "description": "Path to comma-separated file containing information about the samples in the experiment.",
                    "help_text": "You will need to create a design file with information about the samples in your experiment before running the pipeline. Use this parameter to specify its location. It has to be a comma-separated file with 4 columns, and a header row. See [usage docs](https://nf-co.re/rnaseq/usage#samplesheet-input).",
                    "fa_icon": "fas fa-file-csv"
                },
                "outdir": {
                    "type": "string",
                    "format": "directory-path",
                    "description": "The output directory where the results will be saved. You have to use absolute paths to storage on Cloud infrastructure.",
                    "fa_icon": "fas fa-folder-open"
                },
                "email": {
                    "type": "string",
                    "description": "Email address for completion summary.",
                    "fa_icon": "fas fa-envelope",
                    "help_text": "Set this parameter to your e-mail address to get a summary e-mail with details of the run sent to you when the workflow exits. If set in your user config file (`~/.nextflow/config`) then you don't need to specify this on the command line for every run.",
                    "pattern": "^([a-zA-Z0-9_\\-\\.]+)@([a-zA-Z0-9_\\-\\.]+)\\.([a-zA-Z]{2,5})$"
                },
                "multiqc_title": {
                    "type": "string",
                    "description": "MultiQC report title. Printed as page header, used for filename if not otherwise specified.",
                    "fa_icon": "fas fa-file-signature"
                },
                "save_merged_fastq": {
                    "type": "boolean",
                    "fa_icon": "fas fa-save",
                    "description": "Save FastQ files after merging re-sequenced libraries in the results directory."
                }
            }
        },
        "umi_options": {
            "title": "UMI options",
            "type": "object",
            "description": "Options for processing reads with unique molecular identifiers",
            "default": "",
            "properties": {
                "with_umi": {
                    "type": "boolean",
                    "fa_icon": "fas fa-barcode",
                    "description": "Enable UMI-based read deduplication."
                },
                "umitools_extract_method": {
                    "type": "string",
                    "default": "string",
                    "fa_icon": "fas fa-barcode",
                    "description": "UMI pattern to use. Can be either 'string' (default) or 'regex'.",
                    "help_text": "More details can be found in the [UMI-tools documentation](https://umi-tools.readthedocs.io/en/latest/reference/extract.html#extract-method).\n"
                },
                "umitools_bc_pattern": {
                    "type": "string",
                    "fa_icon": "fas fa-barcode",
                    "help_text": "More details can be found in the [UMI-tools documentation](https://umi-tools.readthedocs.io/en/latest/reference/extract.html#extract-method).",
                    "description": "The UMI barcode pattern to use e.g. 'NNNNNN' indicates that the first 6 nucleotides of the read are from the UMI."
                },
                "umi_discard_read": {
                    "type": "integer",
                    "fa_icon": "fas fa-barcode",
                    "help_text": "After UMI barcode extraction discard either R1 or R2 by setting this parameter to 1 or 2, respectively."
                },
                "save_umi_intermeds": {
                    "type": "boolean",
                    "fa_icon": "fas fa-save",
                    "description": "If this option is specified, intermediate FastQ and BAM files produced by UMI-tools are also saved in the results directory."
                }
            },
            "fa_icon": "fas fa-barcode"
        },
        "read_filtering_options": {
            "title": "Read filtering options",
            "type": "object",
            "description": "Options for filtering reads prior to alignment",
            "default": "",
            "properties": {
                "bbsplit_fasta_list": {
                    "type": "string",
                    "fa_icon": "fas fa-list-alt",
                    "description": "Path to comma-separated file containing a list of reference genomes to filter reads against with BBSplit.",
                    "help_text": "The file should contain 2 columns: short name and full path to reference genome(s) e.g. \n```\nmm10,/path/to/mm10.fa\necoli,/path/to/ecoli.fa\n```"
                },
                "bbsplit_index": {
                    "type": "string",
                    "fa_icon": "fas fa-bezier-curve",
                    "description": "Path to directory or tar.gz archive for pre-built BBSplit index.",
                    "help_text": "The BBSplit index will have to be built at least once with this pipeline (see `--save_reference` to save index). It can then be provided via `--bbsplit_index` for future runs."
                },
                "save_bbsplit_reads": {
                    "type": "boolean",
                    "fa_icon": "fas fa-save",
                    "description": "If this option is specified, FastQ files split by reference will be saved in the results directory."
                },
                "skip_bbsplit": {
                    "type": "boolean",
                    "default": true,
                    "fa_icon": "fas fa-fast-forward",
                    "description": "Skip BBSplit for removal of non-reference genome reads."
                },
                "remove_ribo_rna": {
                    "type": "boolean",
                    "fa_icon": "fas fa-trash-alt",
                    "description": "Enable the removal of reads derived from ribosomal RNA using SortMeRNA.",
                    "help_text": "Any patterns found in the sequences defined by the '--ribo_database_manifest' parameter will be used."
                },
                "ribo_database_manifest": {
                    "type": "string",
                    "default": "${projectDir}/assets/rrna-db-defaults.txt",
                    "fa_icon": "fas fa-database",
                    "description": "Text file containing paths to fasta files (one per line) that will be used to create the database for SortMeRNA.",
                    "help_text": "By default, [rRNA databases](https://github.com/biocore/sortmerna/tree/master/data/rRNA_databases) defined in the SortMeRNA GitHub repo are used. You can see an example in the pipeline Github repository in `assets/rrna-default-dbs.txt`.\nPlease note that commercial/non-academic entities require [`licensing for SILVA`](https://www.arb-silva.de/silva-license-information) for these default databases."
                },
                "save_non_ribo_reads": {
                    "type": "boolean",
                    "fa_icon": "fas fa-save",
                    "description": "If this option is specified, intermediate FastQ files containing non-rRNA reads will be saved in the results directory."
                }
            },
            "fa_icon": "fas fa-trash-alt"
        },
        "reference_genome_options": {
            "title": "Reference genome options",
            "type": "object",
            "fa_icon": "fas fa-dna",
            "description": "Reference genome related files and options required for the workflow.",
            "properties": {
                "genome": {
                    "type": "string",
                    "description": "Name of iGenomes reference.",
                    "fa_icon": "fas fa-book",
                    "help_text": "If using a reference genome configured in the pipeline using iGenomes, use this parameter to give the ID for the reference. This is then used to build the full paths for all required reference genome files e.g. `--genome GRCh38`. \n\nSee the [nf-core website docs](https://nf-co.re/usage/reference_genomes) for more details."
                },
                "fasta": {
                    "type": "string",
                    "format": "file-path",
                    "mimetype": "text/plain",
                    "pattern": "^\\S+\\.fn?a(sta)?(\\.gz)?$",
                    "description": "Path to FASTA genome file.",
                    "help_text": "This parameter is *mandatory* if `--genome` is not specified. If you don't have the appropriate alignment index available this will be generated for you automatically. Combine with `--save_reference` to save alignment index for future runs.",
                    "fa_icon": "far fa-file-code"
                },
                "gtf": {
                    "type": "string",
                    "format": "file-path",
                    "mimetype": "text/plain",
                    "pattern": "^\\S+\\.gtf(\\.gz)?$",
                    "description": "Path to GTF annotation file.",
                    "fa_icon": "fas fa-code-branch",
                    "help_text": "This parameter is *mandatory* if `--genome` is not specified."
                },
                "gff": {
                    "type": "string",
                    "format": "file-path",
                    "mimetype": "text/plain",
                    "pattern": "^\\S+\\.gff(\\.gz)?$",
                    "fa_icon": "fas fa-code-branch",
                    "description": "Path to GFF3 annotation file.",
                    "help_text": "This parameter must be specified if `--genome` or `--gtf` are not specified."
                },
                "gene_bed": {
                    "type": "string",
                    "format": "file-path",
                    "mimetype": "text/plain",
                    "pattern": "^\\S+\\.bed(\\.gz)?$",
                    "fa_icon": "fas fa-procedures",
                    "description": "Path to BED file containing gene intervals. This will be created from the GTF file if not specified."
                },
                "transcript_fasta": {
                    "type": "string",
                    "format": "file-path",
                    "mimetype": "text/plain",
                    "pattern": "^\\S+\\.fn?a(sta)?(\\.gz)?$",
                    "fa_icon": "far fa-file-code",
                    "description": "Path to FASTA transcriptome file."
                },
                "additional_fasta": {
                    "type": "string",
                    "format": "file-path",
                    "mimetype": "text/plain",
                    "pattern": "^\\S+\\.fn?a(sta)?(\\.gz)?$",
                    "fa_icon": "far fa-file-code",
                    "description": "FASTA file to concatenate to genome FASTA file e.g. containing spike-in sequences.",
                    "help_text": "If provided, the sequences in this file will get concatenated to the existing genome FASTA file, a GTF file will be automatically created using the entire sequence as the gene, transcript, and exon features, and any alignment index will get created from the combined FASTA and GTF. It is recommended to save the reference with `--save_reference` to re-use the index for future runs so you do not need to create it again."
                },
                "splicesites": {
                    "type": "string",
                    "format": "file-path",
                    "mimetype": "text/plain",
                    "fa_icon": "fas fa-hand-scissors",
                    "description": "Splice sites file required for HISAT2."
                },
                "star_index": {
                    "type": "string",
                    "format": "path",
                    "fa_icon": "fas fa-bezier-curve",
                    "description": "Path to directory or tar.gz archive for pre-built STAR index."
                },
                "hisat2_index": {
                    "type": "string",
                    "format": "path",
                    "fa_icon": "fas fa-bezier-curve",
                    "description": "Path to directory or tar.gz archive for pre-built HISAT2 index."
                },
                "rsem_index": {
                    "type": "string",
                    "format": "path",
                    "fa_icon": "fas fa-bezier-curve",
                    "description": "Path to directory or tar.gz archive for pre-built RSEM index."
                },
                "salmon_index": {
                    "type": "string",
                    "format": "path",
                    "fa_icon": "fas fa-bezier-curve",
                    "description": "Path to directory or tar.gz archive for pre-built Salmon index."
                },
                "hisat2_build_memory": {
                    "type": "string",
                    "default": "200.GB",
                    "fa_icon": "fas fa-memory",
                    "pattern": "^\\d+(\\.\\d+)?\\.?\\s*(K|M|G|T)?B$",
                    "description": "Minimum memory required to use splice sites and exons in the HiSAT2 index build process.",
                    "help_text": "HiSAT2 requires a huge amount of RAM to build a genome index for larger genomes, if including splice sites and exons e.g. the human genome might typically require 200GB. If you specify less than this threshold for the `HISAT2_BUILD` process then the splice sites and exons will be ignored, meaning that the process will require a lot less memory. If you are working with a small genome, set this parameter to a lower value to reduce the threshold for skipping this check. If using a larger genome, consider supplying more memory to the `HISAT2_BUILD` process."
                },
                "gencode": {
                    "type": "boolean",
                    "fa_icon": "fas fa-code-branch",
                    "description": "Specify if your GTF annotation is in GENCODE format.",
                    "help_text": "If your GTF file is in GENCODE format and you would like to run Salmon i.e. `--pseudo_aligner salmon`, you will need to provide this parameter in order to build the Salmon index appropriately."
                },
                "gtf_extra_attributes": {
                    "type": "string",
                    "default": "gene_name",
                    "fa_icon": "fas fa-plus-square",
                    "description": "By default, the pipeline uses the `gene_name` field to obtain additional gene identifiers from the input GTF file when running Salmon.",
                    "help_text": "This behaviour can be modified by specifying `--gtf_extra_attributes` when running the pipeline. Note that you can also specify more than one desired value, separated by a comma e.g. `--gtf_extra_attributes gene_id,...`.\n"
                },
                "gtf_group_features": {
                    "type": "string",
                    "default": "gene_id",
                    "description": "Define the attribute type used to group features in the GTF file when running Salmon.",
                    "fa_icon": "fas fa-layer-group"
                },
                "featurecounts_group_type": {
                    "type": "string",
                    "default": "gene_biotype",
                    "fa_icon": "fas fa-layer-group",
                    "description": "The attribute type used to group feature types in the GTF file when generating the biotype plot with featureCounts."
                },
                "featurecounts_feature_type": {
                    "type": "string",
                    "default": "exon",
                    "description": "By default, the pipeline assigns reads based on the 'exon' attribute within the GTF file.",
                    "fa_icon": "fas fa-indent",
                    "help_text": "The feature type used from the GTF file when generating the biotype plot with featureCounts."
                },
                "save_reference": {
                    "type": "boolean",
                    "description": "If generated by the pipeline save the STAR index in the results directory.",
                    "help_text": "If an alignment index is generated by the pipeline use this parameter to save it to your results folder. These can then be used for future pipeline runs, reducing processing times.",
                    "fa_icon": "fas fa-save"
                },
                "igenomes_base": {
                    "type": "string",
                    "format": "directory-path",
                    "description": "Directory / URL base for iGenomes references.",
                    "default": "s3://ngi-igenomes/igenomes",
                    "fa_icon": "fas fa-cloud-download-alt",
                    "hidden": true
                },
                "igenomes_ignore": {
                    "type": "boolean",
                    "description": "Do not load the iGenomes reference config.",
                    "fa_icon": "fas fa-ban",
                    "hidden": true,
                    "help_text": "Do not load `igenomes.config` when running the pipeline. You may choose this option if you observe clashes between custom parameters and those supplied in `igenomes.config`."
                }
            }
        },
        "read_trimming_options": {
            "title": "Read trimming options",
            "type": "object",
            "fa_icon": "fas fa-cut",
            "description": "Options to adjust read trimming criteria.",
            "properties": {
                "clip_r1": {
                    "type": "integer",
                    "description": "Instructs Trim Galore to remove bp from the 5' end of read 1 (or single-end reads).",
                    "fa_icon": "fas fa-cut"
                },
                "clip_r2": {
                    "type": "integer",
                    "description": "Instructs Trim Galore to remove bp from the 5' end of read 2 (paired-end reads only).",
                    "fa_icon": "fas fa-cut"
                },
                "three_prime_clip_r1": {
                    "type": "integer",
                    "description": "Instructs Trim Galore to remove bp from the 3' end of read 1 AFTER adapter/quality trimming has been performed.",
                    "fa_icon": "fas fa-cut"
                },
                "three_prime_clip_r2": {
                    "type": "integer",
                    "description": "Instructs Trim Galore to remove bp from the 3' end of read 2 AFTER adapter/quality trimming has been performed.",
                    "fa_icon": "fas fa-cut"
                },
                "trim_nextseq": {
                    "type": "integer",
                    "description": "Instructs Trim Galore to apply the --nextseq=X option, to trim based on quality after removing poly-G tails.",
                    "help_text": "This enables the option Cutadapt `--nextseq-trim=3'CUTOFF` option via Trim Galore, which will set a quality cutoff (that is normally given with -q instead), but qualities of G bases are ignored. This trimming is in common for the NextSeq- and NovaSeq-platforms, where basecalls without any signal are called as high-quality G bases.",
                    "fa_icon": "fas fa-cut"
                },
                "skip_trimming": {
                    "type": "boolean",
                    "description": "Skip the adapter trimming step.",
                    "help_text": "Use this if your input FastQ files have already been trimmed outside of the workflow or if you're very confident that there is no adapter contamination in your data.",
                    "fa_icon": "fas fa-fast-forward"
                },
                "save_trimmed": {
                    "type": "boolean",
                    "description": "Save the trimmed FastQ files in the results directory.",
                    "help_text": "By default, trimmed FastQ files will not be saved to the results directory. Specify this flag (or set to true in your config file) to copy these files to the results directory when complete.",
                    "fa_icon": "fas fa-save"
                }
            }
        },
        "alignment_options": {
            "title": "Alignment options",
            "type": "object",
            "fa_icon": "fas fa-map-signs",
            "description": "Options to adjust parameters and filtering criteria for read alignments.",
            "properties": {
                "aligner": {
                    "type": "string",
                    "default": "star_salmon",
                    "description": "Specifies the alignment algorithm to use - available options are 'star_salmon', 'star_rsem' and 'hisat2'.",
                    "fa_icon": "fas fa-map-signs",
                    "enum": [
                        "star_salmon",
                        "star_rsem",
                        "hisat2"
                    ]
                },
                "pseudo_aligner": {
                    "type": "string",
                    "description": "Specifies the pseudo aligner to use - available options are 'salmon'. Runs in addition to '--aligner'.",
                    "fa_icon": "fas fa-hamburger",
                    "enum": [
                        "salmon"
                    ]
                },
                "bam_csi_index": {
                    "type": "boolean",
                    "description": "Create a CSI index for BAM files instead of the traditional BAI index. This will be required for genomes with larger chromosome sizes.",
                    "fa_icon": "fas fa-sort-alpha-down"
                },
                "star_ignore_sjdbgtf": {
                    "type": "boolean",
                    "fa_icon": "fas fa-ban",
                    "description": "When using pre-built STAR indices do not re-extract and use splice junctions from the GTF file."
                },
                "salmon_quant_libtype": {
                    "type": "string",
                    "fa_icon": "fas fa-fast-forward",
                    "description": " Override Salmon library type inferred based on strandedness defined in meta object.",
                    "help_text": "See [Salmon docs](https://salmon.readthedocs.io/en/latest/library_type.html)."
                },
                "min_mapped_reads": {
                    "type": "integer",
                    "default": 5,
                    "fa_icon": "fas fa-percentage",
                    "description": "Minimum percentage of uniquely mapped reads below which samples are removed from further processing.",
                    "help_text": "Some downstream steps in the pipeline will fail if this threshold is too low."
                },
                "seq_center": {
                    "type": "string",
                    "description": "Sequencing center information to be added to read group of BAM files.",
                    "fa_icon": "fas fa-synagogue"
                },
                "stringtie_ignore_gtf": {
                    "type": "boolean",
                    "description": "Perform reference-guided de novo assembly of transcripts using StringTie i.e. dont restrict to those in GTF file.",
                    "fa_icon": "fas fa-ban"
                },
                "save_unaligned": {
                    "type": "boolean",
                    "fa_icon": "fas fa-save",
                    "description": "Where possible, save unaligned reads from either STAR, HISAT2 or Salmon to the results directory.",
                    "help_text": "This may either be in the form of FastQ or BAM files depending on the options available for that particular tool."
                },
                "save_align_intermeds": {
                    "type": "boolean",
                    "description": "Save the intermediate BAM files from the alignment step.",
                    "help_text": "By default, intermediate BAM files will not be saved. The final BAM files created after the appropriate filtering step are always saved to limit storage usage. Set this parameter to also save other intermediate BAM files.",
                    "fa_icon": "fas fa-save"
                },
                "skip_markduplicates": {
                    "type": "boolean",
                    "fa_icon": "fas fa-fast-forward",
                    "description": "Skip picard MarkDuplicates step."
                },
                "skip_alignment": {
                    "type": "boolean",
                    "fa_icon": "fas fa-fast-forward",
                    "description": "Skip all of the alignment-based processes within the pipeline."
                }
            }
        },
        "process_skipping_options": {
            "title": "Process skipping options",
            "type": "object",
            "fa_icon": "fas fa-fast-forward",
            "description": "Options to skip various steps within the workflow.",
            "properties": {
                "rseqc_modules": {
                    "type": "string",
                    "default": "bam_stat,inner_distance,infer_experiment,junction_annotation,junction_saturation,read_distribution,read_duplication",
                    "fa_icon": "fas fa-chart-pie",
                    "description": "Specify the RSeQC modules to run."
                },
                "deseq2_vst": {
                    "type": "boolean",
                    "description": "Use vst transformation instead of rlog with DESeq2.",
                    "help_text": "See [DESeq2 docs](http://bioconductor.org/packages/devel/bioc/vignettes/DESeq2/inst/doc/DESeq2.html#data-transformations-and-visualization).",
                    "fa_icon": "fas fa-dolly"
                },
                "skip_bigwig": {
                    "type": "boolean",
                    "fa_icon": "fas fa-fast-forward",
                    "description": "Skip bigWig file creation."
                },
                "skip_stringtie": {
                    "type": "boolean",
                    "fa_icon": "fas fa-fast-forward",
                    "description": "Skip StringTie."
                },
                "skip_fastqc": {
                    "type": "boolean",
                    "description": "Skip FastQC.",
                    "fa_icon": "fas fa-fast-forward"
                },
                "skip_preseq": {
                    "type": "boolean",
                    "description": "Skip Preseq.",
                    "fa_icon": "fas fa-fast-forward"
                },
                "skip_dupradar": {
                    "type": "boolean",
                    "fa_icon": "fas fa-fast-forward",
                    "description": "Skip dupRadar."
                },
                "skip_qualimap": {
                    "type": "boolean",
                    "fa_icon": "fas fa-fast-forward",
                    "description": "Skip Qualimap."
                },
                "skip_rseqc": {
                    "type": "boolean",
                    "fa_icon": "fas fa-fast-forward",
                    "description": "Skip RSeQC."
                },
                "skip_biotype_qc": {
                    "type": "boolean",
                    "fa_icon": "fas fa-fast-forward",
                    "description": "Skip additional featureCounts process for biotype QC."
                },
                "skip_deseq2_qc": {
                    "type": "boolean",
                    "fa_icon": "fas fa-fast-forward",
                    "description": "Skip DESeq2 PCA and heatmap plotting."
                },
                "skip_multiqc": {
                    "type": "boolean",
                    "description": "Skip MultiQC.",
                    "fa_icon": "fas fa-fast-forward"
                },
                "skip_qc": {
                    "type": "boolean",
                    "fa_icon": "fas fa-fast-forward",
                    "description": "Skip all QC steps except for MultiQC."
                }
            }
        },
        "institutional_config_options": {
            "title": "Institutional config options",
            "type": "object",
            "fa_icon": "fas fa-university",
            "description": "Parameters used to describe centralised config profiles. These should not be edited.",
            "help_text": "The centralised nf-core configuration profiles use a handful of pipeline parameters to describe themselves. This information is then printed to the Nextflow log when you run a pipeline. You should not need to change these values when you run a pipeline.",
            "properties": {
                "custom_config_version": {
                    "type": "string",
                    "description": "Git commit id for Institutional configs.",
                    "default": "master",
                    "hidden": true,
                    "fa_icon": "fas fa-users-cog"
                },
                "custom_config_base": {
                    "type": "string",
                    "description": "Base directory for Institutional configs.",
                    "default": "https://raw.githubusercontent.com/nf-core/configs/master",
                    "hidden": true,
                    "help_text": "If you're running offline, Nextflow will not be able to fetch the institutional config files from the internet. If you don't need them, then this is not a problem. If you do need them, you should download the files from the repo and tell Nextflow where to find them with this parameter.",
                    "fa_icon": "fas fa-users-cog"
                },
                "config_profile_name": {
                    "type": "string",
                    "description": "Institutional config name.",
                    "hidden": true,
                    "fa_icon": "fas fa-users-cog"
                },
                "config_profile_description": {
                    "type": "string",
                    "description": "Institutional config description.",
                    "hidden": true,
                    "fa_icon": "fas fa-users-cog"
                },
                "config_profile_contact": {
                    "type": "string",
                    "description": "Institutional config contact information.",
                    "hidden": true,
                    "fa_icon": "fas fa-users-cog"
                },
                "config_profile_url": {
                    "type": "string",
                    "description": "Institutional config URL link.",
                    "hidden": true,
                    "fa_icon": "fas fa-users-cog"
                }
            }
        },
        "max_job_request_options": {
            "title": "Max job request options",
            "type": "object",
            "fa_icon": "fab fa-acquisitions-incorporated",
            "description": "Set the top limit for requested resources for any single job.",
            "help_text": "If you are running on a smaller system, a pipeline step requesting more resources than are available may cause the Nextflow to stop the run with an error. These options allow you to cap the maximum resources requested by any single job so that the pipeline will run on your system.\n\nNote that you can not _increase_ the resources requested by any job using these options. For that you will need your own configuration file. See [the nf-core website](https://nf-co.re/usage/configuration) for details.",
            "properties": {
                "max_cpus": {
                    "type": "integer",
                    "description": "Maximum number of CPUs that can be requested for any single job.",
                    "default": 16,
                    "fa_icon": "fas fa-microchip",
                    "hidden": true,
                    "help_text": "Use to set an upper-limit for the CPU requirement for each process. Should be an integer e.g. `--max_cpus 1`"
                },
                "max_memory": {
                    "type": "string",
                    "description": "Maximum amount of memory that can be requested for any single job.",
                    "default": "128.GB",
                    "fa_icon": "fas fa-memory",
                    "pattern": "^\\d+(\\.\\d+)?\\.?\\s*(K|M|G|T)?B$",
                    "hidden": true,
                    "help_text": "Use to set an upper-limit for the memory requirement for each process. Should be a string in the format integer-unit e.g. `--max_memory '8.GB'`"
                },
                "max_time": {
                    "type": "string",
                    "description": "Maximum amount of time that can be requested for any single job.",
                    "default": "240.h",
                    "fa_icon": "far fa-clock",
                    "pattern": "^(\\d+\\.?\\s*(s|m|h|day)\\s*)+$",
                    "hidden": true,
                    "help_text": "Use to set an upper-limit for the time requirement for each process. Should be a string in the format integer-unit e.g. `--max_time '2.h'`"
                }
            }
        },
        "generic_options": {
            "title": "Generic options",
            "type": "object",
            "fa_icon": "fas fa-file-import",
            "description": "Less common options for the pipeline, typically set in a config file.",
            "help_text": "These options are common to all nf-core pipelines and allow you to customise some of the core preferences for how the pipeline runs.\n\nTypically these options would be set in a Nextflow config file loaded for all pipeline runs, such as `~/.nextflow/config`.",
            "properties": {
                "help": {
                    "type": "boolean",
                    "description": "Display help text.",
                    "fa_icon": "fas fa-question-circle",
                    "hidden": true
                },
                "publish_dir_mode": {
                    "type": "string",
                    "default": "copy",
                    "description": "Method used to save pipeline results to output directory.",
                    "help_text": "The Nextflow `publishDir` option specifies which intermediate files should be saved to the output directory. This option tells the pipeline what method should be used to move these files. See [Nextflow docs](https://www.nextflow.io/docs/latest/process.html#publishdir) for details.",
                    "fa_icon": "fas fa-copy",
                    "enum": [
                        "symlink",
                        "rellink",
                        "link",
                        "copy",
                        "copyNoFollow",
                        "move"
                    ],
                    "hidden": true
                },
                "email_on_fail": {
                    "type": "string",
                    "description": "Email address for completion summary, only when pipeline fails.",
                    "fa_icon": "fas fa-exclamation-triangle",
                    "pattern": "^([a-zA-Z0-9_\\-\\.]+)@([a-zA-Z0-9_\\-\\.]+)\\.([a-zA-Z]{2,5})$",
                    "help_text": "An email address to send a summary email to when the pipeline is completed - ONLY sent if the pipeline does not exit successfully.",
                    "hidden": true
                },
                "plaintext_email": {
                    "type": "boolean",
                    "description": "Send plain-text email instead of HTML.",
                    "fa_icon": "fas fa-remove-format",
                    "hidden": true
                },
                "max_multiqc_email_size": {
                    "type": "string",
                    "description": "File size limit when attaching MultiQC reports to summary emails.",
                    "default": "25.MB",
                    "fa_icon": "fas fa-file-upload",
                    "hidden": true
                },
                "monochrome_logs": {
                    "type": "boolean",
                    "description": "Do not use coloured log outputs.",
                    "fa_icon": "fas fa-palette",
                    "hidden": true
                },
                "multiqc_config": {
                    "type": "string",
                    "description": "Custom config file to supply to MultiQC.",
                    "fa_icon": "fas fa-cog",
                    "hidden": true
                },
                "tracedir": {
                    "type": "string",
                    "description": "Directory to keep pipeline Nextflow logs and reports.",
                    "default": "${params.outdir}/pipeline_info",
                    "fa_icon": "fas fa-cogs",
                    "hidden": true
                },
                "validate_params": {
                    "type": "boolean",
                    "description": "Boolean whether to validate parameters against the schema at runtime",
                    "default": true,
                    "fa_icon": "fas fa-check-square",
                    "hidden": true
                },
                "show_hidden_params": {
                    "type": "boolean",
                    "fa_icon": "far fa-eye-slash",
                    "description": "Show all params when using `--help`",
                    "hidden": true,
                    "help_text": "By default, parameters set as _hidden_ in the schema are not shown on the command line when a user runs with `--help`. Specifying this option will tell the pipeline to show all parameters."
                },
                "enable_conda": {
                    "type": "boolean",
                    "description": "Run this workflow with Conda. You can also use '-profile conda' instead of providing this parameter.",
                    "hidden": true,
                    "fa_icon": "fas fa-bacon"
                }
            }
        }
    },
    "allOf": [
        {
            "$ref": "#/definitions/input_output_options"
        },
        {
            "$ref": "#/definitions/umi_options"
        },
        {
            "$ref": "#/definitions/read_filtering_options"
        },
        {
            "$ref": "#/definitions/reference_genome_options"
        },
        {
            "$ref": "#/definitions/read_trimming_options"
        },
        {
            "$ref": "#/definitions/alignment_options"
        },
        {
            "$ref": "#/definitions/process_skipping_options"
        },
        {
            "$ref": "#/definitions/institutional_config_options"
        },
        {
            "$ref": "#/definitions/max_job_request_options"
        },
        {
            "$ref": "#/definitions/generic_options"
        }
    ]
}<|MERGE_RESOLUTION|>--- conflicted
+++ resolved
@@ -11,10 +11,6 @@
             "fa_icon": "fas fa-terminal",
             "description": "Define where the pipeline should find input data and save output data.",
             "required": [
-<<<<<<< HEAD
-                "input",
-=======
->>>>>>> 474fe356
                 "outdir"
             ],
             "properties": {
