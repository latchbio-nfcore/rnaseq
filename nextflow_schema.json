--- conflicted
+++ resolved
@@ -267,18 +267,9 @@
                     "description": "Specifies the alignment algorithm to use - available options are 'star', 'star_rsem' and 'hisat2'.",
                     "fa_icon": "fas fa-map-signs",
                     "enum": [
-<<<<<<< HEAD
                         "star",
                         "star_rsem",
                         "hisat2"
-=======
-                        "symlink",
-                        "rellink",
-                        "link",
-                        "copy",
-                        "copyNoFollow",
-                        "move"
->>>>>>> fa449cbc
                     ]
                 },
                 "pseudo_aligner": {
