--- conflicted
+++ resolved
@@ -22,17 +22,15 @@
 
 // Function to get list of [ meta, [ fastq_1, fastq_2 ] ]
 def create_fastq_channel(LinkedHashMap row) {
-<<<<<<< HEAD
     // create meta map
     def meta = [:]
     meta.id         = row.sample
     meta.single_end = row.single_end.toBoolean()
-=======
+    // create meta map
     def meta = [:]
     meta.id           = row.sample
     meta.single_end   = row.single_end.toBoolean()
     meta.strandedness = row.strandedness
->>>>>>> 474fe356
 
     // add path(s) of the fastq file(s) to the meta map
     def fastq_meta = []
