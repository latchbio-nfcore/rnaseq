--- conflicted
+++ resolved
@@ -227,10 +227,6 @@
     .set { ch_cat_fastq }
     ch_versions = ch_versions.mix(CAT_FASTQ.out.versions.first().ifEmpty(null))
 
-<<<<<<< HEAD
-    CUSTOM_DUMPSOFTWAREVERSIONS (
-        ch_versions.unique{ it.text }.collectFile(name: 'collated_versions.yml')
-=======
     //
     // SUBWORKFLOW: Read QC, extract UMI and trim adapters
     //
@@ -241,7 +237,6 @@
         params.skip_umi_extract,
         params.skip_trimming,
         params.umi_discard_read
->>>>>>> 24eb3796
     )
     ch_versions = ch_versions.mix(FASTQ_FASTQC_UMITOOLS_TRIMGALORE.out.versions)
 
@@ -474,15 +469,6 @@
         }
     }
 
-<<<<<<< HEAD
-    MULTIQC (
-        ch_multiqc_files.collect(),
-        ch_multiqc_config.toList(),
-        ch_multiqc_custom_config.toList(),
-        ch_multiqc_logo.toList()
-    )
-    multiqc_report = MULTIQC.out.report.toList()
-=======
     //
     // SUBWORKFLOW: Alignment with HISAT2
     //
@@ -778,7 +764,7 @@
     // MODULE: Pipeline reporting
     //
     CUSTOM_DUMPSOFTWAREVERSIONS (
-        ch_versions.unique().collectFile(name: 'collated_versions.yml')
+        ch_versions.unique{ it.text }.collectFile(name: 'collated_versions.yml')
     )
 
     //
@@ -832,7 +818,6 @@
         )
         multiqc_report = MULTIQC.out.report.toList()
     }
->>>>>>> 24eb3796
 }
 
 /*
