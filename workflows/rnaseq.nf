/*
~~~~~~~~~~~~~~~~~~~~~~~~~~~~~~~~~~~~~~~~~~~~~~~~~~~~~~~~~~~~~~~~~~~~~~~~~~~~~~~~~~~~~~~~
    VALIDATE INPUTS
~~~~~~~~~~~~~~~~~~~~~~~~~~~~~~~~~~~~~~~~~~~~~~~~~~~~~~~~~~~~~~~~~~~~~~~~~~~~~~~~~~~~~~~~
*/

def valid_params = [
    aligners       : ['star_salmon', 'star_rsem', 'hisat2'],
    pseudoaligners : ['salmon'],
    rseqc_modules  : ['bam_stat', 'inner_distance', 'infer_experiment', 'junction_annotation', 'junction_saturation', 'read_distribution', 'read_duplication', 'tin']
]

def summary_params = NfcoreSchema.paramsSummaryMap(workflow, params)

// Validate input parameters
WorkflowRnaseq.initialise(params, log, valid_params)

// Check input path parameters to see if they exist
checkPathParamList = [
    params.input, params.multiqc_config,
    params.fasta, params.transcript_fasta, params.additional_fasta,
    params.gtf, params.gff, params.gene_bed,
    params.ribo_database_manifest, params.splicesites,
    params.star_index, params.hisat2_index, params.rsem_index, params.salmon_index
]
for (param in checkPathParamList) { if (param) { file(param, checkIfExists: true) } }

// Check mandatory parameters
if (params.input) { ch_input = file(params.input) } else { exit 1, 'Input samplesheet not specified!' }

// Check rRNA databases for sortmerna
if (params.remove_ribo_rna) {
    ch_ribo_db = file(params.ribo_database_manifest, checkIfExists: true)
    if (ch_ribo_db.isEmpty()) {exit 1, "File provided with --ribo_database_manifest is empty: ${ch_ribo_db.getName()}!"}
}

// Check if file with list of fastas is provided when running BBSplit
if (!params.skip_bbsplit && !params.bbsplit_index && params.bbsplit_fasta_list) {
    ch_bbsplit_fasta_list = file(params.bbsplit_fasta_list, checkIfExists: true)
    if (ch_bbsplit_fasta_list.isEmpty()) {exit 1, "File provided with --bbsplit_fasta_list is empty: ${ch_bbsplit_fasta_list.getName()}!"}
}

// Check alignment parameters
def prepareToolIndices  = []
if (!params.skip_bbsplit)   { prepareToolIndices << 'bbsplit'             }
if (!params.skip_alignment) { prepareToolIndices << params.aligner        }
if (params.pseudo_aligner)  { prepareToolIndices << params.pseudo_aligner }

// Get RSeqC modules to run
def rseqc_modules = params.rseqc_modules ? params.rseqc_modules.split(',').collect{ it.trim().toLowerCase() } : []
if (params.bam_csi_index) {
    for (rseqc_module in ['read_distribution', 'inner_distance', 'tin']) {
        if (rseqc_modules.contains(rseqc_module)) {
            rseqc_modules.remove(rseqc_module)
        }
    }
}

// Stage dummy file to be used as an optional input where required
ch_dummy_file = file("$projectDir/assets/dummy_file.txt", checkIfExists: true)

// Check if an AWS iGenome has been provided to use the appropriate version of STAR
def is_aws_igenome = false
if (params.fasta && params.gtf) {
    if ((file(params.fasta).getName() - '.gz' == 'genome.fa') && (file(params.gtf).getName() - '.gz' == 'genes.gtf')) {
        is_aws_igenome = true
    }
}

/*
~~~~~~~~~~~~~~~~~~~~~~~~~~~~~~~~~~~~~~~~~~~~~~~~~~~~~~~~~~~~~~~~~~~~~~~~~~~~~~~~~~~~~~~~
    CONFIG FILES
~~~~~~~~~~~~~~~~~~~~~~~~~~~~~~~~~~~~~~~~~~~~~~~~~~~~~~~~~~~~~~~~~~~~~~~~~~~~~~~~~~~~~~~~
*/

ch_multiqc_config          = Channel.fromPath("$projectDir/assets/multiqc_config.yml", checkIfExists: true)
ch_multiqc_custom_config   = params.multiqc_config ? Channel.fromPath( params.multiqc_config, checkIfExists: true ) : Channel.empty()
ch_multiqc_logo            = params.multiqc_logo   ? Channel.fromPath( params.multiqc_logo, checkIfExists: true ) : Channel.empty()
ch_multiqc_custom_methods_description = params.multiqc_methods_description ? file(params.multiqc_methods_description, checkIfExists: true) : file("$projectDir/assets/methods_description_template.yml", checkIfExists: true)

// Header files for MultiQC
ch_pca_header_multiqc        = file("$projectDir/assets/multiqc/deseq2_pca_header.txt", checkIfExists: true)
ch_clustering_header_multiqc = file("$projectDir/assets/multiqc/deseq2_clustering_header.txt", checkIfExists: true)
ch_biotypes_header_multiqc   = file("$projectDir/assets/multiqc/biotypes_header.txt", checkIfExists: true)

/*
~~~~~~~~~~~~~~~~~~~~~~~~~~~~~~~~~~~~~~~~~~~~~~~~~~~~~~~~~~~~~~~~~~~~~~~~~~~~~~~~~~~~~~~~
    IMPORT LOCAL MODULES/SUBWORKFLOWS
~~~~~~~~~~~~~~~~~~~~~~~~~~~~~~~~~~~~~~~~~~~~~~~~~~~~~~~~~~~~~~~~~~~~~~~~~~~~~~~~~~~~~~~~
*/

//
// MODULE: Loaded from modules/local/
//
include { UMITOOLS_PREPAREFORRSEM            } from '../modules/local/umitools_prepareforrsem.nf'
include { BEDTOOLS_GENOMECOV                 } from '../modules/local/bedtools_genomecov'
include { DESEQ2_QC as DESEQ2_QC_STAR_SALMON } from '../modules/local/deseq2_qc'
include { DESEQ2_QC as DESEQ2_QC_RSEM        } from '../modules/local/deseq2_qc'
include { DESEQ2_QC as DESEQ2_QC_SALMON      } from '../modules/local/deseq2_qc'
include { DUPRADAR                           } from '../modules/local/dupradar'
include { MULTIQC                            } from '../modules/local/multiqc'
include { MULTIQC_CUSTOM_BIOTYPE             } from '../modules/local/multiqc_custom_biotype'
include { MULTIQC_TSV_FROM_LIST as MULTIQC_TSV_FAIL_MAPPED  } from '../modules/local/multiqc_tsv_from_list'
include { MULTIQC_TSV_FROM_LIST as MULTIQC_TSV_FAIL_TRIMMED } from '../modules/local/multiqc_tsv_from_list'
include { MULTIQC_TSV_FROM_LIST as MULTIQC_TSV_STRAND_CHECK } from '../modules/local/multiqc_tsv_from_list'

//
// SUBWORKFLOW: Consisting of a mix of local and nf-core/modules
//
include { INPUT_CHECK    } from '../subworkflows/local/input_check'
include { PREPARE_GENOME } from '../subworkflows/local/prepare_genome'
include { ALIGN_STAR     } from '../subworkflows/local/align_star'
include { QUANTIFY_RSEM  } from '../subworkflows/local/quantify_rsem'
include { QUANTIFY_SALMON as QUANTIFY_STAR_SALMON } from '../subworkflows/local/quantify_salmon'
include { QUANTIFY_SALMON as QUANTIFY_SALMON      } from '../subworkflows/local/quantify_salmon'

/*
~~~~~~~~~~~~~~~~~~~~~~~~~~~~~~~~~~~~~~~~~~~~~~~~~~~~~~~~~~~~~~~~~~~~~~~~~~~~~~~~~~~~~~~~
    IMPORT NF-CORE MODULES/SUBWORKFLOWS
~~~~~~~~~~~~~~~~~~~~~~~~~~~~~~~~~~~~~~~~~~~~~~~~~~~~~~~~~~~~~~~~~~~~~~~~~~~~~~~~~~~~~~~~
*/

//
// MODULE: Installed directly from nf-core/modules
//
include { CAT_FASTQ                   } from '../modules/nf-core/cat/fastq/main'
include { BBMAP_BBSPLIT               } from '../modules/nf-core/bbmap/bbsplit/main'
include { SAMTOOLS_SORT               } from '../modules/nf-core/samtools/sort/main'
include { PRESEQ_LCEXTRAP             } from '../modules/nf-core/preseq/lcextrap/main'
include { QUALIMAP_RNASEQ             } from '../modules/nf-core/qualimap/rnaseq/main'
include { SORTMERNA                   } from '../modules/nf-core/sortmerna/main'
include { STRINGTIE_STRINGTIE         } from '../modules/nf-core/stringtie/stringtie/main'
include { SUBREAD_FEATURECOUNTS       } from '../modules/nf-core/subread/featurecounts/main'
include { CUSTOM_DUMPSOFTWAREVERSIONS } from '../modules/nf-core/custom/dumpsoftwareversions/main'

//
// SUBWORKFLOW: Consisting entirely of nf-core/modules
//
include { FASTQ_FASTQC_UMITOOLS_TRIMGALORE } from '../subworkflows/nf-core/fastq_fastqc_umitools_trimgalore/main'
include { FASTQ_ALIGN_HISAT2               } from '../subworkflows/nf-core/fastq_align_hisat2/main'
include { BAM_SORT_STATS_SAMTOOLS          } from '../subworkflows/nf-core/bam_sort_stats_samtools/main'
include { BAM_MARKDUPLICATES_PICARD        } from '../subworkflows/nf-core/bam_markduplicates_picard/main'
include { BAM_RSEQC                        } from '../subworkflows/nf-core/bam_rseqc/main'
include {
    BAM_DEDUP_STATS_SAMTOOLS_UMITOOLS as BAM_DEDUP_STATS_SAMTOOLS_UMITOOLS_GENOME
    BAM_DEDUP_STATS_SAMTOOLS_UMITOOLS as BAM_DEDUP_STATS_SAMTOOLS_UMITOOLS_TRANSCRIPTOME
} from '../subworkflows/nf-core/bam_dedup_stats_samtools_umitools/main'
include {
    BEDGRAPH_BEDCLIP_BEDGRAPHTOBIGWIG as BEDGRAPH_BEDCLIP_BEDGRAPHTOBIGWIG_FORWARD
    BEDGRAPH_BEDCLIP_BEDGRAPHTOBIGWIG as BEDGRAPH_BEDCLIP_BEDGRAPHTOBIGWIG_REVERSE
} from '../subworkflows/nf-core/bedgraph_bedclip_bedgraphtobigwig/main'

/*
~~~~~~~~~~~~~~~~~~~~~~~~~~~~~~~~~~~~~~~~~~~~~~~~~~~~~~~~~~~~~~~~~~~~~~~~~~~~~~~~~~~~~~~~
    RUN MAIN WORKFLOW
~~~~~~~~~~~~~~~~~~~~~~~~~~~~~~~~~~~~~~~~~~~~~~~~~~~~~~~~~~~~~~~~~~~~~~~~~~~~~~~~~~~~~~~~
*/

// Info required for completion email and summary
def multiqc_report      = []
def pass_percent_mapped = [:]
def fail_percent_mapped = [:]

workflow RNASEQ {

    ch_versions = Channel.empty()

    //
    // SUBWORKFLOW: Uncompress and prepare reference genome files
    //
    def biotype = params.gencode ? "gene_type" : params.featurecounts_group_type
    PREPARE_GENOME (
        prepareToolIndices,
        biotype,
        is_aws_igenome

    )
    ch_versions = ch_versions.mix(PREPARE_GENOME.out.versions)

    // Check if contigs in genome fasta file > 512 Mbp
    if (!params.skip_alignment && !params.bam_csi_index) {
        PREPARE_GENOME
            .out
            .fai
            .map { WorkflowRnaseq.checkMaxContigSize(it, log) }
    }

    //
    // SUBWORKFLOW: Read in samplesheet, validate and stage input files
    //
    INPUT_CHECK (
        ch_input
    )
    .reads
    .map {
        meta, fastq ->
            def meta_clone = meta.clone()
            meta_clone.id = meta_clone.id.split('_')[0..-2].join('_')
            [ meta_clone, fastq ]
    }
    .groupTuple(by: [0])
    .branch {
        meta, fastq ->
            single  : fastq.size() == 1
                return [ meta, fastq.flatten() ]
            multiple: fastq.size() > 1
                return [ meta, fastq.flatten() ]
    }
    .set { ch_fastq }
    ch_versions = ch_versions.mix(INPUT_CHECK.out.versions)

    //
    // MODULE: Concatenate FastQ files from same sample if required
    //
    CAT_FASTQ (
        ch_fastq.multiple
    )
    .reads
    .mix(ch_fastq.single)
    .set { ch_cat_fastq }
    ch_versions = ch_versions.mix(CAT_FASTQ.out.versions.first().ifEmpty(null))

<<<<<<< HEAD
    CUSTOM_DUMPSOFTWAREVERSIONS (
        ch_versions.unique().collectFile(name: 'collated_versions.yml')
=======
    //
    // SUBWORKFLOW: Read QC, extract UMI and trim adapters
    //
    FASTQ_FASTQC_UMITOOLS_TRIMGALORE (
        ch_cat_fastq,
        params.skip_fastqc || params.skip_qc,
        params.with_umi,
        params.skip_umi_extract,
        params.skip_trimming,
        params.umi_discard_read
>>>>>>> 59a96486
    )
    ch_versions = ch_versions.mix(FASTQ_FASTQC_UMITOOLS_TRIMGALORE.out.versions)

    //
    // Filter channels to get samples that passed minimum trimmed read count
    //
    ch_fail_trimming_multiqc = Channel.empty()
    ch_filtered_reads = FASTQ_FASTQC_UMITOOLS_TRIMGALORE.out.reads
    if (!params.skip_trimming) {
        ch_filtered_reads
            .join(FASTQ_FASTQC_UMITOOLS_TRIMGALORE.out.trim_log)
            .map {
                meta, reads, trim_log ->
                    if (!meta.single_end) {
                        trim_log = trim_log[-1]
                    }
                    num_reads = WorkflowRnaseq.getTrimGaloreReadsAfterFiltering(trim_log)
                    [ meta, reads, num_reads ]
            }
            .set { ch_num_trimmed_reads  }

        ch_num_trimmed_reads
            .map { meta, reads, num_reads -> if (num_reads > params.min_trimmed_reads) [ meta, reads ] }
            .set { ch_filtered_reads }

        ch_num_trimmed_reads
            .map {
                meta, reads, num_reads ->
                if (num_reads <= params.min_trimmed_reads) {
                    return [ "$meta.id\t$num_reads" ]
                }
            }
            .set { ch_num_trimmed_reads }

        MULTIQC_TSV_FAIL_TRIMMED (
            ch_num_trimmed_reads.collect(),
            ["Sample", "Reads after trimming"],
            'fail_trimmed_samples'
        )
        .set { ch_fail_trimming_multiqc }
    }

    //
    // MODULE: Remove genome contaminant reads
    //
    if (!params.skip_bbsplit) {
        BBMAP_BBSPLIT (
            ch_filtered_reads,
            PREPARE_GENOME.out.bbsplit_index,
            [],
            [ [], [] ],
            false
        )
        .primary_fastq
        .set { ch_filtered_reads }
        ch_versions = ch_versions.mix(BBMAP_BBSPLIT.out.versions.first())
    }

    //
    // MODULE: Remove ribosomal RNA reads
    //
    ch_sortmerna_multiqc = Channel.empty()
    if (params.remove_ribo_rna) {
        ch_sortmerna_fastas = Channel.from(ch_ribo_db.readLines()).map { row -> file(row, checkIfExists: true) }.collect()

        SORTMERNA (
            ch_filtered_reads,
            ch_sortmerna_fastas
        )
        .reads
        .set { ch_filtered_reads }

        ch_sortmerna_multiqc = SORTMERNA.out.log
        ch_versions = ch_versions.mix(SORTMERNA.out.versions.first())
    }

    //
    // SUBWORKFLOW: Alignment with STAR and gene/transcript quantification with Salmon
    //
    ch_genome_bam                 = Channel.empty()
    ch_genome_bam_index           = Channel.empty()
    ch_samtools_stats             = Channel.empty()
    ch_samtools_flagstat          = Channel.empty()
    ch_samtools_idxstats          = Channel.empty()
    ch_star_multiqc               = Channel.empty()
    ch_aligner_pca_multiqc        = Channel.empty()
    ch_aligner_clustering_multiqc = Channel.empty()
    if (!params.skip_alignment && params.aligner == 'star_salmon') {
        ALIGN_STAR (
            ch_filtered_reads,
            PREPARE_GENOME.out.star_index,
            PREPARE_GENOME.out.gtf,
            params.star_ignore_sjdbgtf,
            '',
            params.seq_center ?: '',
            is_aws_igenome,
            PREPARE_GENOME.out.fasta
        )
        ch_genome_bam        = ALIGN_STAR.out.bam
        ch_genome_bam_index  = ALIGN_STAR.out.bai
        ch_transcriptome_bam = ALIGN_STAR.out.bam_transcript
        ch_samtools_stats    = ALIGN_STAR.out.stats
        ch_samtools_flagstat = ALIGN_STAR.out.flagstat
        ch_samtools_idxstats = ALIGN_STAR.out.idxstats
        ch_star_multiqc      = ALIGN_STAR.out.log_final
        if (params.bam_csi_index) {
            ch_genome_bam_index = ALIGN_STAR.out.csi
        }
        ch_versions = ch_versions.mix(ALIGN_STAR.out.versions)

        //
        // SUBWORKFLOW: Remove duplicate reads from BAM file based on UMIs
        //
        if (params.with_umi) {
            // Deduplicate genome BAM file before downstream analysis
            BAM_DEDUP_STATS_SAMTOOLS_UMITOOLS_GENOME (
                ch_genome_bam.join(ch_genome_bam_index, by: [0]),
                params.umitools_dedup_stats
            )
            ch_genome_bam        = BAM_DEDUP_STATS_SAMTOOLS_UMITOOLS_GENOME.out.bam
            ch_genome_bam_index  = BAM_DEDUP_STATS_SAMTOOLS_UMITOOLS_GENOME.out.bai
            ch_samtools_stats    = BAM_DEDUP_STATS_SAMTOOLS_UMITOOLS_GENOME.out.stats
            ch_samtools_flagstat = BAM_DEDUP_STATS_SAMTOOLS_UMITOOLS_GENOME.out.flagstat
            ch_samtools_idxstats = BAM_DEDUP_STATS_SAMTOOLS_UMITOOLS_GENOME.out.idxstats
            if (params.bam_csi_index) {
                ch_genome_bam_index  = BAM_DEDUP_STATS_SAMTOOLS_UMITOOLS_GENOME.out.csi
            }
            ch_versions = ch_versions.mix(BAM_DEDUP_STATS_SAMTOOLS_UMITOOLS_GENOME.out.versions)

            // Co-ordinate sort, index and run stats on transcriptome BAM
            BAM_SORT_STATS_SAMTOOLS (
                ch_transcriptome_bam,
                PREPARE_GENOME.out.fasta
            )
            ch_transcriptome_sorted_bam = BAM_SORT_STATS_SAMTOOLS.out.bam
            ch_transcriptome_sorted_bai = BAM_SORT_STATS_SAMTOOLS.out.bai

            // Deduplicate transcriptome BAM file before read counting with Salmon
            BAM_DEDUP_STATS_SAMTOOLS_UMITOOLS_TRANSCRIPTOME (
                ch_transcriptome_sorted_bam.join(ch_transcriptome_sorted_bai, by: [0]),
                params.umitools_dedup_stats
            )

            // Name sort BAM before passing to Salmon
            SAMTOOLS_SORT (
                BAM_DEDUP_STATS_SAMTOOLS_UMITOOLS_TRANSCRIPTOME.out.bam
            )

            // Only run prepare_for_rsem.py on paired-end BAM files
            SAMTOOLS_SORT
                .out
                .bam
                .branch {
                    meta, bam ->
                        single_end: meta.single_end
                            return [ meta, bam ]
                        paired_end: !meta.single_end
                            return [ meta, bam ]
                }
                .set { ch_umitools_dedup_bam }

            // Fix paired-end reads in name sorted BAM file
            // See: https://github.com/nf-core/rnaseq/issues/828
            UMITOOLS_PREPAREFORRSEM (
                ch_umitools_dedup_bam.paired_end
            )
            ch_versions = ch_versions.mix(UMITOOLS_PREPAREFORRSEM.out.versions.first())

            ch_umitools_dedup_bam
                .single_end
                .mix(UMITOOLS_PREPAREFORRSEM.out.bam)
                .set { ch_transcriptome_bam }
        }

        //
        // SUBWORKFLOW: Count reads from BAM alignments using Salmon
        //
        QUANTIFY_STAR_SALMON (
            ch_transcriptome_bam,
            ch_dummy_file,
            PREPARE_GENOME.out.transcript_fasta,
            PREPARE_GENOME.out.gtf,
            true,
            params.salmon_quant_libtype ?: ''
        )
        ch_versions = ch_versions.mix(QUANTIFY_STAR_SALMON.out.versions)

        if (!params.skip_qc & !params.skip_deseq2_qc) {
            DESEQ2_QC_STAR_SALMON (
                QUANTIFY_STAR_SALMON.out.counts_gene_length_scaled,
                ch_pca_header_multiqc,
                ch_clustering_header_multiqc
            )
            ch_aligner_pca_multiqc        = DESEQ2_QC_STAR_SALMON.out.pca_multiqc
            ch_aligner_clustering_multiqc = DESEQ2_QC_STAR_SALMON.out.dists_multiqc
            ch_versions = ch_versions.mix(DESEQ2_QC_STAR_SALMON.out.versions)
        }
    }

    //
    // SUBWORKFLOW: Alignment with STAR and gene/transcript quantification with RSEM
    //
    ch_rsem_multiqc = Channel.empty()
    if (!params.skip_alignment && params.aligner == 'star_rsem') {
        QUANTIFY_RSEM (
            ch_filtered_reads,
            PREPARE_GENOME.out.rsem_index
        )
        ch_genome_bam        = QUANTIFY_RSEM.out.bam
        ch_genome_bam_index  = QUANTIFY_RSEM.out.bai
        ch_samtools_stats    = QUANTIFY_RSEM.out.stats
        ch_samtools_flagstat = QUANTIFY_RSEM.out.flagstat
        ch_samtools_idxstats = QUANTIFY_RSEM.out.idxstats
        ch_star_multiqc      = QUANTIFY_RSEM.out.logs
        ch_rsem_multiqc      = QUANTIFY_RSEM.out.stat
        if (params.bam_csi_index) {
            ch_genome_bam_index = QUANTIFY_RSEM.out.csi
        }
        ch_versions = ch_versions.mix(QUANTIFY_RSEM.out.versions)

        if (!params.skip_qc & !params.skip_deseq2_qc) {
            DESEQ2_QC_RSEM (
                QUANTIFY_RSEM.out.merged_counts_gene,
                ch_pca_header_multiqc,
                ch_clustering_header_multiqc
            )
            ch_aligner_pca_multiqc        = DESEQ2_QC_RSEM.out.pca_multiqc
            ch_aligner_clustering_multiqc = DESEQ2_QC_RSEM.out.dists_multiqc
            ch_versions = ch_versions.mix(DESEQ2_QC_RSEM.out.versions)
        }
    }

    //
    // SUBWORKFLOW: Alignment with HISAT2
    //
    ch_hisat2_multiqc = Channel.empty()
    if (!params.skip_alignment && params.aligner == 'hisat2') {
        FASTQ_ALIGN_HISAT2 (
            ch_filtered_reads,
            PREPARE_GENOME.out.hisat2_index,
            PREPARE_GENOME.out.splicesites,
            PREPARE_GENOME.out.fasta
        )
        ch_genome_bam        = FASTQ_ALIGN_HISAT2.out.bam
        ch_genome_bam_index  = FASTQ_ALIGN_HISAT2.out.bai
        ch_samtools_stats    = FASTQ_ALIGN_HISAT2.out.stats
        ch_samtools_flagstat = FASTQ_ALIGN_HISAT2.out.flagstat
        ch_samtools_idxstats = FASTQ_ALIGN_HISAT2.out.idxstats
        ch_hisat2_multiqc    = FASTQ_ALIGN_HISAT2.out.summary
        if (params.bam_csi_index) {
            ch_genome_bam_index = FASTQ_ALIGN_HISAT2.out.csi
        }
        ch_versions = ch_versions.mix(FASTQ_ALIGN_HISAT2.out.versions)

        //
        // SUBWORKFLOW: Remove duplicate reads from BAM file based on UMIs
        //
        if (params.with_umi) {
            BAM_DEDUP_STATS_SAMTOOLS_UMI_UMITOOLS_GENOME (
                ch_genome_bam.join(ch_genome_bam_index, by: [0]),
                params.umitools_dedup_stats
            )
            ch_genome_bam        = BAM_DEDUP_STATS_SAMTOOLS_UMI_UMITOOLS_GENOME.out.bam
            ch_genome_bam_index  = BAM_DEDUP_STATS_SAMTOOLS_UMI_UMITOOLS_GENOME.out.bai
            ch_samtools_stats    = BAM_DEDUP_STATS_SAMTOOLS_UMI_UMITOOLS_GENOME.out.stats
            ch_samtools_flagstat = BAM_DEDUP_STATS_SAMTOOLS_UMI_UMITOOLS_GENOME.out.flagstat
            ch_samtools_idxstats = BAM_DEDUP_STATS_SAMTOOLS_UMI_UMITOOLS_GENOME.out.idxstats
            if (params.bam_csi_index) {
                ch_genome_bam_index = BAM_DEDUP_STATS_SAMTOOLS_UMI_UMITOOLS_GENOME.out.csi
            }
            ch_versions = ch_versions.mix(BAM_DEDUP_STATS_SAMTOOLS_UMI_UMITOOLS_GENOME.out.versions)
        }
    }

    //
    // Filter channels to get samples that passed STAR minimum mapping percentage
    //
    ch_fail_mapping_multiqc = Channel.empty()
    if (!params.skip_alignment && params.aligner.contains('star')) {
        ch_star_multiqc
            .map { meta, align_log -> [ meta ] + WorkflowRnaseq.getStarPercentMapped(params, align_log) }
            .set { ch_percent_mapped }

        ch_genome_bam
            .join(ch_percent_mapped, by: [0])
            .map { meta, ofile, mapped, pass -> if (pass) [ meta, ofile ] }
            .set { ch_genome_bam }

        ch_genome_bam_index
            .join(ch_percent_mapped, by: [0])
            .map { meta, ofile, mapped, pass -> if (pass) [ meta, ofile ] }
            .set { ch_genome_bam_index }

        ch_percent_mapped
            .branch { meta, mapped, pass ->
                pass: pass
                    pass_percent_mapped[meta.id] = mapped
                    return [ "$meta.id\t$mapped" ]
                fail: !pass
                    fail_percent_mapped[meta.id] = mapped
                    return [ "$meta.id\t$mapped" ]
            }
            .set { ch_pass_fail_mapped }

        def header = [
            "Sample",
            "STAR uniquely mapped reads (%)"
        ]
        MULTIQC_TSV_FAIL_MAPPED (
            ch_pass_fail_mapped.fail.collect(),
            header,
            'fail_mapped_samples'
        )
        .set { ch_fail_mapping_multiqc }
    }

    //
    // MODULE: Run Preseq
    //
    ch_preseq_multiqc = Channel.empty()
    if (!params.skip_alignment && !params.skip_qc && !params.skip_preseq) {
        PRESEQ_LCEXTRAP (
            ch_genome_bam
        )
        ch_preseq_multiqc = PRESEQ_LCEXTRAP.out.lc_extrap
        ch_versions = ch_versions.mix(PRESEQ_LCEXTRAP.out.versions.first())
    }

    //
    // SUBWORKFLOW: Mark duplicate reads
    //
    ch_markduplicates_multiqc = Channel.empty()
    if (!params.skip_alignment && !params.skip_markduplicates) {
        BAM_MARKDUPLICATES_PICARD (
            ch_genome_bam,
            PREPARE_GENOME.out.fasta,
            PREPARE_GENOME.out.fai
        )
        ch_genome_bam             = BAM_MARKDUPLICATES_PICARD.out.bam
        ch_genome_bam_index       = BAM_MARKDUPLICATES_PICARD.out.bai
        ch_samtools_stats         = BAM_MARKDUPLICATES_PICARD.out.stats
        ch_samtools_flagstat      = BAM_MARKDUPLICATES_PICARD.out.flagstat
        ch_samtools_idxstats      = BAM_MARKDUPLICATES_PICARD.out.idxstats
        ch_markduplicates_multiqc = BAM_MARKDUPLICATES_PICARD.out.metrics
        if (params.bam_csi_index) {
            ch_genome_bam_index = BAM_MARKDUPLICATES_PICARD.out.csi
        }
        ch_versions = ch_versions.mix(BAM_MARKDUPLICATES_PICARD.out.versions)
    }

    //
    // MODULE: STRINGTIE
    //
    if (!params.skip_alignment && !params.skip_stringtie) {
        STRINGTIE_STRINGTIE (
            ch_genome_bam,
            PREPARE_GENOME.out.gtf
        )
        ch_versions = ch_versions.mix(STRINGTIE_STRINGTIE.out.versions.first())
    }

    //
    // MODULE: Feature biotype QC using featureCounts
    //
    ch_featurecounts_multiqc = Channel.empty()
    if (!params.skip_alignment && !params.skip_qc && !params.skip_biotype_qc && biotype) {

        PREPARE_GENOME
            .out
            .gtf
            .map { WorkflowRnaseq.biotypeInGtf(it, biotype, log) }
            .set { biotype_in_gtf }

        // Prevent any samples from running if GTF file doesn't have a valid biotype
        ch_genome_bam
            .combine(PREPARE_GENOME.out.gtf)
            .combine(biotype_in_gtf)
            .filter { it[-1] }
            .map { it[0..<it.size()-1] }
            .set { ch_featurecounts }

        SUBREAD_FEATURECOUNTS (
            ch_featurecounts
        )
        ch_versions = ch_versions.mix(SUBREAD_FEATURECOUNTS.out.versions.first())

        MULTIQC_CUSTOM_BIOTYPE (
            SUBREAD_FEATURECOUNTS.out.counts,
            ch_biotypes_header_multiqc
        )
        ch_featurecounts_multiqc = MULTIQC_CUSTOM_BIOTYPE.out.tsv
        ch_versions = ch_versions.mix(MULTIQC_CUSTOM_BIOTYPE.out.versions.first())
    }

    //
    // MODULE: Genome-wide coverage with BEDTools
    //
    if (!params.skip_alignment && !params.skip_bigwig) {

        BEDTOOLS_GENOMECOV (
            ch_genome_bam
        )
        ch_versions = ch_versions.mix(BEDTOOLS_GENOMECOV.out.versions.first())

        //
        // SUBWORKFLOW: Convert bedGraph to bigWig
        //
        BEDGRAPH_BEDCLIP_BEDGRAPHTOBIGWIG_FORWARD (
            BEDTOOLS_GENOMECOV.out.bedgraph_forward,
            PREPARE_GENOME.out.chrom_sizes
        )
        ch_versions = ch_versions.mix(BEDGRAPH_BEDCLIP_BEDGRAPHTOBIGWIG_FORWARD.out.versions)

        BEDGRAPH_BEDCLIP_BEDGRAPHTOBIGWIG_REVERSE (
            BEDTOOLS_GENOMECOV.out.bedgraph_reverse,
            PREPARE_GENOME.out.chrom_sizes
        )
    }

    //
    // MODULE: Downstream QC steps
    //
    ch_qualimap_multiqc           = Channel.empty()
    ch_dupradar_multiqc           = Channel.empty()
    ch_bamstat_multiqc            = Channel.empty()
    ch_inferexperiment_multiqc    = Channel.empty()
    ch_innerdistance_multiqc      = Channel.empty()
    ch_junctionannotation_multiqc = Channel.empty()
    ch_junctionsaturation_multiqc = Channel.empty()
    ch_readdistribution_multiqc   = Channel.empty()
    ch_readduplication_multiqc    = Channel.empty()
    ch_fail_strand_multiqc        = Channel.empty()
    ch_tin_multiqc                = Channel.empty()
    if (!params.skip_alignment && !params.skip_qc) {
        if (!params.skip_qualimap) {
            QUALIMAP_RNASEQ (
                ch_genome_bam,
                PREPARE_GENOME.out.gtf
            )
            ch_qualimap_multiqc = QUALIMAP_RNASEQ.out.results
            ch_versions = ch_versions.mix(QUALIMAP_RNASEQ.out.versions.first())
        }

        if (!params.skip_dupradar) {
            DUPRADAR (
                ch_genome_bam,
                PREPARE_GENOME.out.gtf
            )
            ch_dupradar_multiqc = DUPRADAR.out.multiqc
            ch_versions = ch_versions.mix(DUPRADAR.out.versions.first())
        }

        if (!params.skip_rseqc && rseqc_modules.size() > 0) {
            BAM_RSEQC (
                ch_genome_bam.join(ch_genome_bam_index, by: [0]),
                PREPARE_GENOME.out.gene_bed,
                rseqc_modules
            )
            ch_bamstat_multiqc            = BAM_RSEQC.out.bamstat_txt
            ch_inferexperiment_multiqc    = BAM_RSEQC.out.inferexperiment_txt
            ch_innerdistance_multiqc      = BAM_RSEQC.out.innerdistance_freq
            ch_junctionannotation_multiqc = BAM_RSEQC.out.junctionannotation_log
            ch_junctionsaturation_multiqc = BAM_RSEQC.out.junctionsaturation_rscript
            ch_readdistribution_multiqc   = BAM_RSEQC.out.readdistribution_txt
            ch_readduplication_multiqc    = BAM_RSEQC.out.readduplication_pos_xls
            ch_tin_multiqc                = BAM_RSEQC.out.tin_txt
            ch_versions = ch_versions.mix(BAM_RSEQC.out.versions)

            ch_inferexperiment_multiqc
                .map { meta, strand_log -> [ meta ] + WorkflowRnaseq.getInferexperimentStrandedness(strand_log, 30) }
                .filter { it[0].strandedness != it[1] }
                .map { meta, strandedness, sense, antisense, undetermined ->
                    [ "$meta.id\t$meta.strandedness\t$strandedness\t$sense\t$antisense\t$undetermined" ]
                }
                .set { ch_fail_strand }

            def header = [
                "Sample",
                "Provided strandedness",
                "Inferred strandedness",
                "Sense (%)",
                "Antisense (%)",
                "Undetermined (%)"
            ]
            MULTIQC_TSV_STRAND_CHECK (
                ch_fail_strand.collect(),
                header,
                'fail_strand_check'
            )
            .set { ch_fail_strand_multiqc }
        }
    }

    //
    // SUBWORKFLOW: Pseudo-alignment and quantification with Salmon
    //
    ch_salmon_multiqc                   = Channel.empty()
    ch_pseudoaligner_pca_multiqc        = Channel.empty()
    ch_pseudoaligner_clustering_multiqc = Channel.empty()
    if (params.pseudo_aligner == 'salmon') {
        QUANTIFY_SALMON (
            ch_filtered_reads,
            PREPARE_GENOME.out.salmon_index,
            ch_dummy_file,
            PREPARE_GENOME.out.gtf,
            false,
            params.salmon_quant_libtype ?: ''
        )
        ch_salmon_multiqc = QUANTIFY_SALMON.out.results
        ch_versions = ch_versions.mix(QUANTIFY_SALMON.out.versions)

        if (!params.skip_qc & !params.skip_deseq2_qc) {
            DESEQ2_QC_SALMON (
                QUANTIFY_SALMON.out.counts_gene_length_scaled,
                ch_pca_header_multiqc,
                ch_clustering_header_multiqc
            )
            ch_pseudoaligner_pca_multiqc        = DESEQ2_QC_SALMON.out.pca_multiqc
            ch_pseudoaligner_clustering_multiqc = DESEQ2_QC_SALMON.out.dists_multiqc
            ch_versions = ch_versions.mix(DESEQ2_QC_SALMON.out.versions)
        }
    }

    //
    // MODULE: Pipeline reporting
    //
    CUSTOM_DUMPSOFTWAREVERSIONS (
        ch_versions.unique{ it.text }.collectFile(name: 'collated_versions.yml')
    )

    //
    // MODULE: MultiQC
    //
    if (!params.skip_multiqc) {
        workflow_summary    = WorkflowRnaseq.paramsSummaryMultiqc(workflow, summary_params)
        ch_workflow_summary = Channel.value(workflow_summary)

        methods_description    = WorkflowRnaseq.methodsDescriptionText(workflow, ch_multiqc_custom_methods_description)
        ch_methods_description = Channel.value(methods_description)
    
        MULTIQC (
            ch_multiqc_config,
            ch_multiqc_custom_config.collect().ifEmpty([]),
            CUSTOM_DUMPSOFTWAREVERSIONS.out.mqc_yml.collect(),
            ch_workflow_summary.collectFile(name: 'workflow_summary_mqc.yaml'),
            ch_methods_description.collectFile(name: 'methods_description_mqc.yaml'),
            ch_multiqc_logo.collect().ifEmpty([]),
            ch_fail_trimming_multiqc.ifEmpty([]),
            ch_fail_mapping_multiqc.ifEmpty([]),
            ch_fail_strand_multiqc.ifEmpty([]),
            FASTQ_FASTQC_UMITOOLS_TRIMGALORE.out.fastqc_zip.collect{it[1]}.ifEmpty([]),
            FASTQ_FASTQC_UMITOOLS_TRIMGALORE.out.trim_zip.collect{it[1]}.ifEmpty([]),
            FASTQ_FASTQC_UMITOOLS_TRIMGALORE.out.trim_log.collect{it[1]}.ifEmpty([]),
            ch_sortmerna_multiqc.collect{it[1]}.ifEmpty([]),
            ch_star_multiqc.collect{it[1]}.ifEmpty([]),
            ch_hisat2_multiqc.collect{it[1]}.ifEmpty([]),
            ch_rsem_multiqc.collect{it[1]}.ifEmpty([]),
            ch_salmon_multiqc.collect{it[1]}.ifEmpty([]),
            ch_samtools_stats.collect{it[1]}.ifEmpty([]),
            ch_samtools_flagstat.collect{it[1]}.ifEmpty([]),
            ch_samtools_idxstats.collect{it[1]}.ifEmpty([]),
            ch_markduplicates_multiqc.collect{it[1]}.ifEmpty([]),
            ch_featurecounts_multiqc.collect{it[1]}.ifEmpty([]),
            ch_aligner_pca_multiqc.collect().ifEmpty([]),
            ch_aligner_clustering_multiqc.collect().ifEmpty([]),
            ch_pseudoaligner_pca_multiqc.collect().ifEmpty([]),
            ch_pseudoaligner_clustering_multiqc.collect().ifEmpty([]),
            ch_preseq_multiqc.collect{it[1]}.ifEmpty([]),
            ch_qualimap_multiqc.collect{it[1]}.ifEmpty([]),
            ch_dupradar_multiqc.collect{it[1]}.ifEmpty([]),
            ch_bamstat_multiqc.collect{it[1]}.ifEmpty([]),
            ch_inferexperiment_multiqc.collect{it[1]}.ifEmpty([]),
            ch_innerdistance_multiqc.collect{it[1]}.ifEmpty([]),
            ch_junctionannotation_multiqc.collect{it[1]}.ifEmpty([]),
            ch_junctionsaturation_multiqc.collect{it[1]}.ifEmpty([]),
            ch_readdistribution_multiqc.collect{it[1]}.ifEmpty([]),
            ch_readduplication_multiqc.collect{it[1]}.ifEmpty([]),
            ch_tin_multiqc.collect{it[1]}.ifEmpty([])
        )
        multiqc_report = MULTIQC.out.report.toList()
    }
}

/*
~~~~~~~~~~~~~~~~~~~~~~~~~~~~~~~~~~~~~~~~~~~~~~~~~~~~~~~~~~~~~~~~~~~~~~~~~~~~~~~~~~~~~~~~
    COMPLETION EMAIL AND SUMMARY
~~~~~~~~~~~~~~~~~~~~~~~~~~~~~~~~~~~~~~~~~~~~~~~~~~~~~~~~~~~~~~~~~~~~~~~~~~~~~~~~~~~~~~~~
*/

workflow.onComplete {
    if (params.email || params.email_on_fail) {
        NfcoreTemplate.email(workflow, params, summary_params, projectDir, log, multiqc_report, fail_percent_mapped)
    }

    if (params.hook_url) {
        NfcoreTemplate.IM_notification(workflow, params, summary_params, projectDir, log)
    }

    NfcoreTemplate.summary(workflow, params, log, fail_percent_mapped, pass_percent_mapped)
}

/*
~~~~~~~~~~~~~~~~~~~~~~~~~~~~~~~~~~~~~~~~~~~~~~~~~~~~~~~~~~~~~~~~~~~~~~~~~~~~~~~~~~~~~~~~
    THE END
~~~~~~~~~~~~~~~~~~~~~~~~~~~~~~~~~~~~~~~~~~~~~~~~~~~~~~~~~~~~~~~~~~~~~~~~~~~~~~~~~~~~~~~~
*/<|MERGE_RESOLUTION|>--- conflicted
+++ resolved
@@ -220,10 +220,6 @@
     .set { ch_cat_fastq }
     ch_versions = ch_versions.mix(CAT_FASTQ.out.versions.first().ifEmpty(null))
 
-<<<<<<< HEAD
-    CUSTOM_DUMPSOFTWAREVERSIONS (
-        ch_versions.unique().collectFile(name: 'collated_versions.yml')
-=======
     //
     // SUBWORKFLOW: Read QC, extract UMI and trim adapters
     //
@@ -234,7 +230,6 @@
         params.skip_umi_extract,
         params.skip_trimming,
         params.umi_discard_read
->>>>>>> 59a96486
     )
     ch_versions = ch_versions.mix(FASTQ_FASTQC_UMITOOLS_TRIMGALORE.out.versions)
 
@@ -762,7 +757,7 @@
     // MODULE: Pipeline reporting
     //
     CUSTOM_DUMPSOFTWAREVERSIONS (
-        ch_versions.unique{ it.text }.collectFile(name: 'collated_versions.yml')
+        ch_versions.unique().collectFile(name: 'collated_versions.yml')
     )
 
     //
