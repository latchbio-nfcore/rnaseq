--- conflicted
+++ resolved
@@ -112,30 +112,30 @@
 //
 // MODULE: Installed directly from nf-core/modules
 //
-include { CAT_FASTQ                   } from '../modules/nf-core/cat/fastq/main'
-include { BBMAP_BBSPLIT               } from '../modules/nf-core/bbmap/bbsplit/main'
-include { SAMTOOLS_SORT               } from '../modules/nf-core/samtools/sort/main'
-include { PRESEQ_LCEXTRAP             } from '../modules/nf-core/preseq/lcextrap/main'
-include { QUALIMAP_RNASEQ             } from '../modules/nf-core/qualimap/rnaseq/main'
-include { SORTMERNA                   } from '../modules/nf-core/sortmerna/main'
-include { STRINGTIE_STRINGTIE         } from '../modules/nf-core/stringtie/stringtie/main'
-include { SUBREAD_FEATURECOUNTS       } from '../modules/nf-core/subread/featurecounts/main'
-include { CUSTOM_DUMPSOFTWAREVERSIONS } from '../modules/nf-core/custom/dumpsoftwareversions/main'
+include { CAT_FASTQ                   } from '../modules/nf-core/cat/fastq'
+include { BBMAP_BBSPLIT               } from '../modules/nf-core/bbmap/bbsplit'
+include { SAMTOOLS_SORT               } from '../modules/nf-core/samtools/sort'
+include { PRESEQ_LCEXTRAP             } from '../modules/nf-core/preseq/lcextrap'
+include { QUALIMAP_RNASEQ             } from '../modules/nf-core/qualimap/rnaseq'
+include { SORTMERNA                   } from '../modules/nf-core/sortmerna'
+include { STRINGTIE_STRINGTIE         } from '../modules/nf-core/stringtie/stringtie'
+include { SUBREAD_FEATURECOUNTS       } from '../modules/nf-core/subread/featurecounts'
+include { CUSTOM_DUMPSOFTWAREVERSIONS } from '../modules/nf-core/custom/dumpsoftwareversions'
 
 //
 // SUBWORKFLOW: Consisting entirely of nf-core/modules
 //
-include { FASTQ_SUBSAMPLE_FQ_SALMON        } from '../subworkflows/nf-core/fastq_subsample_fq_salmon/main'
-include { FASTQ_FASTQC_UMITOOLS_TRIMGALORE } from '../subworkflows/nf-core/fastq_fastqc_umitools_trimgalore/main'
-include { FASTQ_FASTQC_UMITOOLS_FASTP      } from '../subworkflows/nf-core/fastq_fastqc_umitools_fastp/main'
-include { FASTQ_ALIGN_HISAT2               } from '../subworkflows/nf-core/fastq_align_hisat2/main'
-include { BAM_SORT_STATS_SAMTOOLS          } from '../subworkflows/nf-core/bam_sort_stats_samtools/main'
-include { BAM_MARKDUPLICATES_PICARD        } from '../subworkflows/nf-core/bam_markduplicates_picard/main'
-include { BAM_RSEQC                        } from '../subworkflows/nf-core/bam_rseqc/main'
-include { BAM_DEDUP_STATS_SAMTOOLS_UMITOOLS as BAM_DEDUP_STATS_SAMTOOLS_UMITOOLS_GENOME        } from '../subworkflows/nf-core/bam_dedup_stats_samtools_umitools/main'
-include { BAM_DEDUP_STATS_SAMTOOLS_UMITOOLS as BAM_DEDUP_STATS_SAMTOOLS_UMITOOLS_TRANSCRIPTOME } from '../subworkflows/nf-core/bam_dedup_stats_samtools_umitools/main'
-include { BEDGRAPH_BEDCLIP_BEDGRAPHTOBIGWIG as BEDGRAPH_BEDCLIP_BEDGRAPHTOBIGWIG_FORWARD } from '../subworkflows/nf-core/bedgraph_bedclip_bedgraphtobigwig/main'
-include { BEDGRAPH_BEDCLIP_BEDGRAPHTOBIGWIG as BEDGRAPH_BEDCLIP_BEDGRAPHTOBIGWIG_REVERSE } from '../subworkflows/nf-core/bedgraph_bedclip_bedgraphtobigwig/main'
+include { FASTQ_SUBSAMPLE_FQ_SALMON        } from '../subworkflows/nf-core/fastq_subsample_fq_salmon'
+include { FASTQ_FASTQC_UMITOOLS_TRIMGALORE } from '../subworkflows/nf-core/fastq_fastqc_umitools_trimgalore'
+include { FASTQ_FASTQC_UMITOOLS_FASTP      } from '../subworkflows/nf-core/fastq_fastqc_umitools_fastp'
+include { FASTQ_ALIGN_HISAT2               } from '../subworkflows/nf-core/fastq_align_hisat2'
+include { BAM_SORT_STATS_SAMTOOLS          } from '../subworkflows/nf-core/bam_sort_stats_samtools'
+include { BAM_MARKDUPLICATES_PICARD        } from '../subworkflows/nf-core/bam_markduplicates_picard'
+include { BAM_RSEQC                        } from '../subworkflows/nf-core/bam_rseqc'
+include { BAM_DEDUP_STATS_SAMTOOLS_UMITOOLS as BAM_DEDUP_STATS_SAMTOOLS_UMITOOLS_GENOME        } from '../subworkflows/nf-core/bam_dedup_stats_samtools_umitools'
+include { BAM_DEDUP_STATS_SAMTOOLS_UMITOOLS as BAM_DEDUP_STATS_SAMTOOLS_UMITOOLS_TRANSCRIPTOME } from '../subworkflows/nf-core/bam_dedup_stats_samtools_umitools'
+include { BEDGRAPH_BEDCLIP_BEDGRAPHTOBIGWIG as BEDGRAPH_BEDCLIP_BEDGRAPHTOBIGWIG_FORWARD } from '../subworkflows/nf-core/bedgraph_bedclip_bedgraphtobigwig'
+include { BEDGRAPH_BEDCLIP_BEDGRAPHTOBIGWIG as BEDGRAPH_BEDCLIP_BEDGRAPHTOBIGWIG_REVERSE } from '../subworkflows/nf-core/bedgraph_bedclip_bedgraphtobigwig'
 
 /*
 ~~~~~~~~~~~~~~~~~~~~~~~~~~~~~~~~~~~~~~~~~~~~~~~~~~~~~~~~~~~~~~~~~~~~~~~~~~~~~~~~~~~~~~~~
@@ -887,17 +887,13 @@
     if (params.email || params.email_on_fail) {
         NfcoreTemplate.email(workflow, params, summary_params, projectDir, log, multiqc_report, pass_mapped_reads, pass_trimmed_reads, pass_strand_check)
     }
-<<<<<<< HEAD
+    
     NfcoreTemplate.dump_parameters(workflow, params)
-    NfcoreTemplate.summary(workflow, params, log)
-=======
-
->>>>>>> 1ff095a7
+    NfcoreTemplate.summary(workflow, params, log, pass_mapped_reads, pass_trimmed_reads, pass_strand_check)
+
     if (params.hook_url) {
         NfcoreTemplate.IM_notification(workflow, params, summary_params, projectDir, log)
     }
-
-    NfcoreTemplate.summary(workflow, params, log, pass_mapped_reads, pass_trimmed_reads, pass_strand_check)
 }
 
 /*
