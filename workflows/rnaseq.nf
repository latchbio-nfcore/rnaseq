--- conflicted
+++ resolved
@@ -184,7 +184,6 @@
 def biotype                        = params.gencode ? "gene_type" : params.gtf_group_features_type
 subread_featurecounts_options.args += " -g $biotype -t $params.gtf_count_type"
 
-<<<<<<< HEAD
 include { CAT_FASTQ             } from '../modules/nf-core/software/cat/fastq/main'             addParams( options: cat_fastq_options                            )
 include { SAMTOOLS_SORT         } from '../modules/nf-core/software/samtools/sort/main'         addParams( options: modules['samtools_sort_transcriptome_dedup'] )
 include { PRESEQ_LCEXTRAP       } from '../modules/nf-core/software/preseq/lcextrap/main'       addParams( options: modules['preseq_lcextrap']                   )
@@ -192,17 +191,6 @@
 include { SORTMERNA             } from '../modules/nf-core/software/sortmerna/main'             addParams( options: sortmerna_options                            )
 include { STRINGTIE             } from '../modules/nf-core/software/stringtie/main'             addParams( options: stringtie_options                            )
 include { SUBREAD_FEATURECOUNTS } from '../modules/nf-core/software/subread/featurecounts/main' addParams( options: subread_featurecounts_options                )
-include { UCSC_BEDGRAPHTOBIGWIG } from '../modules/nf-core/software/ucsc/bedgraphtobigwig/main' addParams( options: modules['ucsc_bedgraphtobigwig']             )
-=======
-include { CAT_FASTQ             } from '../modules/nf-core/software/cat/fastq/main'             addParams( options: cat_fastq_options                ) 
-include { PRESEQ_LCEXTRAP       } from '../modules/nf-core/software/preseq/lcextrap/main'       addParams( options: modules['preseq_lcextrap']       )
-include { QUALIMAP_RNASEQ       } from '../modules/nf-core/software/qualimap/rnaseq/main'       addParams( options: modules['qualimap_rnaseq']       )
-include { SAMTOOLS_INDEX        } from '../modules/nf-core/software/samtools/index/main'        addParams( options: umitools_dedup_options           )
-include { SORTMERNA             } from '../modules/nf-core/software/sortmerna/main'             addParams( options: sortmerna_options                )
-include { STRINGTIE             } from '../modules/nf-core/software/stringtie/main'             addParams( options: stringtie_options                )
-include { SUBREAD_FEATURECOUNTS } from '../modules/nf-core/software/subread/featurecounts/main' addParams( options: subread_featurecounts_options    )
-include { UMITOOLS_DEDUP        } from '../modules/nf-core/software/umitools/dedup/main'        addParams( options: umitools_dedup_options           )
->>>>>>> aac1bfbe
 
 /*
  * SUBWORKFLOW: Consisting entirely of nf-core/modules
