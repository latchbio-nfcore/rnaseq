--- conflicted
+++ resolved
@@ -740,58 +740,48 @@
             ch_multiqc_files = ch_multiqc_files.mix(BAM_RSEQC.out.tin_txt.collect{it[1]})
             ch_versions = ch_versions.mix(BAM_RSEQC.out.versions)
 
-            ch_inferexperiment_strand = BAM_RSEQC
+            // Compare predicted supplied or Salmon-predicted strand with what we get from RSeQC
+            ch_strand_comparison = BAM_RSEQC
                 .out
                 .inferexperiment_txt
                 .map {
                     meta, strand_log ->
-<<<<<<< HEAD
                         def rseqc_inferred_strand = getInferexperimentStrandedness(strand_log, threshold = params.strand_predict_threshold)
                         rseqc_strandedness = rseqc_inferred_strand.inferred_strandedness
+                        
+                        status = false
+                        mark = "&#10060;" // Cross mark                        
 
                         if (meta.salmon_strand_analysis){
                             salmon_strandedness = meta.salmon_strand_analysis.inferred_strandedness
 
-                            if (salmon_strandedness != rseqc_strandedness || rseqc_strandedness == 'undetermined' || salmon_strandedness == 'undetermined') {
-                                status = "&#10060;" // Cross mark 
-                            } else {
-                                status = "&#9989;" // Check mark  
-                            }
-                            return [
-                                [ 
-                                  "$status $meta.id \tauto\tSalmon\t${meta.salmon_strand_analysis.values().join('\t')}",
-                                  "$status $meta.id\tauto\tRSeQC\t${rseqc_inferred_strand.values().join('\t')}"
+                            if (salmon_strandedness == rseqc_strandedness && rseqc_strandedness != 'undetermined'){
+                                status = true
+                                mark = "&#9989;" // Check mark
+                            } 
+                            multiqc_lines = [
+                                  "$mark $meta.id \tauto\tSalmon (used)\t${meta.salmon_strand_analysis.values().join('\t')}",
+                                  "$mark $meta.id\tauto\tRSeQC\t${rseqc_inferred_strand.values().join('\t')}"
                                 ]
                             ]
                         }
                         else{
-                            if (meta.strandedness != rseqc_strandedness) {
-                                status = "&#10060;" // Cross mark 
-                            } else {
-                                status = "&#9989;" // Check mark  
+                            if (meta.strandedness == rseqc_strandedness) {
+                                status = true
+                                mark = "&#9989;" // Check mark
                             }
-          
-                            return [ "$status $meta.id\t$meta.strandedness\tRSeQC\t${rseqc_inferred_strand.values().join('\t')}" ]
-=======
-                        def inferred_strand = getInferexperimentStrandedness(strand_log, 30)
-                        return [ meta, inferred_strand ]
+
+                            multiqc_lines [ "$status $meta.id\t$meta.strandedness\tRSeQC\t${rseqc_inferred_strand.values().join('\t')}" ]
+                        }
+                    return [ meta, status, multiqc_lines ]
                 }
-
-            // Save status for workflow summary
-            ch_strand_status = ch_inferexperiment_strand
-                .map{
-                    meta, inferred_strand ->
-                        return [ meta.id, meta.strandedness == inferred_strand[0]]
+                .multiMap{ meta, status, multiqc_lines ->
+                    status: [ meta.id, status ]
+                    multiqc_lines = multiqc_lines
                 }
-
-            ch_inferexperiment_strand
-                .map{
-                    meta, inferred_strand ->
-                        if (meta.strandedness != inferred_strand[0]) {
-                            return [ "$meta.id\t$meta.strandedness\t${inferred_strand.join('\t')}" ]
->>>>>>> 1f19abab
-                        }
-                }
+                
+            // Take the lines formatted for MultiQC and output    
+            ch_strand_comparison.multiqc_lines
                 .flatten()
                 .collect()
                 .map {
@@ -808,6 +798,7 @@
                         multiqcTsvFromList(tsv_data, header)
                 }
                 .set { ch_fail_strand_multiqc }
+
             ch_multiqc_files = ch_multiqc_files.mix(ch_fail_strand_multiqc.collectFile(name: 'fail_strand_check_mqc.tsv'))
         }
     }
@@ -883,11 +874,11 @@
     }
 
     emit:
-    trim_status    = ch_trim_status    // channel: [id, boolean]
-    map_status     = ch_map_status     // channel: [id, boolean]
-    strand_status  = ch_strand_status  // channel: [id, boolean]
-    multiqc_report = ch_multiqc_report // channel: /path/to/multiqc_report.html
-    versions       = ch_versions       // channel: [ path(versions.yml) ]
+    trim_status    = ch_trim_status               // channel: [id, boolean]
+    map_status     = ch_map_status                // channel: [id, boolean]
+    strand_status  = ch_strand_comparison.status  // channel: [id, boolean]
+    multiqc_report = ch_multiqc_report            // channel: /path/to/multiqc_report.html
+    versions       = ch_versions                  // channel: [ path(versions.yml) ]
 }
 
 /*
